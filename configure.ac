AC_PREREQ([2.69])
define(_CLIENT_VERSION_MAJOR, 27)
<<<<<<< HEAD
define(_CLIENT_VERSION_MINOR, 1)
=======
define(_CLIENT_VERSION_MINOR, 0)
>>>>>>> 0b4d5ae0
define(_CLIENT_VERSION_BUILD, 0)
define(_CLIENT_VERSION_RC, 0)
define(_CLIENT_VERSION_IS_RELEASE, true)
define(_COPYRIGHT_YEAR, 2024)
define(_COPYRIGHT_HOLDERS,[The %s developers])
define(_COPYRIGHT_HOLDERS_SUBSTITUTION,[[Bitcoin Core]])
AC_INIT([Bitcoin Core],m4_join([.], _CLIENT_VERSION_MAJOR, _CLIENT_VERSION_MINOR, _CLIENT_VERSION_BUILD)m4_if(_CLIENT_VERSION_RC, [0], [], [rc]_CLIENT_VERSION_RC),[https://github.com/bitcoin/bitcoin/issues],[bitcoin],[https://bitcoincore.org/])
AC_CONFIG_SRCDIR([src/validation.cpp])
AC_CONFIG_HEADERS([src/config/bitcoin-config.h])
AC_CONFIG_AUX_DIR([build-aux])
AC_CONFIG_MACRO_DIR([build-aux/m4])

m4_ifndef([PKG_PROG_PKG_CONFIG], [m4_fatal([PKG_PROG_PKG_CONFIG macro not found. Please install pkg-config and re-run autogen.sh])])
PKG_PROG_PKG_CONFIG
if test "$PKG_CONFIG" = ""; then
  AC_MSG_ERROR([pkg-config not found])
fi

# When compiling with depends, the `PKG_CONFIG_PATH` and `PKG_CONFIG_LIBDIR` variables,
# being set in a `config.site` file, are not exported to let the `--config-cache` option
# work properly.
if test -n "$PKG_CONFIG_PATH"; then
  PKG_CONFIG="env PKG_CONFIG_PATH=$PKG_CONFIG_PATH $PKG_CONFIG"
fi
if test -n "$PKG_CONFIG_LIBDIR"; then
  PKG_CONFIG="env PKG_CONFIG_LIBDIR=$PKG_CONFIG_LIBDIR $PKG_CONFIG"
fi

BITCOIN_DAEMON_NAME=bitcoind
BITCOIN_GUI_NAME=bitcoin-qt
BITCOIN_TEST_NAME=test_bitcoin
BITCOIN_CLI_NAME=bitcoin-cli
BITCOIN_TX_NAME=bitcoin-tx
BITCOIN_UTIL_NAME=bitcoin-util
BITCOIN_CHAINSTATE_NAME=bitcoin-chainstate
BITCOIN_WALLET_TOOL_NAME=bitcoin-wallet
dnl Multi Process
BITCOIN_MP_NODE_NAME=bitcoin-node
BITCOIN_MP_GUI_NAME=bitcoin-gui

dnl Unless the user specified ARFLAGS, force it to be cr
dnl This is also the default as-of libtool 2.4.7
AC_ARG_VAR([ARFLAGS], [Flags for the archiver, defaults to <cr> if not set])
if test "${ARFLAGS+set}" != "set"; then
  ARFLAGS="cr"
fi

AC_CANONICAL_HOST

AH_TOP([#ifndef BITCOIN_CONFIG_H])
AH_TOP([#define BITCOIN_CONFIG_H])
AH_BOTTOM([#endif //BITCOIN_CONFIG_H])

dnl Automake init set-up and checks
AM_INIT_AUTOMAKE([1.13 no-define subdir-objects foreign])

AM_MAINTAINER_MODE([enable])

dnl make the compilation flags quiet unless V=1 is used
AM_SILENT_RULES([yes])

dnl Compiler checks (here before libtool).
if test "${CXXFLAGS+set}" = "set"; then
  CXXFLAGS_overridden=yes
else
  CXXFLAGS_overridden=no
fi
AC_PROG_CXX

dnl libtool overrides
case $host in
  *mingw*)
     dnl By default, libtool for mingw refuses to link static libs into a dll for
     dnl fear of mixing pic/non-pic objects, and import/export complications. Since
     dnl we have those under control, re-enable that functionality.
     lt_cv_deplibs_check_method="pass_all"

     dnl Remove unwanted -DDLL_EXPORT from these variables.
     dnl We do not use this macro, but system headers may export unwanted symbols
     dnl if it's set.
     lt_cv_prog_compiler_pic="-DPIC"
     lt_cv_prog_compiler_pic_CXX="-DPIC"
  ;;
  *darwin*)
     dnl Because it prints a verbose warning, lld fails the following check
     dnl for "-Wl,-single_module" from libtool.m4:
     dnl   # If there is a non-empty error log, and "single_module"
     dnl   # appears in it, assume the flag caused a linker warning
     dnl "-single_module" works fine on ld64 and lld, so just bypass the test.
     dnl Failure to set this to "yes" causes libtool to use a very broken
     dnl link-line for shared libs.
     lt_cv_apple_cc_single_mod="yes"
  ;;
esac

dnl Require C++20 compiler (no GNU extensions)
AX_CXX_COMPILE_STDCXX([20], [noext], [mandatory])

dnl Unless the user specified OBJCXX, force it to be the same as CXX. This ensures
dnl that we get the same -std flags for both.
m4_ifdef([AC_PROG_OBJCXX],[
if test "${OBJCXX+set}" = ""; then
  OBJCXX="${CXX}"
fi
AC_PROG_OBJCXX
])

dnl OpenBSD ships with 2.4.2
LT_PREREQ([2.4.2])
dnl Libtool init checks.
LT_INIT([pic-only win32-dll])

dnl Check/return PATH for base programs.
AC_PATH_TOOL([AR], [ar])
AC_PATH_TOOL([GCOV], [gcov])
AC_PATH_TOOL([LLVM_COV], [llvm-cov])
AC_PATH_PROG([LCOV], [lcov])
dnl The minimum supported version is specified in .python-version and should be used if available, see doc/dependencies.md
AC_PATH_PROGS([PYTHON], [python3.9 python3.10 python3.11 python3.12 python3 python])
AC_PATH_PROG([GENHTML], [genhtml])
AC_PATH_PROG([GIT], [git])
AC_PATH_PROG([CCACHE], [ccache])
AC_PATH_PROG([XGETTEXT], [xgettext])
AC_PATH_PROG([HEXDUMP], [hexdump])
AC_PATH_TOOL([OBJCOPY], [objcopy])
AC_PATH_PROG([DOXYGEN], [doxygen])
AM_CONDITIONAL([HAVE_DOXYGEN], [test -n "$DOXYGEN"])

AC_ARG_VAR([PYTHONPATH], [Augments the default search path for python module files])

AC_ARG_ENABLE([wallet],
  [AS_HELP_STRING([--disable-wallet],
  [disable wallet (enabled by default)])],
  [enable_wallet=$enableval],
  [enable_wallet=auto])

AC_ARG_WITH([sqlite],
  [AS_HELP_STRING([--with-sqlite=yes|no|auto],
  [enable sqlite wallet support (default: auto, i.e., enabled if wallet is enabled and sqlite is found)])],
  [use_sqlite=$withval],
  [use_sqlite=auto])

AC_ARG_WITH([bdb],
  [AS_HELP_STRING([--without-bdb],
  [disable bdb wallet support (default is enabled if wallet is enabled)])],
  [use_bdb=$withval],
  [use_bdb=auto])

AC_ARG_ENABLE([usdt],
  [AS_HELP_STRING([--enable-usdt],
  [enable tracepoints for Userspace, Statically Defined Tracing (default is yes if sys/sdt.h is found)])],
  [use_usdt=$enableval],
  [use_usdt=yes])

AC_ARG_WITH([miniupnpc],
  [AS_HELP_STRING([--with-miniupnpc],
  [enable UPNP (default is yes if libminiupnpc is found)])],
  [use_upnp=$withval],
  [use_upnp=auto])

AC_ARG_WITH([natpmp],
            [AS_HELP_STRING([--with-natpmp],
                            [enable NAT-PMP (default is yes if libnatpmp is found)])],
            [use_natpmp=$withval],
            [use_natpmp=auto])

AC_ARG_ENABLE(tests,
    AS_HELP_STRING([--disable-tests],[do not compile tests (default is to compile)]),
    [use_tests=$enableval],
    [use_tests=yes])

AC_ARG_ENABLE(gui-tests,
    AS_HELP_STRING([--disable-gui-tests],[do not compile GUI tests (default is to compile if GUI and tests enabled)]),
    [use_gui_tests=$enableval],
    [use_gui_tests=$use_tests])

AC_ARG_ENABLE(bench,
    AS_HELP_STRING([--disable-bench],[do not compile benchmarks (default is to compile)]),
    [use_bench=$enableval],
    [use_bench=yes])

AC_ARG_ENABLE([extended-functional-tests],
    AS_HELP_STRING([--enable-extended-functional-tests],[enable expensive functional tests when using lcov (default no)]),
    [use_extended_functional_tests=$enableval],
    [use_extended_functional_tests=no])

AC_ARG_ENABLE([fuzz],
    AS_HELP_STRING([--enable-fuzz],
    [build for fuzzing (default no). enabling this will disable all other targets and override --{enable,disable}-fuzz-binary]),
    [enable_fuzz=$enableval],
    [enable_fuzz=no])

AC_ARG_ENABLE([fuzz-binary],
    AS_HELP_STRING([--enable-fuzz-binary],
    [enable building of fuzz binary (default yes).]),
    [enable_fuzz_binary=$enableval],
    [enable_fuzz_binary=yes])

AC_ARG_WITH([qrencode],
  [AS_HELP_STRING([--with-qrencode],
  [enable QR code support (default is yes if qt is enabled and libqrencode is found)])],
  [use_qr=$withval],
  [use_qr=auto])

AC_ARG_ENABLE([hardening],
  [AS_HELP_STRING([--disable-hardening],
  [do not attempt to harden the resulting executables (default is to harden when possible)])],
  [use_hardening=$enableval],
  [use_hardening=auto])

AC_ARG_ENABLE([reduce-exports],
  [AS_HELP_STRING([--enable-reduce-exports],
  [attempt to reduce exported symbols in the resulting executables (default is no)])],
  [use_reduce_exports=$enableval],
  [use_reduce_exports=no])

AC_ARG_WITH([append-cxxflags],
  [AS_HELP_STRING([--with-append-cxxflags],
  [append given cxxflags without checking them (default is empty string)])],
  [append_cxxflags=$withval])

AC_ARG_ENABLE([ccache],
  [AS_HELP_STRING([--disable-ccache],
  [do not use ccache for building (default is to use if found)])],
  [use_ccache=$enableval],
  [use_ccache=auto])

dnl Suppress warnings from external headers (e.g. Boost, Qt).
dnl May be useful if warnings from external headers clutter the build output
dnl too much, so that it becomes difficult to spot Bitcoin Core warnings
dnl or if they cause a build failure with --enable-werror.
AC_ARG_ENABLE([suppress-external-warnings],
  [AS_HELP_STRING([--disable-suppress-external-warnings],
                  [Do not suppress warnings from external headers (default is to suppress)])],
  [suppress_external_warnings=$enableval],
  [suppress_external_warnings=yes])

AC_ARG_ENABLE([lcov],
  [AS_HELP_STRING([--enable-lcov],
  [enable lcov testing (default is no)])],
  [use_lcov=$enableval],
  [use_lcov=no])

AC_ARG_ENABLE([lcov-branch-coverage],
  [AS_HELP_STRING([--enable-lcov-branch-coverage],
  [enable lcov testing branch coverage (default is no)])],
  [use_lcov_branch=yes],
  [use_lcov_branch=no])

AC_ARG_ENABLE([threadlocal],
  [AS_HELP_STRING([--enable-threadlocal],
  [enable features that depend on the c++ thread_local keyword (currently just thread names in debug logs). (default is to enable if there is platform support)])],
  [use_thread_local=$enableval],
  [use_thread_local=auto])

AC_ARG_ENABLE([zmq],
  [AS_HELP_STRING([--disable-zmq],
  [disable ZMQ notifications])],
  [use_zmq=$enableval],
  [use_zmq=yes])

AC_ARG_WITH([libmultiprocess],
  [AS_HELP_STRING([--with-libmultiprocess=yes|no|auto],
  [Build with libmultiprocess library. (default: auto, i.e. detect with pkg-config)])],
  [with_libmultiprocess=$withval],
  [with_libmultiprocess=auto])

AC_ARG_WITH([mpgen],
  [AS_HELP_STRING([--with-mpgen=yes|no|auto|PREFIX],
  [Build with libmultiprocess codegen tool. Useful to specify different libmultiprocess host system library and build system codegen tool prefixes when cross-compiling (default is host system libmultiprocess prefix)])],
  [with_mpgen=$withval],
  [with_mpgen=auto])

AC_ARG_ENABLE([multiprocess],
  [AS_HELP_STRING([--enable-multiprocess],
  [build multiprocess bitcoin-node, bitcoin-wallet, and bitcoin-gui executables in addition to monolithic bitcoind and bitcoin-qt executables. Requires libmultiprocess library. Experimental (default is no)])],
  [enable_multiprocess=$enableval],
  [enable_multiprocess=no])

AC_ARG_ENABLE(man,
    [AS_HELP_STRING([--disable-man],
                    [do not install man pages (default is to install)])],,
    enable_man=yes)
AM_CONDITIONAL([ENABLE_MAN], [test "$enable_man" != "no"])

dnl Enable debug
AC_ARG_ENABLE([debug],
    [AS_HELP_STRING([--enable-debug],
                    [use compiler flags and macros suited for debugging (default is no)])],
    [enable_debug=$enableval],
    [enable_debug=no])

dnl Enable different -fsanitize options
AC_ARG_WITH([sanitizers],
    [AS_HELP_STRING([--with-sanitizers],
                    [comma separated list of extra sanitizers to build with (default is none enabled)])],
    [use_sanitizers=$withval])

dnl Enable gprof profiling
AC_ARG_ENABLE([gprof],
    [AS_HELP_STRING([--enable-gprof],
                    [use gprof profiling compiler flags (default is no)])],
    [enable_gprof=$enableval],
    [enable_gprof=no])

dnl Turn warnings into errors
AC_ARG_ENABLE([werror],
    [AS_HELP_STRING([--enable-werror],
                    [Treat compiler warnings as errors (default is no)])],
    [enable_werror=$enableval],
    [enable_werror=no])

AC_ARG_WITH([boost-process],
    [AS_HELP_STRING([--without-boost-process],[disable features that require Boost::Process (default is yes if usable)])],
    [use_boost_process=$withval],
    [use_boost_process=auto])

AC_ARG_ENABLE([external-signer],
    [AS_HELP_STRING([--enable-external-signer],[compile external signer support (default is auto, requires Boost::Process)])],
    [use_external_signer=$enableval],
    [use_external_signer=auto])

<<<<<<< HEAD
if test "$use_external_signer" = "yes" && test "$use_boost_process" = "no"; then
  AC_MSG_ERROR([External signing (enabled explicitly) requires Boost::Process (disabled explicitly)])
fi

=======
>>>>>>> 0b4d5ae0
AC_LANG_PUSH([C++])

dnl Always set -g -O2 in our CXXFLAGS. Autoconf will try and set CXXFLAGS to "-g -O2" by default,
dnl so we suppress that (if CXXFLAGS hasn't been overridden by the user), given we are adding it
dnl ourselves.
CORE_CXXFLAGS="$CORE_CXXFLAGS -g -O2"

if test "$CXXFLAGS_overridden" = "no"; then
  CXXFLAGS=""
fi

dnl Check for a flag to turn compiler warnings into errors. This is helpful for checks which may
dnl appear to succeed because by default they merely emit warnings when they fail.
dnl
dnl Note that this is not necessarily a check to see if -Werror is supported, but rather to see if
dnl a compile with -Werror can succeed. This is important because the compiler may already be
dnl warning about something unrelated, for example about some path issue. If that is the case,
dnl -Werror cannot be used because all of those warnings would be turned into errors.
AX_CHECK_COMPILE_FLAG([-Werror], [CXXFLAG_WERROR="-Werror"], [CXXFLAG_WERROR=""])

dnl Check for a flag to turn linker warnings into errors. When flags are passed to linkers via the
dnl compiler driver using a -Wl,-foo flag, linker warnings may be swallowed rather than bubbling up.
dnl See note above, the same applies here as well.
dnl
dnl LDFLAG_WERROR Should only be used when testing -Wl,*
case $host in
 *darwin*)
    AX_CHECK_LINK_FLAG([-Wl,-fatal_warnings], [LDFLAG_WERROR="-Wl,-fatal_warnings"], [LDFLAG_WERROR=""])
    ;;
  *)
    AX_CHECK_LINK_FLAG([-Wl,--fatal-warnings], [LDFLAG_WERROR="-Wl,--fatal-warnings"], [LDFLAG_WERROR=""])
    ;;
esac

if test "$enable_debug" = "yes"; then

  dnl Disable all optimizations
  AX_CHECK_COMPILE_FLAG([-O0], [DEBUG_CXXFLAGS="$DEBUG_CXXFLAGS -O0"], [], [$CXXFLAG_WERROR])

  dnl Prefer -g3, fall back to -g if that is unavailable.
  AX_CHECK_COMPILE_FLAG(
    [-g3],
    [DEBUG_CXXFLAGS="$DEBUG_CXXFLAGS -g3"],
    [AX_CHECK_COMPILE_FLAG([-g], [DEBUG_CXXFLAGS="$DEBUG_CXXFLAGS -g"], [], [$CXXFLAG_WERROR])],
    [$CXXFLAG_WERROR])

  AX_CHECK_PREPROC_FLAG([-DDEBUG], [DEBUG_CPPFLAGS="$DEBUG_CPPFLAGS -DDEBUG"], [], [$CXXFLAG_WERROR])
  AX_CHECK_PREPROC_FLAG([-DDEBUG_LOCKORDER], [DEBUG_CPPFLAGS="$DEBUG_CPPFLAGS -DDEBUG_LOCKORDER"], [], [$CXXFLAG_WERROR])
  AX_CHECK_PREPROC_FLAG([-DDEBUG_LOCKCONTENTION], [DEBUG_CPPFLAGS="$DEBUG_CPPFLAGS -DDEBUG_LOCKCONTENTION"], [], [$CXXFLAG_WERROR])
  AX_CHECK_PREPROC_FLAG([-DRPC_DOC_CHECK], [DEBUG_CPPFLAGS="$DEBUG_CPPFLAGS -DRPC_DOC_CHECK"], [], [$CXXFLAG_WERROR])
  AX_CHECK_PREPROC_FLAG([-DABORT_ON_FAILED_ASSUME], [DEBUG_CPPFLAGS="$DEBUG_CPPFLAGS -DABORT_ON_FAILED_ASSUME"], [], [$CXXFLAG_WERROR])
  AX_CHECK_COMPILE_FLAG([-ftrapv], [DEBUG_CXXFLAGS="$DEBUG_CXXFLAGS -ftrapv"], [], [$CXXFLAG_WERROR])
fi

if test "$use_sanitizers" != ""; then
  dnl First check if the compiler accepts flags. If an incompatible pair like
  dnl -fsanitize=address,thread is used here, this check will fail. This will also
  dnl fail if a bad argument is passed, e.g. -fsanitize=undfeined
  AX_CHECK_COMPILE_FLAG(
    [-fsanitize=$use_sanitizers],
    [SANITIZER_CXXFLAGS="-fsanitize=$use_sanitizers"
     SANITIZER_CFLAGS="-fsanitize=$use_sanitizers"],
    [AC_MSG_ERROR([compiler did not accept requested flags])])

  dnl Some compilers (e.g. GCC) require additional libraries like libasan,
  dnl libtsan, libubsan, etc. Make sure linking still works with the sanitize
  dnl flag. This is a separate check so we can give a better error message when
  dnl the sanitize flags are supported by the compiler but the actual sanitizer
  dnl libs are missing.
  AX_CHECK_LINK_FLAG(
    [-fsanitize=$use_sanitizers],
    [SANITIZER_LDFLAGS="-fsanitize=$use_sanitizers"],
    [AC_MSG_ERROR([linker did not accept requested flags, you are missing required libraries])],
    [],
    [AC_LANG_PROGRAM([[
    #include <cstdint>
    #include <cstddef>
    extern "C" int LLVMFuzzerTestOneInput(const uint8_t *data, size_t size) { return 0; }
    __attribute__((weak)) // allow for libFuzzer linking
    ]],[[]])])
fi

ERROR_CXXFLAGS=
if test "$enable_werror" = "yes"; then
  if test "$CXXFLAG_WERROR" = ""; then
    AC_MSG_ERROR([enable-werror set but -Werror is not usable])
  fi
  ERROR_CXXFLAGS=$CXXFLAG_WERROR
fi

if test "$CXXFLAGS_overridden" = "no"; then
  AX_CHECK_COMPILE_FLAG([-Wall], [WARN_CXXFLAGS="$WARN_CXXFLAGS -Wall"], [], [$CXXFLAG_WERROR])
  AX_CHECK_COMPILE_FLAG([-Wextra], [WARN_CXXFLAGS="$WARN_CXXFLAGS -Wextra"], [], [$CXXFLAG_WERROR])
  AX_CHECK_COMPILE_FLAG([-Wgnu], [WARN_CXXFLAGS="$WARN_CXXFLAGS -Wgnu"], [], [$CXXFLAG_WERROR])
  dnl some compilers will ignore -Wformat-security without -Wformat, so just combine the two here.
  AX_CHECK_COMPILE_FLAG([-Wformat -Wformat-security], [WARN_CXXFLAGS="$WARN_CXXFLAGS -Wformat -Wformat-security"], [], [$CXXFLAG_WERROR])
  AX_CHECK_COMPILE_FLAG([-Wvla], [WARN_CXXFLAGS="$WARN_CXXFLAGS -Wvla"], [], [$CXXFLAG_WERROR])
  AX_CHECK_COMPILE_FLAG([-Wshadow-field], [WARN_CXXFLAGS="$WARN_CXXFLAGS -Wshadow-field"], [], [$CXXFLAG_WERROR])
  AX_CHECK_COMPILE_FLAG([-Wthread-safety], [WARN_CXXFLAGS="$WARN_CXXFLAGS -Wthread-safety"], [], [$CXXFLAG_WERROR])
  AX_CHECK_COMPILE_FLAG([-Wloop-analysis], [WARN_CXXFLAGS="$WARN_CXXFLAGS -Wloop-analysis"], [], [$CXXFLAG_WERROR])
  AX_CHECK_COMPILE_FLAG([-Wredundant-decls], [WARN_CXXFLAGS="$WARN_CXXFLAGS -Wredundant-decls"], [], [$CXXFLAG_WERROR])
  AX_CHECK_COMPILE_FLAG([-Wunused-member-function], [WARN_CXXFLAGS="$WARN_CXXFLAGS -Wunused-member-function"], [], [$CXXFLAG_WERROR])
  AX_CHECK_COMPILE_FLAG([-Wdate-time], [WARN_CXXFLAGS="$WARN_CXXFLAGS -Wdate-time"], [], [$CXXFLAG_WERROR])
  AX_CHECK_COMPILE_FLAG([-Wconditional-uninitialized], [WARN_CXXFLAGS="$WARN_CXXFLAGS -Wconditional-uninitialized"], [], [$CXXFLAG_WERROR])
  AX_CHECK_COMPILE_FLAG([-Wduplicated-branches], [WARN_CXXFLAGS="$WARN_CXXFLAGS -Wduplicated-branches"], [], [$CXXFLAG_WERROR])
  AX_CHECK_COMPILE_FLAG([-Wduplicated-cond], [WARN_CXXFLAGS="$WARN_CXXFLAGS -Wduplicated-cond"], [], [$CXXFLAG_WERROR])
  AX_CHECK_COMPILE_FLAG([-Wlogical-op], [WARN_CXXFLAGS="$WARN_CXXFLAGS -Wlogical-op"], [], [$CXXFLAG_WERROR])
  AX_CHECK_COMPILE_FLAG([-Woverloaded-virtual], [WARN_CXXFLAGS="$WARN_CXXFLAGS -Woverloaded-virtual"], [], [$CXXFLAG_WERROR])
  AX_CHECK_COMPILE_FLAG([-Wsuggest-override], [WARN_CXXFLAGS="$WARN_CXXFLAGS -Wsuggest-override"], [], [$CXXFLAG_WERROR])
  AX_CHECK_COMPILE_FLAG([-Wimplicit-fallthrough], [WARN_CXXFLAGS="$WARN_CXXFLAGS -Wimplicit-fallthrough"], [], [$CXXFLAG_WERROR])
<<<<<<< HEAD
  AX_CHECK_COMPILE_FLAG([-Wunreachable-code-loop-increment], [WARN_CXXFLAGS="$WARN_CXXFLAGS -Wunreachable-code-loop-increment"], [], [$CXXFLAG_WERROR])
=======
  AX_CHECK_COMPILE_FLAG([-Wunreachable-code], [WARN_CXXFLAGS="$WARN_CXXFLAGS -Wunreachable-code"], [], [$CXXFLAG_WERROR])
>>>>>>> 0b4d5ae0
  AX_CHECK_COMPILE_FLAG([-Wdocumentation], [WARN_CXXFLAGS="$WARN_CXXFLAGS -Wdocumentation"], [], [$CXXFLAG_WERROR])

  dnl Some compilers (gcc) ignore unknown -Wno-* options, but warn about all
  dnl unknown options if any other warning is produced. Test the -Wfoo case, and
  dnl set the -Wno-foo case if it works.
  AX_CHECK_COMPILE_FLAG([-Wunused-parameter], [NOWARN_CXXFLAGS="$NOWARN_CXXFLAGS -Wno-unused-parameter"], [], [$CXXFLAG_WERROR])
  AX_CHECK_COMPILE_FLAG([-Wself-assign], [NOWARN_CXXFLAGS="$NOWARN_CXXFLAGS -Wno-self-assign"], [], [$CXXFLAG_WERROR])
  if test "$suppress_external_warnings" != "yes" ; then
    AX_CHECK_COMPILE_FLAG([-Wdeprecated-copy], [NOWARN_CXXFLAGS="$NOWARN_CXXFLAGS -Wno-deprecated-copy"], [], [$CXXFLAG_WERROR])
  fi
fi

dnl Don't allow extended (non-ASCII) symbols in identifiers. This is easier for code review.
AX_CHECK_COMPILE_FLAG([-fno-extended-identifiers], [CORE_CXXFLAGS="$CORE_CXXFLAGS -fno-extended-identifiers"], [], [$CXXFLAG_WERROR])

dnl Currently all versions of gcc are subject to a class of bugs, see the
dnl gccbug_90348 test case (only reproduces on GCC 11 and earlier) and
dnl https://gcc.gnu.org/bugzilla/show_bug.cgi?id=111843. To work around that, set
dnl -fstack-reuse=none for all gcc builds. (Only gcc understands this flag)
AX_CHECK_COMPILE_FLAG([-fstack-reuse=none], [CORE_CXXFLAGS="$CORE_CXXFLAGS -fstack-reuse=none"])

enable_arm_crc=no
enable_arm_shani=no
enable_sse42=no
enable_sse41=no
enable_avx2=no
enable_x86_shani=no
<<<<<<< HEAD
enable_power8=no
=======
>>>>>>> 0b4d5ae0

dnl Check for optional instruction set support. Enabling these does _not_ imply that all code will
dnl be compiled with them, rather that specific objects/libs may use them after checking for runtime
dnl compatibility.

dnl x86
AX_CHECK_COMPILE_FLAG([-msse4.2], [SSE42_CXXFLAGS="-msse4.2"], [], [$CXXFLAG_WERROR])
AX_CHECK_COMPILE_FLAG([-msse4.1], [SSE41_CXXFLAGS="-msse4.1"], [], [$CXXFLAG_WERROR])
AX_CHECK_COMPILE_FLAG([-mavx -mavx2], [AVX2_CXXFLAGS="-mavx -mavx2"], [], [$CXXFLAG_WERROR])
AX_CHECK_COMPILE_FLAG([-msse4 -msha], [X86_SHANI_CXXFLAGS="-msse4 -msha"], [], [$CXXFLAG_WERROR])
AX_CHECK_COMPILE_FLAG([-mpower8-vector], [POWER8_CXXFLAGS="-mpower8-vector"], [], [$CXXFLAG_WERROR])

enable_clmul=
AX_CHECK_COMPILE_FLAG([-mpclmul], [enable_clmul=yes], [], [$CXXFLAG_WERROR], [AC_LANG_PROGRAM([
  #include <stdint.h>
  #include <x86intrin.h>
], [
  __m128i a = _mm_cvtsi64_si128((uint64_t)7);
  __m128i b = _mm_clmulepi64_si128(a, a, 37);
  __m128i c = _mm_srli_epi64(b, 41);
  __m128i d = _mm_xor_si128(b, c);
  uint64_t e = _mm_cvtsi128_si64(d);
  return e == 0;
])])

if test "$enable_clmul" = "yes"; then
  CLMUL_CXXFLAGS="-mpclmul"
  AC_DEFINE([HAVE_CLMUL], [1], [Define this symbol if clmul instructions can be used])
fi

TEMP_CXXFLAGS="$CXXFLAGS"
CXXFLAGS="$SSE42_CXXFLAGS $CXXFLAGS"
AC_MSG_CHECKING([for SSE4.2 intrinsics])
AC_COMPILE_IFELSE([AC_LANG_PROGRAM([[
    #include <stdint.h>
    #if defined(_MSC_VER)
    #include <intrin.h>
    #elif defined(__GNUC__) && defined(__SSE4_2__)
    #include <nmmintrin.h>
    #endif
  ]],[[
    uint64_t l = 0;
    l = _mm_crc32_u8(l, 0);
    l = _mm_crc32_u32(l, 0);
    l = _mm_crc32_u64(l, 0);
    return l;
  ]])],
 [ AC_MSG_RESULT([yes]); enable_sse42=yes],
 [ AC_MSG_RESULT([no])]
)
CXXFLAGS="$TEMP_CXXFLAGS"

TEMP_CXXFLAGS="$CXXFLAGS"
CXXFLAGS="$SSE41_CXXFLAGS $CXXFLAGS"
AC_MSG_CHECKING([for SSE4.1 intrinsics])
AC_COMPILE_IFELSE([AC_LANG_PROGRAM([[
    #include <stdint.h>
    #include <immintrin.h>

    #if defined(__clang__)
    #pragma clang attribute push(__attribute__((__target__("sse4.1"))), apply_to = function)
    #elif defined(__GNUC__)
    #pragma GCC target ("sse4.1")
    #endif
  ]],[[
    __m128i l = _mm_set1_epi32(0);
    return _mm_extract_epi32(l, 3);
  ]])],
 [ AC_MSG_RESULT([yes]); enable_sse41=yes; AC_DEFINE([ENABLE_SSE41], [1], [Define this symbol to build code that uses SSE4.1 intrinsics]) ],
 [ AC_MSG_RESULT([no])]
)
CXXFLAGS="$TEMP_CXXFLAGS"

TEMP_CXXFLAGS="$CXXFLAGS"
CXXFLAGS="$AVX2_CXXFLAGS $CXXFLAGS"
AC_MSG_CHECKING([for AVX2 intrinsics])
AC_COMPILE_IFELSE([AC_LANG_PROGRAM([[
    #include <stdint.h>
    #include <immintrin.h>

    #if defined(__clang__)
    #pragma clang attribute push(__attribute__((__target__("avx,avx2"))), apply_to = function)
    #elif defined(__GNUC__)
    #pragma GCC target ("avx,avx2")
    #endif
  ]],[[
    __m256i l = _mm256_set1_epi32(0);
    return _mm256_extract_epi32(l, 7);
  ]])],
 [ AC_MSG_RESULT([yes]); enable_avx2=yes; AC_DEFINE([ENABLE_AVX2], [1], [Define this symbol to build code that uses AVX2 intrinsics]) ],
 [ AC_MSG_RESULT([no])]
)
CXXFLAGS="$TEMP_CXXFLAGS"

TEMP_CXXFLAGS="$CXXFLAGS"
CXXFLAGS="$X86_SHANI_CXXFLAGS $CXXFLAGS"
AC_MSG_CHECKING([for x86 SHA-NI intrinsics])
AC_COMPILE_IFELSE([AC_LANG_PROGRAM([[
    #include <stdint.h>
    #include <immintrin.h>

    #if defined(__clang__)
    #pragma clang attribute push(__attribute__((__target__("sse4,sha"))), apply_to = function)
    #elif defined(__GNUC__)
    #pragma GCC target ("sse4,sha")
    #endif
  ]],[[
    __m128i i = _mm_set1_epi32(0);
    __m128i j = _mm_set1_epi32(1);
    __m128i k = _mm_set1_epi32(2);
    return _mm_extract_epi32(_mm_sha256rnds2_epu32(i, i, k), 0);
  ]])],
 [ AC_MSG_RESULT([yes]); enable_x86_shani=yes; AC_DEFINE([ENABLE_X86_SHANI], [1], [Define this symbol to build code that uses x86 SHA-NI intrinsics]) ],
 [ AC_MSG_RESULT([no])]
)
CXXFLAGS="$TEMP_CXXFLAGS"

# ARM
AX_CHECK_COMPILE_FLAG([-march=armv8-a+crc+crypto], [ARM_CRC_CXXFLAGS="-march=armv8-a+crc+crypto"], [], [$CXXFLAG_WERROR])
AX_CHECK_COMPILE_FLAG([-march=armv8-a+crypto], [ARM_SHANI_CXXFLAGS="-march=armv8-a+crypto"], [], [$CXXFLAG_WERROR])

TEMP_CXXFLAGS="$CXXFLAGS"
CXXFLAGS="$ARM_CRC_CXXFLAGS $CXXFLAGS"
AC_MSG_CHECKING([for ARMv8 CRC32 intrinsics])
AC_COMPILE_IFELSE([AC_LANG_PROGRAM([[
    #include <arm_acle.h>
    #include <arm_neon.h>
  ]],[[
#ifdef __aarch64__
    __crc32cb(0, 0); __crc32ch(0, 0); __crc32cw(0, 0); __crc32cd(0, 0);
    vmull_p64(0, 0);
#else
#error "crc32c library does not support hardware acceleration on 32-bit ARM"
#endif
  ]])],
 [ AC_MSG_RESULT([yes]); enable_arm_crc=yes; ],
 [ AC_MSG_RESULT([no])]
)
CXXFLAGS="$TEMP_CXXFLAGS"

TEMP_CXXFLAGS="$CXXFLAGS"
CXXFLAGS="$ARM_SHANI_CXXFLAGS $CXXFLAGS"
AC_MSG_CHECKING([for ARMv8 SHA-NI intrinsics])
AC_COMPILE_IFELSE([AC_LANG_PROGRAM([[
    #include <arm_acle.h>
    #include <arm_neon.h>
  ]],[[
    uint32x4_t a, b, c;
    vsha256h2q_u32(a, b, c);
    vsha256hq_u32(a, b, c);
    vsha256su0q_u32(a, b);
    vsha256su1q_u32(a, b, c);
  ]])],
 [ AC_MSG_RESULT([yes]); enable_arm_shani=yes; AC_DEFINE([ENABLE_ARM_SHANI], [1], [Define this symbol to build code that uses ARMv8 SHA-NI intrinsics]) ],
 [ AC_MSG_RESULT([no])]
)
CXXFLAGS="$TEMP_CXXFLAGS"

<<<<<<< HEAD
TEMP_CXXFLAGS="$CXXFLAGS"
CXXFLAGS="$TEMP_CXXFLAGS $POWER8_CXXFLAGS"
AC_MSG_CHECKING(for POWER8 compiler support)
AC_COMPILE_IFELSE([AC_LANG_PROGRAM([[
    #include <altivec.h>
    #include <stdint.h>
  ]], [[
    unsigned char src[16];
    __builtin_crypto_vshasigmaw((__vector uint32_t)vec_vsx_ld(0, src), 1, 0xf);
    return 0;
  ]])],
  [ AC_MSG_RESULT(yes); enable_power8=yes; AC_DEFINE(ENABLE_POWER8, 1, [Define if compiler supports POWER8 instructions.]) ],
  [ AC_MSG_RESULT(no) ]
)
CXXFLAGS="$TEMP_CXXFLAGS"

=======
>>>>>>> 0b4d5ae0
CORE_CPPFLAGS="$CORE_CPPFLAGS -DHAVE_BUILD_INFO"

AC_ARG_WITH([utils],
  [AS_HELP_STRING([--with-utils],
  [build bitcoin-cli bitcoin-tx bitcoin-util bitcoin-wallet (default=yes)])],
  [build_bitcoin_utils=$withval],
  [build_bitcoin_utils=yes])

AC_ARG_ENABLE([util-cli],
  [AS_HELP_STRING([--enable-util-cli],
  [build bitcoin-cli])],
  [build_bitcoin_cli=$enableval],
  [build_bitcoin_cli=$build_bitcoin_utils])

AC_ARG_ENABLE([util-tx],
  [AS_HELP_STRING([--enable-util-tx],
  [build bitcoin-tx])],
  [build_bitcoin_tx=$enableval],
  [build_bitcoin_tx=$build_bitcoin_utils])

AC_ARG_ENABLE([util-wallet],
  [AS_HELP_STRING([--enable-util-wallet],
  [build bitcoin-wallet])],
  [build_bitcoin_wallet=$enableval],
  [build_bitcoin_wallet=$build_bitcoin_utils])

AC_ARG_ENABLE([util-util],
  [AS_HELP_STRING([--enable-util-util],
  [build bitcoin-util])],
  [build_bitcoin_util=$enableval],
  [build_bitcoin_util=$build_bitcoin_utils])

AC_ARG_ENABLE([experimental-util-chainstate],
  [AS_HELP_STRING([--enable-experimental-util-chainstate],
  [build experimental bitcoin-chainstate executable (default=no)])],
  [build_bitcoin_chainstate=$enableval],
  [build_bitcoin_chainstate=no])

AC_ARG_WITH([libs],
  [AS_HELP_STRING([--with-libs],
  [build libraries (default=yes)])],
  [build_bitcoin_libs=$withval],
  [build_bitcoin_libs=yes])

AC_ARG_WITH([experimental-kernel-lib],
  [AS_HELP_STRING([--with-experimental-kernel-lib],
  [build experimental bitcoinkernel library (default is to build if we're building libraries and the experimental build-chainstate executable)])],
  [build_experimental_kernel_lib=$withval],
  [build_experimental_kernel_lib=auto])

AC_ARG_WITH([daemon],
  [AS_HELP_STRING([--with-daemon],
  [build bitcoind daemon (default=yes)])],
  [build_bitcoind=$withval],
  [build_bitcoind=yes])

can_render_icons=yes
AC_PATH_PROGS([RSVG_CONVERT],[rsvg-convert rsvg],no)
AC_PATH_PROGS([IMAGEMAGICK_CONVERT],[magick convert],no)
AC_PATH_PROGS([PNG2ICNS],[png2icns],no)

if test x$RSVG_CONVERT = xno; then
  can_render_icons='rsvg-convert'
elif test x$IMAGEMAGICK_CONVERT = xno; then
  can_render_icons='ImageMagick'
fi

case $host in
  *mingw*)
     TARGET_OS=windows
     AC_CHECK_LIB([mingwthrd],[main],                    [], [AC_MSG_ERROR([libmingwthrd missing])])
     AC_CHECK_LIB([kernel32], [GetModuleFileNameA],      [], [AC_MSG_ERROR([libkernel32 missing])])
     AC_CHECK_LIB([user32],   [main],                    [], [AC_MSG_ERROR([libuser32 missing])])
     AC_CHECK_LIB([gdi32],    [main],                    [], [AC_MSG_ERROR([libgdi32 missing])])
     AC_CHECK_LIB([comdlg32], [main],                    [], [AC_MSG_ERROR([libcomdlg32 missing])])
     AC_CHECK_LIB([winmm],    [main],                    [], [AC_MSG_ERROR([libwinmm missing])])
     AC_CHECK_LIB([shell32],  [SHGetSpecialFolderPathW], [], [AC_MSG_ERROR([libshell32 missing])])
     AC_CHECK_LIB([comctl32], [main],                    [], [AC_MSG_ERROR([libcomctl32 missing])])
     AC_CHECK_LIB([ole32],    [CoCreateInstance],        [], [AC_MSG_ERROR([libole32 missing])])
     AC_CHECK_LIB([oleaut32], [main],                    [], [AC_MSG_ERROR([liboleaut32 missing])])
     AC_CHECK_LIB([uuid],     [main],                    [], [AC_MSG_ERROR([libuuid missing])])
     AC_CHECK_LIB([advapi32], [CryptAcquireContextW],    [], [AC_MSG_ERROR([libadvapi32 missing])])
     AC_CHECK_LIB([ws2_32],   [WSAStartup],              [], [AC_MSG_ERROR([libws2_32 missing])])
     AC_CHECK_LIB([shlwapi],  [PathRemoveFileSpecW],     [], [AC_MSG_ERROR([libshlwapi missing])])
     AC_CHECK_LIB([iphlpapi], [GetAdaptersAddresses],    [], [AC_MSG_ERROR([libiphlpapi missing])])
     AC_CHECK_LIB([dwmapi],   [main],                    [have_dwmapi=yes], [have_dwmapi=no])

     dnl -static is interpreted by libtool, where it has a different meaning.
     dnl In libtool-speak, it's -all-static.
     AX_CHECK_LINK_FLAG([-static], [LIBTOOL_APP_LDFLAGS="$LIBTOOL_APP_LDFLAGS -all-static"])

     AC_PATH_PROG([MAKENSIS], [makensis], [none])
     if test "$MAKENSIS" = "none"; then
       AC_MSG_WARN([makensis not found. Cannot create installer.])
     fi

     AC_PATH_TOOL([WINDRES], [windres], [none])
     if test "$WINDRES" = "none"; then
       AC_MSG_ERROR([windres not found])
     fi

     CORE_CPPFLAGS="$CORE_CPPFLAGS -DSECP256K1_STATIC"

     CORE_CPPFLAGS="$CORE_CPPFLAGS -D_MT -DWIN32 -D_WINDOWS -D_WIN32_WINNT=0x0601 -D_WIN32_IE=0x0501 -DWIN32_LEAN_AND_MEAN"
     dnl Prevent the definition of min/max macros.
     dnl We always want to use the standard library.
     CORE_CPPFLAGS="$CORE_CPPFLAGS -DNOMINMAX"

     dnl libtool insists upon adding -nostdlib and a list of objects/libs to link against.
     dnl That breaks our ability to build dll's with static libgcc/libstdc++/libssp. Override
     dnl its command here, with the predeps/postdeps removed, and -static inserted. Postdeps are
     dnl also overridden to prevent their insertion later.
     dnl This should only affect dll's.
     archive_cmds_CXX="\$CC -shared \$libobjs \$deplibs \$compiler_flags -static -o \$output_objdir/\$soname \${wl}--enable-auto-image-base -Xlinker --out-implib -Xlinker \$lib"
     postdeps_CXX=

     dnl We require Windows 7 (NT 6.1) or later
     AX_CHECK_LINK_FLAG([-Wl,--major-subsystem-version -Wl,6 -Wl,--minor-subsystem-version -Wl,1], [CORE_LDFLAGS="$CORE_LDFLAGS -Wl,--major-subsystem-version -Wl,6 -Wl,--minor-subsystem-version -Wl,1"], [], [$LDFLAG_WERROR])

     dnl Avoid the use of aligned vector instructions when building for Windows.
     dnl See https://gcc.gnu.org/bugzilla/show_bug.cgi?id=54412.
     AX_CHECK_COMPILE_FLAG([-Wa,-muse-unaligned-vector-move], [CORE_CXXFLAGS="$CORE_CXXFLAGS -Wa,-muse-unaligned-vector-move"], [], [$CXXFLAG_WERROR])
<<<<<<< HEAD
=======

     AC_PATH_PROGS([RSVG_CONVERT], [rsvg-convert rsvg],rsvg-convert)
     AC_PATH_PROGS([IMAGEMAGICK_CONVERT], [magick convert],convert)
>>>>>>> 0b4d5ae0
     ;;
  *darwin*)
     if test x$PNG2ICNS = xno; then
       can_render_icons='png2icns'
     fi

     TARGET_OS=darwin
     if  test $cross_compiling != "yes"; then
       BUILD_OS=darwin
       AC_CHECK_PROG([BREW], [brew], [brew])
       if test "$BREW" = "brew"; then
         dnl These Homebrew packages may be keg-only, meaning that they won't be found
         dnl in expected paths because they may conflict with system files. Ask
         dnl Homebrew where each one is located, then adjust paths accordingly.
         dnl It's safe to add these paths even if the functionality is disabled by
         dnl the user (--without-wallet or --without-gui for example).

         dnl Homebrew may create symlinks in /usr/local/include for some packages.
         dnl Because MacOS's clang internally adds "-I /usr/local/include" to its search
         dnl paths, this will negate efforts to use -isystem for those packages, as they
         dnl will be found first in /usr/local. Use the internal "-internal-isystem"
         dnl option to system-ify all /usr/local/include paths without adding it to the list
         dnl of search paths in case it's not already there.
         if test "$suppress_external_warnings" != "no"; then
           AX_CHECK_PREPROC_FLAG([-Xclang -internal-isystem -Xclang /usr/local/include/], [CORE_CPPFLAGS="$CORE_CPPFLAGS -Xclang -internal-isystem -Xclang /usr/local/include/"], [], [$CXXFLAG_WERROR])
         fi

         if test "$use_bdb" != "no" && $BREW list --versions berkeley-db@4 >/dev/null && test "$BDB_CFLAGS" = "" && test "$BDB_LIBS" = ""; then
           bdb_prefix=$($BREW --prefix berkeley-db@4 2>/dev/null)
           dnl This must precede the call to BITCOIN_FIND_BDB48 below.
           BDB_CFLAGS="-I$bdb_prefix/include"
           BDB_LIBS="-L$bdb_prefix/lib -ldb_cxx-4.8"
         fi

         if $BREW list --versions qt@5 >/dev/null; then
           export PKG_CONFIG_PATH="$($BREW --prefix qt@5 2>/dev/null)/lib/pkgconfig:$PKG_CONFIG_PATH"
         fi

         case $host in
           *aarch64*)
             dnl The preferred Homebrew prefix for Apple Silicon is /opt/homebrew.
             dnl Therefore, as we do not use pkg-config to detect miniupnpc and libnatpmp
             dnl packages, we should set the CPPFLAGS and LDFLAGS variables for them
             dnl explicitly.
             if test "$use_upnp" != "no" && $BREW list --versions miniupnpc >/dev/null; then
               miniupnpc_prefix=$($BREW --prefix miniupnpc 2>/dev/null)
               if test "$suppress_external_warnings" != "no"; then
                 MINIUPNPC_CPPFLAGS="-isystem $miniupnpc_prefix/include"
               else
                 MINIUPNPC_CPPFLAGS="-I$miniupnpc_prefix/include"
               fi
               MINIUPNPC_LIBS="-L$miniupnpc_prefix/lib"
             fi
             if test "$use_natpmp" != "no" && $BREW list --versions libnatpmp >/dev/null; then
               libnatpmp_prefix=$($BREW --prefix libnatpmp 2>/dev/null)
               if test "$suppress_external_warnings" != "no"; then
                 NATPMP_CPPFLAGS="-isystem $libnatpmp_prefix/include"
               else
                 NATPMP_CPPFLAGS="-I$libnatpmp_prefix/include"
               fi
               NATPMP_LIBS="-L$libnatpmp_prefix/lib"
             fi
             ;;
         esac
       fi
     else
       case $build_os in
         *darwin*)
           BUILD_OS=darwin
           ;;
         *)
           AC_PATH_TOOL([DSYMUTIL], [dsymutil], [dsymutil])
           AC_PATH_TOOL([INSTALL_NAME_TOOL], [install_name_tool], [install_name_tool])
           AC_PATH_TOOL([OTOOL], [otool], [otool])
           AC_PATH_PROGS([XORRISOFS], [xorrisofs], [xorrisofs])
           AC_PATH_PROG([ZIP], [zip], [zip])

           dnl libtool will try to strip the static lib, which is a problem for
           dnl cross-builds because strip attempts to call a hard-coded ld,
           dnl which may not exist in the path. Stripping the .a is not
           dnl necessary, so just disable it.
           old_striplib=
           ;;
       esac
     fi

     AX_CHECK_LINK_FLAG([-Wl,-headerpad_max_install_names], [CORE_LDFLAGS="$CORE_LDFLAGS -Wl,-headerpad_max_install_names"], [], [$LDFLAG_WERROR])
     CORE_CPPFLAGS="$CORE_CPPFLAGS -DMAC_OSX -DOBJC_OLD_DISPATCH_PROTOTYPES=0"

     dnl ignore deprecated-declarations warnings coming from objcxx code
     dnl "'NSUserNotificationCenter' is deprecated: first deprecated in macOS 11.0".
     OBJCXXFLAGS="$CXXFLAGS -Wno-deprecated-declarations"
     ;;
   *android*)
     dnl make sure android stays above linux for hosts like *linux-android*
     TARGET_OS=android
     case $host in
       *x86_64*)
          ANDROID_ARCH=x86_64
          ;;
        *aarch64*)
          ANDROID_ARCH=arm64-v8a
          ;;
        *armv7a*)
          ANDROID_ARCH=armeabi-v7a
          ;;
        *) AC_MSG_ERROR([Could not determine Android arch, or it is unsupported]) ;;
      esac
     ;;
   *linux*)
     TARGET_OS=linux
     ;;
esac

if test "$use_extended_functional_tests" != "no"; then
  AC_SUBST(EXTENDED_FUNCTIONAL_TESTS, --extended)
fi

if test "$use_lcov" = "yes"; then
  if test "$LCOV" = ""; then
    AC_MSG_ERROR([lcov testing requested but lcov not found])
  fi
  if test "$PYTHON" = ""; then
    AC_MSG_ERROR([lcov testing requested but python not found])
  fi
  if test "$GENHTML" = ""; then
    AC_MSG_ERROR([lcov testing requested but genhtml not found])
  fi

  AC_MSG_CHECKING([whether compiler is Clang])
  AC_PREPROC_IFELSE([AC_LANG_SOURCE([[
      #if defined(__clang__) && defined(__llvm__)
      // Compiler is Clang
      #else
      #  error Compiler is not Clang
      #endif
    ]])],[
      AC_MSG_RESULT([yes])
      if test "$LLVM_COV" = ""; then
        AC_MSG_ERROR([lcov testing requested but llvm-cov not found])
      fi
      COV_TOOL="$LLVM_COV gcov"
    ],[
      AC_MSG_RESULT([no])
      if test "$GCOV" = "x"; then
        AC_MSG_ERROR([lcov testing requested but gcov not found])
      fi
      COV_TOOL="$GCOV"
  ])
  AC_SUBST(COV_TOOL)
  AC_SUBST(COV_TOOL_WRAPPER, "cov_tool_wrapper.sh")
  LCOV="$LCOV --gcov-tool $(pwd)/$COV_TOOL_WRAPPER"

  AX_CHECK_LINK_FLAG([--coverage], [CORE_LDFLAGS="$CORE_LDFLAGS --coverage"],
    [AC_MSG_ERROR([lcov testing requested but --coverage linker flag does not work])])
  AX_CHECK_COMPILE_FLAG([--coverage],[CORE_CXXFLAGS="$CORE_CXXFLAGS --coverage"],
    [AC_MSG_ERROR([lcov testing requested but --coverage flag does not work])])
  CORE_CXXFLAGS="$CORE_CXXFLAGS -Og"
fi

if test "$use_lcov_branch" != "no"; then
  AC_SUBST(LCOV_OPTS, "$LCOV_OPTS --rc lcov_branch_coverage=1")
fi

dnl Check for endianness
AC_C_BIGENDIAN

dnl Check for pthread compile/link requirements
AX_PTHREAD

dnl Check if -latomic is required for <std::atomic>
CHECK_ATOMIC

dnl The following macro will add the necessary defines to bitcoin-config.h, but
dnl they also need to be passed down to any subprojects. Pull the results out of
dnl the cache and add them to CPPFLAGS.
AC_SYS_LARGEFILE
dnl detect POSIX or GNU variant of strerror_r
AC_FUNC_STRERROR_R

if test "$ac_cv_sys_file_offset_bits" != "" &&
   test "$ac_cv_sys_file_offset_bits" != "no" &&
   test "$ac_cv_sys_file_offset_bits" != "unknown"; then
  CORE_CPPFLAGS="$CORE_CPPFLAGS -D_FILE_OFFSET_BITS=$ac_cv_sys_file_offset_bits"
fi

if test "$ac_cv_sys_large_files" != "" &&
   test "$ac_cv_sys_large_files" != "no" &&
   test "$ac_cv_sys_large_files" != "unknown"; then
  CORE_CPPFLAGS="$CORE_CPPFLAGS -D_LARGE_FILES=$ac_cv_sys_large_files"
fi

if test "$enable_gprof" = "yes"; then
    dnl -pg is incompatible with -pie. Since hardening and profiling together doesn't make sense,
    dnl we simply make them mutually exclusive here. Additionally, hardened toolchains may force
    dnl -pie by default, in which case it needs to be turned off with -no-pie.

    if test "$use_hardening" = "yes"; then
        AC_MSG_ERROR([gprof profiling is not compatible with hardening. Reconfigure with --disable-hardening or --disable-gprof])
    fi
    use_hardening=no
    AX_CHECK_COMPILE_FLAG([-pg],[GPROF_CXXFLAGS="-pg"],
        [AC_MSG_ERROR([gprof profiling requested but not available])], [$CXXFLAG_WERROR])

    AX_CHECK_LINK_FLAG([-no-pie], [GPROF_LDFLAGS="-no-pie"])
    AX_CHECK_LINK_FLAG([-pg], [GPROF_LDFLAGS="$GPROF_LDFLAGS -pg"],
        [AC_MSG_ERROR([gprof profiling requested but not available])], [$GPROF_LDFLAGS])
fi

if test "$TARGET_OS" != "windows"; then
  dnl All windows code is PIC, forcing it on just adds useless compile warnings
  AX_CHECK_COMPILE_FLAG([-fPIC], [PIC_FLAGS="-fPIC"])
fi

if test "$use_hardening" != "no"; then
  use_hardening=yes
  AX_CHECK_COMPILE_FLAG([-Wstack-protector], [HARDENED_CXXFLAGS="$HARDENED_CXXFLAGS -Wstack-protector"])
  AX_CHECK_COMPILE_FLAG([-fstack-protector-all], [HARDENED_CXXFLAGS="$HARDENED_CXXFLAGS -fstack-protector-all"])

  AX_CHECK_COMPILE_FLAG([-fcf-protection=full], [HARDENED_CXXFLAGS="$HARDENED_CXXFLAGS -fcf-protection=full"])

  case $host in
    *mingw*)
      dnl stack-clash-protection doesn't compile with GCC 10 and earlier.
      dnl In any case, it is a no-op for Windows.
      dnl See https://gcc.gnu.org/bugzilla/show_bug.cgi?id=90458 for more details.
      ;;
    *)
      AX_CHECK_COMPILE_FLAG([-fstack-clash-protection], [HARDENED_CXXFLAGS="$HARDENED_CXXFLAGS -fstack-clash-protection"], [], [$CXXFLAG_WERROR])
      ;;
  esac

  case $host in
    *aarch64*)
      AX_CHECK_COMPILE_FLAG([-mbranch-protection=bti], [HARDENED_CXXFLAGS="$HARDENED_CXXFLAGS -mbranch-protection=bti"])
    ;;
  esac

  dnl When enable_debug is yes, all optimizations are disabled.
  dnl However, FORTIFY_SOURCE requires that there is some level of optimization, otherwise it does nothing and just creates a compiler warning.
  dnl Since FORTIFY_SOURCE is a no-op without optimizations, do not enable it when enable_debug is yes.
  if test "$enable_debug" != "yes"; then
    AX_CHECK_PREPROC_FLAG([-D_FORTIFY_SOURCE=3],[
      AX_CHECK_PREPROC_FLAG([-U_FORTIFY_SOURCE],[
        HARDENED_CPPFLAGS="$HARDENED_CPPFLAGS -U_FORTIFY_SOURCE"
      ])
      HARDENED_CPPFLAGS="$HARDENED_CPPFLAGS -D_FORTIFY_SOURCE=3"
    ])
  fi

  AX_CHECK_LINK_FLAG([-Wl,--enable-reloc-section], [HARDENED_LDFLAGS="$HARDENED_LDFLAGS -Wl,--enable-reloc-section"], [], [$LDFLAG_WERROR])
  AX_CHECK_LINK_FLAG([-Wl,--dynamicbase], [HARDENED_LDFLAGS="$HARDENED_LDFLAGS -Wl,--dynamicbase"], [], [$LDFLAG_WERROR])
  AX_CHECK_LINK_FLAG([-Wl,--nxcompat], [HARDENED_LDFLAGS="$HARDENED_LDFLAGS -Wl,--nxcompat"], [], [$LDFLAG_WERROR])
  AX_CHECK_LINK_FLAG([-Wl,--high-entropy-va], [HARDENED_LDFLAGS="$HARDENED_LDFLAGS -Wl,--high-entropy-va"], [], [$LDFLAG_WERROR])
  AX_CHECK_LINK_FLAG([-Wl,-z,relro], [HARDENED_LDFLAGS="$HARDENED_LDFLAGS -Wl,-z,relro"], [], [$LDFLAG_WERROR])
  AX_CHECK_LINK_FLAG([-Wl,-z,now], [HARDENED_LDFLAGS="$HARDENED_LDFLAGS -Wl,-z,now"], [], [$LDFLAG_WERROR])
  AX_CHECK_LINK_FLAG([-Wl,-z,separate-code], [HARDENED_LDFLAGS="$HARDENED_LDFLAGS -Wl,-z,separate-code"], [], [$LDFLAG_WERROR])
  AX_CHECK_LINK_FLAG([-fPIE -pie], [PIE_FLAGS="-fPIE"; HARDENED_LDFLAGS="$HARDENED_LDFLAGS -pie"], [], [$CXXFLAG_WERROR])
fi

dnl These flags are specific to ld64, and may cause issues with other linkers.
dnl For example: GNU ld will interpret -dead_strip as -de and then try and use
dnl "ad_strip" as the symbol for the entry point.
if test "$TARGET_OS" = "darwin"; then
  AX_CHECK_LINK_FLAG([-Wl,-dead_strip], [CORE_LDFLAGS="$CORE_LDFLAGS -Wl,-dead_strip"], [], [$LDFLAG_WERROR])
  AX_CHECK_LINK_FLAG([-Wl,-dead_strip_dylibs], [CORE_LDFLAGS="$CORE_LDFLAGS -Wl,-dead_strip_dylibs"], [], [$LDFLAG_WERROR])
  AX_CHECK_LINK_FLAG([-Wl,-fixup_chains], [HARDENED_LDFLAGS="$HARDENED_LDFLAGS -Wl,-fixup_chains"], [], [$LDFLAG_WERROR])
fi

AC_CHECK_HEADERS([sys/select.h sys/prctl.h sys/sysctl.h vm/vm_param.h sys/vmmeter.h sys/resources.h])

AC_CHECK_DECLS([getifaddrs, freeifaddrs],[CHECK_SOCKET],,
    [#include <sys/types.h>
    #include <ifaddrs.h>]
)

dnl These are used for daemonization in bitcoind
AC_CHECK_DECLS([fork])
AC_CHECK_DECLS([setsid])

AC_CHECK_DECLS([pipe2])

AC_CHECK_FUNCS([timingsafe_bcmp])

AC_MSG_CHECKING([for __builtin_clzl])
AC_COMPILE_IFELSE([AC_LANG_PROGRAM([[ ]], [[
 (void) __builtin_clzl(0);
  ]])],
 [ AC_MSG_RESULT([yes]); have_clzl=yes; AC_DEFINE([HAVE_BUILTIN_CLZL], [1], [Define this symbol if you have __builtin_clzl])],
 [ AC_MSG_RESULT([no]); have_clzl=no;]
)

AC_MSG_CHECKING([for __builtin_clzll])
AC_COMPILE_IFELSE([AC_LANG_PROGRAM([[ ]], [[
  (void) __builtin_clzll(0);
  ]])],
 [ AC_MSG_RESULT([yes]); have_clzll=yes; AC_DEFINE([HAVE_BUILTIN_CLZLL], [1], [Define this symbol if you have __builtin_clzll])],
 [ AC_MSG_RESULT([no]); have_clzll=no;]
)

dnl Check for malloc_info (for memory statistics information in getmemoryinfo)
AC_MSG_CHECKING([for getmemoryinfo])
AC_COMPILE_IFELSE([AC_LANG_PROGRAM([[#include <malloc.h>]],
 [[ int f = malloc_info(0, NULL); ]])],
 [ AC_MSG_RESULT([yes]); AC_DEFINE([HAVE_MALLOC_INFO], [1], [Define this symbol if you have malloc_info]) ],
 [ AC_MSG_RESULT([no])]
)

dnl Check for mallopt(M_ARENA_MAX) (to set glibc arenas)
AC_MSG_CHECKING([for mallopt M_ARENA_MAX])
AC_COMPILE_IFELSE([AC_LANG_PROGRAM([[#include <malloc.h>]],
 [[ mallopt(M_ARENA_MAX, 1); ]])],
 [ AC_MSG_RESULT([yes]); AC_DEFINE([HAVE_MALLOPT_ARENA_MAX], [1], [Define this symbol if you have mallopt with M_ARENA_MAX]) ],
 [ AC_MSG_RESULT([no])]
)

AC_MSG_CHECKING(for compatible sysinfo call)
AC_COMPILE_IFELSE([AC_LANG_PROGRAM([[#include <sys/sysinfo.h>]],
 [[
  struct sysinfo info;
  int rv = sysinfo(&info);
  unsigned long test = info.freeram + info.bufferram + info.mem_unit;
 ]])],
 [
  AC_MSG_RESULT(yes);
  AC_DEFINE(HAVE_LINUX_SYSINFO, 1, [Define this symbol if you have a Linux-compatible sysinfo call])
 ],[
  AC_MSG_RESULT(no)
 ]
)

dnl Check for posix_fallocate
AC_MSG_CHECKING([for posix_fallocate])
AC_COMPILE_IFELSE([AC_LANG_PROGRAM([[
                   // same as in src/util/fs_helpers.cpp
                   #ifdef __linux__
                   #ifdef _POSIX_C_SOURCE
                   #undef _POSIX_C_SOURCE
                   #endif
                   #define _POSIX_C_SOURCE 200112L
                   #endif // __linux__
                   #include <fcntl.h>]],
                   [[ int f = posix_fallocate(0, 0, 0); ]])],
 [ AC_MSG_RESULT([yes]); AC_DEFINE([HAVE_POSIX_FALLOCATE], [1], [Define this symbol if you have posix_fallocate]) ],
 [ AC_MSG_RESULT([no])]
)

AC_MSG_CHECKING([for default visibility attribute])
AC_COMPILE_IFELSE([AC_LANG_SOURCE([
  int foo(void) __attribute__((visibility("default")));
  int main(){}
  ])],
  [
    AC_DEFINE([HAVE_DEFAULT_VISIBILITY_ATTRIBUTE], [1], [Define if the visibility attribute is supported.])
    AC_MSG_RESULT([yes])
  ],
  [
    AC_MSG_RESULT([no])
    if test "$use_reduce_exports" = "yes"; then
      AC_MSG_ERROR([Cannot find a working visibility attribute. Use --disable-reduce-exports.])
    fi
  ]
)

AC_MSG_CHECKING([for dllexport attribute])
AC_COMPILE_IFELSE([AC_LANG_SOURCE([
  __declspec(dllexport) int foo(void);
  int main(){}
  ])],
  [
    AC_DEFINE([HAVE_DLLEXPORT_ATTRIBUTE], [1], [Define if the dllexport attribute is supported.])
    AC_MSG_RESULT([yes])
  ],
  [AC_MSG_RESULT([no])]
)

AC_MSG_CHECKING(for iopolicy functions)
AC_COMPILE_IFELSE([
  AC_LANG_PROGRAM([[
    #include <sys/resource.h>
  ]],[[
    int x = getiopolicy_np(IOPOL_TYPE_DISK, IOPOL_SCOPE_THREAD);
    setiopolicy_np(IOPOL_TYPE_DISK, IOPOL_SCOPE_THREAD, x);
  ]])
],[
  have_iopolicy=yes
  AC_DEFINE(HAVE_IOPOLICY,1,[Define this symbol if you have iopolicy functions])
],[
  have_iopolicy=no
])
AC_MSG_RESULT($have_iopolicy)
AM_CONDITIONAL([HAVE_IOPOLICY], [test "$have_iopolicy" = "yes"])

if test x$have_iopolicy = xno; then
  AC_MSG_CHECKING(for ioprio syscalls)
  AC_COMPILE_IFELSE([
    AC_LANG_PROGRAM([[
      #define _GNU_SOURCE
      #include <unistd.h>
      #include <sys/syscall.h>
    ]],[[
      int x = syscall(SYS_ioprio_get, 1, 0);
      syscall(SYS_ioprio_set, 1, 0, x);
    ]])
  ],[
    have_ioprio_syscall=yes
    AC_DEFINE(HAVE_IOPRIO_SYSCALL,1,[Define this symbol if you have ioprio syscalls])
  ],[
    have_ioprio_syscall=no
  ])
  AC_MSG_RESULT($have_ioprio_syscall)
else
  have_ioprio_syscall=no
fi
AM_CONDITIONAL([HAVE_IOPRIO_SYSCALL], [test "$have_ioprio_syscall" = "yes"])

AC_MSG_CHECKING(for Windows file I/O priority functions)
AC_COMPILE_IFELSE([
  AC_LANG_PROGRAM([[
    #define _WIN32_WINNT 0x0600
    #include <windows.h>
    #include <io.h>
    #include <stdio.h>
  ]],[[
    static const FILE_IO_PRIORITY_HINT_INFO priorityHint = {
        .PriorityHint = IoPriorityHintLow,
    };
    FILE * const F = fopen("test", "r");
    HANDLE hFile = _get_osfhandle(_fileno(F));

    SetFileInformationByHandle(hFile, FileIoPriorityHintInfo, &priorityHint, sizeof(priorityHint));
  ]])
],[
  have_windows_ioprio=yes
  AC_DEFINE(HAVE_WINDOWS_IOPRIO,1,[Define this symbol if you have Windows I/O priority functions])
],[
  have_windows_ioprio=no
])
AC_MSG_RESULT($have_windows_ioprio)
AM_CONDITIONAL([HAVE_WINDOWS_IOPRIO], [test "$have_windows_ioprio" = "yes"])

if test "$use_thread_local" = "yes" || test "$use_thread_local" = "auto"; then
  TEMP_LDFLAGS="$LDFLAGS"
  LDFLAGS="$TEMP_LDFLAGS $PTHREAD_CFLAGS"
  AC_MSG_CHECKING([for thread_local support])
  AC_LINK_IFELSE([AC_LANG_SOURCE([
    #include <thread>
    static thread_local int foo = 0;
    static void run_thread() { foo++;}
    int main(){
    for(int i = 0; i < 10; i++) { std::thread(run_thread).detach();}
    return foo;
    }
    ])],
    [
     case $host in
       *mingw*)
          dnl mingw32's implementation of thread_local has also been shown to behave
          dnl erroneously under concurrent usage; see:
          dnl https://gist.github.com/jamesob/fe9a872051a88b2025b1aa37bfa98605
          AC_MSG_RESULT([no])
          ;;
        *freebsd*)
          dnl FreeBSD's implementation of thread_local is also buggy (per
          dnl https://groups.google.com/d/msg/bsdmailinglist/22ncTZAbDp4/Dii_pII5AwAJ)
          AC_MSG_RESULT([no])
          ;;
        *)
          AC_DEFINE([HAVE_THREAD_LOCAL], [1], [Define if thread_local is supported.])
          AC_MSG_RESULT([yes])
          ;;
      esac
    ],
    [
      AC_MSG_RESULT([no])
    ]
  )
  LDFLAGS="$TEMP_LDFLAGS"
fi

dnl check for gmtime_r(), fallback to gmtime_s() if that is unavailable
dnl fail if neither are available.
AC_MSG_CHECKING([for gmtime_r])
AC_COMPILE_IFELSE([AC_LANG_PROGRAM([[#include <ctime>]],
  [[ gmtime_r((const time_t *) nullptr, (struct tm *) nullptr); ]])],
  [ AC_MSG_RESULT([yes]); AC_DEFINE([HAVE_GMTIME_R], [1], [Define this symbol if gmtime_r is available]) ],
  [ AC_MSG_RESULT([no]);
    AC_MSG_CHECKING([for gmtime_s]);
    AC_COMPILE_IFELSE([AC_LANG_PROGRAM([[#include <ctime>]],
       [[ gmtime_s((struct tm *) nullptr, (const time_t *) nullptr); ]])],
       [ AC_MSG_RESULT([yes])],
       [ AC_MSG_RESULT([no]); AC_MSG_ERROR([Both gmtime_r and gmtime_s are unavailable]) ]
    )
  ]
)

dnl Check for different ways of gathering OS randomness
AC_MSG_CHECKING([for Linux getrandom function])
AC_COMPILE_IFELSE([AC_LANG_PROGRAM([[
  #include <sys/random.h>]],
 [[ getrandom(nullptr, 32, 0); ]])],
 [ AC_MSG_RESULT([yes]); AC_DEFINE([HAVE_GETRANDOM], [1], [Define this symbol if the Linux getrandom function call is available]) ],
 [ AC_MSG_RESULT([no])]
)

AC_MSG_CHECKING([for getentropy via sys/random.h])
AC_COMPILE_IFELSE([AC_LANG_PROGRAM([[
 #include <sys/random.h>]],
 [[ getentropy(nullptr, 32) ]])],
 [ AC_MSG_RESULT([yes]); AC_DEFINE([HAVE_GETENTROPY_RAND], [1], [Define this symbol if the BSD getentropy system call is available with sys/random.h]) ],
 [ AC_MSG_RESULT([no])]
)

AC_MSG_CHECKING([for sysctl])
AC_COMPILE_IFELSE([AC_LANG_PROGRAM([[#include <sys/types.h>
  #include <sys/sysctl.h>]],
 [[ #ifdef __linux__
    #error "Don't use sysctl on Linux, it's deprecated even when it works"
    #endif
    sysctl(nullptr, 2, nullptr, nullptr, nullptr, 0); ]])],
 [ AC_MSG_RESULT([yes]); AC_DEFINE([HAVE_SYSCTL], [1], [Define this symbol if the BSD sysctl() is available]) ],
 [ AC_MSG_RESULT([no])]
)

AC_MSG_CHECKING([for sysctl KERN_ARND])
AC_COMPILE_IFELSE([AC_LANG_PROGRAM([[#include <sys/types.h>
  #include <sys/sysctl.h>]],
 [[ #ifdef __linux__
    #error "Don't use sysctl on Linux, it's deprecated even when it works"
    #endif
    static int name[2] = {CTL_KERN, KERN_ARND};
    sysctl(name, 2, nullptr, nullptr, nullptr, 0); ]])],
 [ AC_MSG_RESULT([yes]); AC_DEFINE([HAVE_SYSCTL_ARND], [1], [Define this symbol if the BSD sysctl(KERN_ARND) is available]) ],
 [ AC_MSG_RESULT([no])]
)

AC_MSG_CHECKING([for fdatasync])
AC_COMPILE_IFELSE([AC_LANG_PROGRAM([[#include <unistd.h>]],
 [[ fdatasync(0); ]])],
 [ AC_MSG_RESULT([yes]); HAVE_FDATASYNC=1 ],
 [ AC_MSG_RESULT([no]); HAVE_FDATASYNC=0 ]
)
AC_DEFINE_UNQUOTED([HAVE_FDATASYNC], [$HAVE_FDATASYNC], [Define to 1 if fdatasync is available.])

AC_MSG_CHECKING([for F_FULLFSYNC])
AC_COMPILE_IFELSE([AC_LANG_PROGRAM([[#include <fcntl.h>]],
 [[ fcntl(0, F_FULLFSYNC, 0); ]])],
 [ AC_MSG_RESULT([yes]); HAVE_FULLFSYNC=1 ],
 [ AC_MSG_RESULT([no]); HAVE_FULLFSYNC=0 ]
)

AC_MSG_CHECKING([for O_CLOEXEC])
AC_COMPILE_IFELSE([AC_LANG_PROGRAM([[#include <fcntl.h>]],
 [[ open("", O_CLOEXEC); ]])],
 [ AC_MSG_RESULT([yes]); HAVE_O_CLOEXEC=1 ],
 [ AC_MSG_RESULT([no]); HAVE_O_CLOEXEC=0 ]
)
AC_DEFINE_UNQUOTED([HAVE_O_CLOEXEC], [$HAVE_O_CLOEXEC], [Define to 1 if O_CLOEXEC flag is available.])

dnl crc32c platform checks
AC_MSG_CHECKING([for __builtin_prefetch])
AC_COMPILE_IFELSE([AC_LANG_PROGRAM([[ ]], [[
  char data = 0;
  const char* address = &data;
  __builtin_prefetch(address, 0, 0);
  ]])],
 [ AC_MSG_RESULT([yes]); HAVE_BUILTIN_PREFETCH=1 ],
 [ AC_MSG_RESULT([no]); HAVE_BUILTIN_PREFETCH=0 ]
)

AC_MSG_CHECKING([for _mm_prefetch])
AC_COMPILE_IFELSE([AC_LANG_PROGRAM([[#include <xmmintrin.h>]], [[
  char data = 0;
  const char* address = &data;
  _mm_prefetch(address, _MM_HINT_NTA);
  ]])],
 [ AC_MSG_RESULT([yes]); HAVE_MM_PREFETCH=1 ],
 [ AC_MSG_RESULT([no]); HAVE_MM_PREFETCH=0 ]
)

AC_MSG_CHECKING([for strong getauxval support in the system headers])
AC_COMPILE_IFELSE([AC_LANG_PROGRAM([[
    #include <sys/auxv.h>
  ]], [[
    getauxval(AT_HWCAP);
  ]])],
 [ AC_MSG_RESULT([yes]); HAVE_STRONG_GETAUXVAL=1; AC_DEFINE([HAVE_STRONG_GETAUXVAL], [1], [Define this symbol to build code that uses getauxval)]) ],
 [ AC_MSG_RESULT([no]); HAVE_STRONG_GETAUXVAL=0 ]
)

have_any_system=no
AC_MSG_CHECKING([for std::system])
AC_LINK_IFELSE(
    [ AC_LANG_PROGRAM(
        [[ #include <cstdlib> ]],
        [[ int nErr = std::system(""); ]]
    )],
    [ AC_MSG_RESULT([yes]); have_any_system=yes],
    [ AC_MSG_RESULT([no]) ]
)

AC_MSG_CHECKING([for ::_wsystem])
AC_LINK_IFELSE(
    [ AC_LANG_PROGRAM(
        [[ #include <stdlib.h> ]],
        [[ int nErr = ::_wsystem(NULL); ]]
    )],
    [ AC_MSG_RESULT([yes]); have_any_system=yes],
    [ AC_MSG_RESULT([no]) ]
)

if test "$have_any_system" != "no"; then
  AC_DEFINE([HAVE_SYSTEM], [1], [Define to 1 if std::system or ::wsystem is available.])
fi

dnl Check for leveldb, only if explicitly requested
LEVELDB_CPPFLAGS=
LIBLEVELDB=
LIBMEMENV=
AC_ARG_WITH([system-leveldb],
  [AS_HELP_STRING([--with-system-leveldb],
  [Build with system LevelDB (default is no; DANGEROUS; NOT SUPPORTED)])],
  [system_leveldb=$withval],
  [system_leveldb=no]
)
if test x$system_leveldb != xno; then
  LEVELDB_CPPFLAGS=
  AC_CHECK_LIB([leveldb],[main],[
    LIBLEVELDB=-lleveldb
  ],[
    AC_MSG_ERROR([leveldb library not found; using --with-system-leveldb is not supported anyway])
  ])
  AC_CHECK_HEADER([leveldb/filter_policy.h],[],[
    AC_MSG_ERROR([LevelDB headers not found; using --with-system-leveldb is not supported anyway])
  ])
  AC_CHECK_HEADER([leveldb/helpers/memenv.h],[
    AC_MSG_CHECKING([for memenv.h path])
    BITCOIN_SUBDIR_TO_INCLUDE([LEVELDB_CPPFLAGS],[leveldb/helpers/],[memenv])
  ],[
    AC_CHECK_HEADER([memenv.h],[],[
      AC_MSG_ERROR([LevelDB headers not found; using --with-system-leveldb is not supported anyway])
    ])
  ])

  AC_MSG_CHECKING([library containing leveldb::NewMemEnv])
  TEMP_LIBS="$LIBS"
  TEMP_CPPFLAGS="$CPPFLAGS"
  CPPFLAGS="$CPPFLAGS $LEVELDB_CPPFLAGS"
  for searchlib in "" "-lmemenv" ERR; do
    if test "x$searchlib" = "xERR"; then
      AC_MSG_RESULT([no])
      AC_MSG_ERROR([LevelDB's memenv helper not found; using --with-system-leveldb is not supported anyway])
    fi
    searchlib="$searchlib $LIBLEVELDB"
    LIBS="$searchlib $TEMP_LIBS"
    AC_LINK_IFELSE([AC_LANG_SOURCE([
        #include <leveldb/env.h>
        #include <memenv.h>

        int main() {
            leveldb::Env *myenv = leveldb::NewMemEnv(leveldb::Env::Default());
            delete myenv;
        }
    ])],[
      AC_MSG_RESULT([$searchlib])
      LIBMEMENV="$searchlib"
      break
    ])
  done
  LIBS="$TEMP_LIBS"
  CPPFLAGS="$TEMP_CPPFLAGS"
fi
AM_CONDITIONAL([EMBEDDED_LEVELDB],[test x$system_leveldb = xno])
AC_SUBST(LEVELDB_CPPFLAGS)
AC_SUBST(LIBLEVELDB)
AC_SUBST(LIBMEMENV)

dnl SUPPRESSED_CPPFLAGS=SUPPRESS_WARNINGS([$SOME_CPPFLAGS])
dnl Replace -I with -isystem in $SOME_CPPFLAGS to suppress warnings from
dnl headers from its include directories and return the result.
dnl See -isystem documentation:
dnl https://gcc.gnu.org/onlinedocs/gcc/Directory-Options.html
dnl https://clang.llvm.org/docs/ClangCommandLineReference.html#cmdoption-clang-isystem-directory
dnl Do not change "-I/usr/include" to "-isystem /usr/include" because that
dnl is not necessary (/usr/include is already a system directory) and because
dnl it would break GCC's #include_next.
AC_DEFUN([SUPPRESS_WARNINGS],
         [[$(echo $1 |${SED} -E -e 's/(^| )-I/\1-isystem /g' -e 's;-isystem /usr/include/*( |$);-I/usr/include\1;g')]])

dnl enable-fuzz should disable all other targets
if test "$enable_fuzz" = "yes"; then
  AC_MSG_WARN([enable-fuzz will disable all other targets and force --enable-fuzz-binary=yes])
  build_bitcoin_utils=no
  build_bitcoin_cli=no
  build_bitcoin_tx=no
  build_bitcoin_util=no
  build_bitcoin_chainstate=no
  build_bitcoin_wallet=no
  build_bitcoind=no
  build_bitcoin_libs=no
  bitcoin_enable_qt=no
  bitcoin_enable_qt_test=no
  bitcoin_enable_qt_dbus=no
  use_bench=no
  use_tests=no
  use_boost_process=no
  use_external_signer=no
  use_upnp=no
  use_natpmp=no
  use_zmq=no
  enable_fuzz_binary=yes

  AX_CHECK_PREPROC_FLAG([-DABORT_ON_FAILED_ASSUME], [DEBUG_CPPFLAGS="$DEBUG_CPPFLAGS -DABORT_ON_FAILED_ASSUME"], [], [$CXXFLAG_WERROR])
else
  BITCOIN_QT_INIT

  dnl sets $bitcoin_enable_qt, $bitcoin_enable_qt_test, $bitcoin_enable_qt_dbus
  BITCOIN_QT_CONFIGURE([5.11.3])

  dnl Keep a copy of the original $QT_INCLUDES and use it when invoking qt's moc
  QT_INCLUDES_UNSUPPRESSED=$QT_INCLUDES
  if test "$suppress_external_warnings" != "no" ; then
    QT_INCLUDES=SUPPRESS_WARNINGS($QT_INCLUDES)
    QT_DBUS_INCLUDES=SUPPRESS_WARNINGS($QT_DBUS_INCLUDES)
    QT_TEST_INCLUDES=SUPPRESS_WARNINGS($QT_TEST_INCLUDES)
  fi
fi

AM_CONDITIONAL([CAN_RENDER_ICONS], [test "$can_render_icons" = "yes"])
if test "$can_render_icons" != "yes"; then
  if test "$bitcoin_enable_qt" != "no" && test ! -f "${srcdir}/src/qt/res/rendered_icons/bitcoin.ico"; then
    AC_MSG_ERROR([Couldn't find ${can_render_icons} (required to build GUI from git)])
  fi
fi

if test "$enable_fuzz_binary" = "yes"; then
  AC_MSG_CHECKING([whether main function is needed for fuzz binary])
  TEMP_LDFLAGS="$LDFLAGS"
  LDFLAGS="$LDFLAGS $SANITIZER_LDFLAGS"
  AC_LINK_IFELSE(
    [AC_LANG_PROGRAM([[
      #include <cstdint>
      #include <cstddef>
      extern "C" int LLVMFuzzerTestOneInput(const uint8_t* data, size_t size) { return 0; }
      /* comment to remove the main function ...
     ]],[[
      */ int not_main() {
<<<<<<< HEAD
     ]])],
    [AC_MSG_RESULT([no])],
    [AC_MSG_RESULT([yes]); CORE_CPPFLAGS="$CORE_CPPFLAGS -DPROVIDE_FUZZ_MAIN_FUNCTION"]
    )
  LDFLAGS="$TEMP_LDFLAGS"
fi

dnl Check for libsecp256k1, only if explicitly requested
AC_ARG_WITH([system-libsecp256k1],
  [AS_HELP_STRING([--with-system-libsecp256k1],
  [Build with system libsecp256k1 (default is no; DANGEROUS; NOT SUPPORTED)])],
  [system_libsecp256k1=$withval],
  [system_libsecp256k1=no]
)
if test x$system_libsecp256k1 != xno; then
  PKG_CHECK_MODULES([libsecp256k1],[libsecp256k1],,[true])
  TEMP_CFLAGS="$CFLAGS"
  TEMP_LIBS="$LIBS"
  CFLAGS="$libsecp256k1_CFLAGS $CFLAGS"
  LIBS="$libsecp256k1_LIBS $LIBS"
  AC_CHECK_FUNCS([secp256k1_selftest],[],[
    AC_MSG_ERROR([libsecp256k1 is too old or broken (must be at least v0.2.0 or newer)])
  ])
  CFLAGS="$TEMP_CFLAGS"
  LIBS="$TEMP_LIBS"
else
  libsecp256k1_CFLAGS='-I$(srcdir)/secp256k1/include'
  libsecp256k1_LIBS='secp256k1/libsecp256k1.la'
=======
     ]])])
>>>>>>> 0b4d5ae0
fi
AM_CONDITIONAL([EMBEDDED_LIBSECP256K1],[test x$system_libsecp256k1 = xno])
AC_SUBST(libsecp256k1_CFLAGS)
AC_SUBST(libsecp256k1_LIBS)

if test "$enable_wallet" != "no"; then
    dnl Check for libdb_cxx only if wallet enabled
    if test "$use_bdb" != "no"; then
      BITCOIN_FIND_BDB48
      if test "$suppress_external_warnings" != "no" ; then
        BDB_CPPFLAGS=SUPPRESS_WARNINGS($BDB_CPPFLAGS)
      fi
    fi

    dnl Check for sqlite3
    if test "$use_sqlite" != "no"; then
      PKG_CHECK_MODULES([SQLITE], [sqlite3 >= 3.7.17], [have_sqlite=yes], [have_sqlite=no])
    fi
    AC_MSG_CHECKING([whether to build wallet with support for sqlite])
    if test "$use_sqlite" = "no"; then
      use_sqlite=no
    elif test "$have_sqlite" = "no"; then
      if test "$use_sqlite" = "yes"; then
        AC_MSG_ERROR([sqlite support requested but cannot be built. Use --without-sqlite])
      fi
      use_sqlite=no
    else
      if test "$use_sqlite" != "no"; then
        AC_DEFINE([USE_SQLITE],[1],[Define if sqlite support should be compiled in])
        use_sqlite=yes
      fi
    fi
    AC_MSG_RESULT([$use_sqlite])

    dnl Disable wallet if both --without-bdb and --without-sqlite
    if test "$use_bdb$use_sqlite" = "nono"; then
        if test "$enable_wallet" = "yes"; then
            AC_MSG_ERROR([wallet functionality requested but no BDB or SQLite support available.])
        fi
        enable_wallet=no
    fi
fi

if test "$use_usdt" != "no"; then
  AC_MSG_CHECKING([whether Userspace, Statically Defined Tracing tracepoints are supported])
  AC_COMPILE_IFELSE([
    AC_LANG_PROGRAM(
      [#include <sys/sdt.h>],
      [DTRACE_PROBE(context, event);
       int a, b, c, d, e, f, g;
       DTRACE_PROBE7(context, event, a, b, c, d, e, f, g);]
    )],
    [AC_MSG_RESULT([yes]); AC_DEFINE([ENABLE_TRACING], [1], [Define to 1 to enable tracepoints for Userspace, Statically Defined Tracing])],
    [AC_MSG_RESULT([no]); use_usdt=no;]
  )
fi
AM_CONDITIONAL([ENABLE_USDT_TRACEPOINTS], [test "$use_usdt" = "yes"])

if test "$build_bitcoind$bitcoin_enable_qt$use_bench$use_tests" = "nononono"; then
  use_upnp=no
  use_natpmp=no
  use_zmq=no
fi

dnl Check for libminiupnpc (optional)
if test "$use_upnp" != "no"; then
  TEMP_CPPFLAGS="$CPPFLAGS"
  CPPFLAGS="$CPPFLAGS $MINIUPNPC_CPPFLAGS"
  AC_CHECK_HEADERS([miniupnpc/miniupnpc.h miniupnpc/upnpcommands.h miniupnpc/upnperrors.h], [], [have_miniupnpc=no])

  if test "$have_miniupnpc" != "no"; then
    AC_CHECK_LIB([miniupnpc], [upnpDiscover], [MINIUPNPC_LIBS="$MINIUPNPC_LIBS -lminiupnpc"], [have_miniupnpc=no], [$MINIUPNPC_LIBS])

    dnl The minimum supported miniUPnPc API version is set to 17. This excludes
    dnl versions with known vulnerabilities.
    AC_MSG_CHECKING([whether miniUPnPc API version is supported])
    AC_PREPROC_IFELSE([AC_LANG_PROGRAM([[
        @%:@include <miniupnpc/miniupnpc.h>
      ]], [[
        #if MINIUPNPC_API_VERSION >= 17
        // Everything is okay
        #else
        #  error miniUPnPc API version is too old
        #endif
      ]])],[
        AC_MSG_RESULT([yes])
      ],[
      AC_MSG_RESULT([no])
      AC_MSG_WARN([miniUPnPc API version < 17 is unsupported, disabling UPnP support.])
      have_miniupnpc=no
    ])
  fi
  CPPFLAGS="$TEMP_CPPFLAGS"
fi

dnl Check for libnatpmp (optional).
if test "$use_natpmp" != "no"; then
  TEMP_CPPFLAGS="$CPPFLAGS"
  CPPFLAGS="$CPPFLAGS $NATPMP_CPPFLAGS"
  AC_CHECK_HEADERS([natpmp.h], [], [have_natpmp=no])

  if test "$have_natpmp" != "no"; then
    AC_CHECK_LIB([natpmp], [initnatpmp], [NATPMP_LIBS="$NATPMP_LIBS -lnatpmp"], [have_natpmp=no], [$NATPMP_LIBS])
  fi

  CPPFLAGS="$TEMP_CPPFLAGS"
fi

if test "$build_bitcoin_wallet$build_bitcoin_cli$build_bitcoin_tx$build_bitcoin_util$build_bitcoind$bitcoin_enable_qt$use_tests$use_bench$enable_fuzz_binary" = "nonononononononono"; then
  use_boost=no
else
  use_boost=yes
fi

if test "$use_boost" = "yes"; then

  dnl Check for Boost headers
  AX_BOOST_BASE([1.73.0],[],[AC_MSG_ERROR([Boost is not available!])])
  if test "$want_boost" = "no"; then
    AC_MSG_ERROR([only libbitcoinconsensus can be built without Boost])
  fi

  dnl we don't use multi_index serialization
  BOOST_CPPFLAGS="$BOOST_CPPFLAGS -DBOOST_MULTI_INDEX_DISABLE_SERIALIZATION"

  dnl Prevent use of std::unary_function, which was removed in C++17,
  dnl and will generate warnings with newer compilers for Boost
  dnl older than 1.80.
  dnl See: https://github.com/boostorg/config/pull/430.
  AX_CHECK_PREPROC_FLAG([-DBOOST_NO_CXX98_FUNCTION_BASE], [BOOST_CPPFLAGS="$BOOST_CPPFLAGS -DBOOST_NO_CXX98_FUNCTION_BASE"], [], [$CXXFLAG_WERROR],
                        [AC_LANG_PROGRAM([[#include <boost/config.hpp>]])])

  if test "$suppress_external_warnings" != "no"; then
    BOOST_CPPFLAGS=SUPPRESS_WARNINGS($BOOST_CPPFLAGS)
  fi
fi

if test "$use_boost_process" != "no"; then
  AC_MSG_CHECKING([whether Boost.Process can be used])
  TEMP_CXXFLAGS="$CXXFLAGS"
  dnl Boost 1.78 requires the following workaround.
  dnl See: https://github.com/boostorg/process/issues/235
  CXXFLAGS="$CXXFLAGS -Wno-error=narrowing"
  TEMP_CPPFLAGS="$CPPFLAGS"
  CPPFLAGS="$CPPFLAGS $BOOST_CPPFLAGS"
  TEMP_LDFLAGS="$LDFLAGS"
  dnl Boost 1.73 and older require the following workaround.
  LDFLAGS="$LDFLAGS $PTHREAD_CFLAGS"
  AC_LINK_IFELSE([AC_LANG_PROGRAM([[
    // Boost 1.77 requires the following workaround.
    // See: https://github.com/boostorg/process/issues/213
    #include <algorithm>
    #if defined(WIN32) && !defined(__kernel_entry)
    // Boost 1.71-1.77 requires the following workaround for compatibility with mingw-w64 compiler.
    // See: https://github.com/bitcoin/bitcoin/pull/22348
    #define __kernel_entry
    #endif
    #define BOOST_PROCESS_USE_STD_FS
    #include <boost/process.hpp>

    #ifdef BOOST_POSIX_API
    # include <fcntl.h>
    # ifdef FD_CLOEXEC
    #  include <boost/process/extend.hpp>
    # endif
    #endif
  ]],[[
    namespace bp = boost::process;
    bp::opstream stdin_stream;
    bp::ipstream stdout_stream;
    #if defined(BOOST_POSIX_API) && defined(FD_CLOEXEC)
    struct dummy_extension : boost::process::extend::handler {};
    #endif
    bp::child c("dummy", bp::std_out > stdout_stream, bp::std_err > stdout_stream, bp::std_in < stdin_stream
    #if defined(BOOST_POSIX_API) && defined(FD_CLOEXEC)
        , dummy_extension()
    #endif
    );
    stdin_stream << std::string{"test"} << std::endl;
    if (c.running()) c.terminate();
    c.wait();
    c.exit_code();
  ]])],
    [have_boost_process="yes"],
    [have_boost_process="no"])
  LDFLAGS="$TEMP_LDFLAGS"
  CPPFLAGS="$TEMP_CPPFLAGS"
  CXXFLAGS="$TEMP_CXXFLAGS"
  AC_MSG_RESULT([$have_boost_process])
  if test "$have_boost_process" = "yes"; then
<<<<<<< HEAD
    case "always enable" in
=======
    case $host in
>>>>>>> 0b4d5ae0
      dnl Boost Process for Windows uses Boost ASIO. Boost ASIO performs
      dnl pre-main init of Windows networking libraries, which we do not
      dnl want.
      *mingw*)
        use_external_signer="no"
      ;;
      *)
<<<<<<< HEAD
        use_boost_process=yes
        AC_DEFINE([HAVE_BOOST_PROCESS], [1], [Define if Boost::Process is available])
=======
        use_external_signer="yes"
        AC_DEFINE([ENABLE_EXTERNAL_SIGNER], [1], [Define if external signer support is enabled])
>>>>>>> 0b4d5ae0
        AC_DEFINE([BOOST_PROCESS_USE_STD_FS], [1], [Defined to avoid Boost::Process trying to use Boost Filesystem])
      ;;
    esac
  else
    if test "$use_boost_process" = "yes"; then
      AC_MSG_ERROR([Boost::Process is not supported for this Boost version. Use --without-boost-process])
    fi
    use_boost_process=no
  fi
fi

<<<<<<< HEAD
AC_MSG_CHECKING([if external signer support should be enabled])
if test "$use_external_signer" = "yes"; then
  if test "$use_boost_process" = "no"; then
    AC_MSG_RESULT([yes])
    AC_MSG_ERROR([External signing is not supported for this Boost version])
  fi
elif test "$use_external_signer" != "no"; then
  use_external_signer="$use_boost_process"
fi
AC_MSG_RESULT([$use_external_signer])
if test "$use_external_signer" = "yes"; then
  AC_DEFINE([ENABLE_EXTERNAL_SIGNER], [1], [Define if external signer support is enabled])
fi
AM_CONDITIONAL([ENABLE_EXTERNAL_SIGNER], [test "$use_external_signer" = "yes"])

=======
>>>>>>> 0b4d5ae0
dnl Check for reduced exports
if test "$use_reduce_exports" = "yes"; then
  AX_CHECK_COMPILE_FLAG([-fvisibility=hidden], [CORE_CXXFLAGS="$CORE_CXXFLAGS -fvisibility=hidden"],
  [AC_MSG_ERROR([Cannot set hidden symbol visibility. Use --disable-reduce-exports.])], [$CXXFLAG_WERROR])
  AX_CHECK_LINK_FLAG([-Wl,--exclude-libs,ALL], [RELDFLAGS="-Wl,--exclude-libs,ALL"], [], [$LDFLAG_WERROR])
fi

CXXFLAGS="$CXXFLAGS $append_cxxflags"

if test "$use_tests" = "yes"; then

  if test "$HEXDUMP" = ""; then
    AC_MSG_ERROR([hexdump is required for tests])
  fi
fi

dnl libevent check

use_libevent=no
if test "$build_bitcoin_cli$build_bitcoind$bitcoin_enable_qt$enable_fuzz_binary$use_tests$use_bench" != "nononononono"; then
  PKG_CHECK_MODULES([EVENT], [libevent >= 2.1.8], [use_libevent=yes], [AC_MSG_ERROR([libevent version 2.1.8 or greater not found.])])
  if test "$TARGET_OS" != "windows"; then
    PKG_CHECK_MODULES([EVENT_PTHREADS], [libevent_pthreads >= 2.1.8], [], [AC_MSG_ERROR([libevent_pthreads version 2.1.8 or greater not found.])])
  fi

  if test "$suppress_external_warnings" != "no"; then
    EVENT_CFLAGS=SUPPRESS_WARNINGS($EVENT_CFLAGS)
  fi
fi

if test x$use_libevent = xyes; then
  TEMP_CXXFLAGS="$CXXFLAGS"
  CXXFLAGS="$CXXFLAGS $EVENT_CFLAGS"
  AC_MSG_CHECKING([if evhttp_connection_get_peer expects const char**])
  AC_COMPILE_IFELSE([AC_LANG_PROGRAM([[
      #include <cstdint>
      #include <event2/http.h>
    ]], [[
      evhttp_connection *conn = (evhttp_connection *)1;
      const char *host;
      uint16_t port;

      evhttp_connection_get_peer(conn, &host, &port);
    ]])],
    [ AC_MSG_RESULT([yes]); AC_DEFINE([HAVE_EVHTTP_CONNECTION_GET_PEER_CONST_CHAR], [1], [Define this symbol if evhttp_connection_get_peer expects const char**]) ],
    [ AC_MSG_RESULT([no]) ]
  )
  CXXFLAGS="$TEMP_CXXFLAGS"
fi

dnl QR Code encoding library check

if test "$use_qr" != "no"; then
  BITCOIN_QT_CHECK([PKG_CHECK_MODULES([QR], [libqrencode], [have_qrencode=yes], [have_qrencode=no])])
fi

dnl ZMQ check

if test "$use_zmq" = "yes"; then
  PKG_CHECK_MODULES([ZMQ], [libzmq >= 4],
    AC_DEFINE([ENABLE_ZMQ], [1], [Define this symbol to enable ZMQ functions]),
    [AC_MSG_WARN([libzmq version 4.x or greater not found, disabling])
    use_zmq=no])
fi

if test "$use_zmq" = "yes"; then
  dnl Assume libzmq was built for static linking
  case $host in
    *mingw*)
      ZMQ_CFLAGS="$ZMQ_CFLAGS -DZMQ_STATIC"
    ;;
  esac
fi

AM_CONDITIONAL([ENABLE_ZMQ], [test "$use_zmq" = "yes"])

dnl libmultiprocess library check

libmultiprocess_found=no
if test "$with_libmultiprocess" = "yes" || test "$with_libmultiprocess" = "auto"; then
  PKG_CHECK_MODULES([LIBMULTIPROCESS], [libmultiprocess], [
     libmultiprocess_found=yes;
     libmultiprocess_prefix=`$PKG_CONFIG --variable=prefix libmultiprocess`;
  ], [true])
elif test "$with_libmultiprocess" != "no"; then
  AC_MSG_ERROR([--with-libmultiprocess=$with_libmultiprocess value is not yes, auto, or no])
fi

dnl Enable multiprocess check

if test "$enable_multiprocess" = "yes"; then
  if test "$libmultiprocess_found" != "yes"; then
    AC_MSG_ERROR([--enable-multiprocess=yes option specified but libmultiprocess library was not found. May need to install libmultiprocess library, or specify install path with PKG_CONFIG_PATH environment variable. Running 'pkg-config --debug libmultiprocess' may be helpful for debugging.])
  fi
  build_multiprocess=yes
elif test "$enable_multiprocess" = "auto"; then
  build_multiprocess=$libmultiprocess_found
else
  build_multiprocess=no
fi

AM_CONDITIONAL([BUILD_MULTIPROCESS], [test "$build_multiprocess" = "yes"])
AM_CONDITIONAL([BUILD_BITCOIN_NODE], [test "$build_multiprocess" = "yes"])
AM_CONDITIONAL([BUILD_BITCOIN_GUI], [test "$build_multiprocess" = "yes"])

dnl codegen tools check

if test "$build_multiprocess" != "no"; then
  if test "$with_mpgen" = "yes" || test "$with_mpgen" = "auto"; then
    MPGEN_PREFIX="$libmultiprocess_prefix"
  elif test "$with_mpgen" != "no"; then
    MPGEN_PREFIX="$with_mpgen";
  fi
  AC_SUBST(MPGEN_PREFIX)
fi

AC_MSG_CHECKING([whether to build bitcoind])
AM_CONDITIONAL([BUILD_BITCOIND], [test $build_bitcoind = "yes"])
AC_MSG_RESULT($build_bitcoind)

AC_MSG_CHECKING([whether to build bitcoin-cli])
AM_CONDITIONAL([BUILD_BITCOIN_CLI], [test $build_bitcoin_cli = "yes"])
AC_MSG_RESULT($build_bitcoin_cli)

AC_MSG_CHECKING([whether to build bitcoin-tx])
AM_CONDITIONAL([BUILD_BITCOIN_TX], [test $build_bitcoin_tx = "yes"])
AC_MSG_RESULT($build_bitcoin_tx)

AC_MSG_CHECKING([whether to build bitcoin-wallet])
AM_CONDITIONAL([BUILD_BITCOIN_WALLET], [test $build_bitcoin_wallet = "yes"])
AC_MSG_RESULT($build_bitcoin_wallet)

AC_MSG_CHECKING([whether to build bitcoin-util])
AM_CONDITIONAL([BUILD_BITCOIN_UTIL], [test $build_bitcoin_util = "yes"])
AC_MSG_RESULT($build_bitcoin_util)

AC_MSG_CHECKING([whether to build experimental bitcoin-chainstate])
if test "$build_bitcoin_chainstate" = "yes"; then
  if test "$build_experimental_kernel_lib" = "no"; then
    AC_MSG_ERROR([experimental bitcoin-chainstate cannot be built without the experimental bitcoinkernel library. Use --with-experimental-kernel-lib]);
  fi
fi
AM_CONDITIONAL([BUILD_BITCOIN_CHAINSTATE], [test $build_bitcoin_chainstate = "yes"])
AC_MSG_RESULT($build_bitcoin_chainstate)

AC_MSG_CHECKING([whether to build libraries])
AM_CONDITIONAL([BUILD_BITCOIN_LIBS], [test $build_bitcoin_libs = "yes"])

if test "$build_bitcoin_libs" = "yes"; then
  AC_DEFINE([HAVE_CONSENSUS_LIB], [1], [Define this symbol if the consensus lib has been built])
  AC_CONFIG_FILES([libbitcoinconsensus.pc:libbitcoinconsensus.pc.in])
fi

AM_CONDITIONAL([BUILD_BITCOIN_KERNEL_LIB], [test "$build_experimental_kernel_lib" != "no" && ( test "$build_experimental_kernel_lib" = "yes" || test "$build_bitcoin_chainstate" = "yes" )])

AC_MSG_RESULT($build_bitcoin_libs)

AC_LANG_POP

if test "$use_ccache" != "no"; then
  AC_MSG_CHECKING([if ccache should be used])
  if test "$CCACHE" = ""; then
    if test "$use_ccache" = "yes"; then
      AC_MSG_ERROR([ccache not found.]);
    else
      use_ccache=no
    fi
  else
    use_ccache=yes
    CC="$ac_cv_path_CCACHE $CC"
    CXX="$ac_cv_path_CCACHE $CXX"
  fi
  AC_MSG_RESULT($use_ccache)
  if test "$use_ccache" = "yes"; then
    AX_CHECK_COMPILE_FLAG([-fdebug-prefix-map=A=B], [DEBUG_CXXFLAGS="$DEBUG_CXXFLAGS -fdebug-prefix-map=\$(abs_top_srcdir)=."], [], [$CXXFLAG_WERROR])
    AX_CHECK_PREPROC_FLAG([-fmacro-prefix-map=A=B], [DEBUG_CPPFLAGS="$DEBUG_CPPFLAGS -fmacro-prefix-map=\$(abs_top_srcdir)=."], [], [$CXXFLAG_WERROR])
  fi
fi

dnl enable wallet
AC_MSG_CHECKING([if wallet should be enabled])
if test "$enable_wallet" != "no"; then
  AC_MSG_RESULT([yes])
  AC_DEFINE_UNQUOTED([ENABLE_WALLET],[1],[Define to 1 to enable wallet functions])
  enable_wallet=yes

else
  AC_MSG_RESULT([no])
fi

dnl enable upnp support
AC_MSG_CHECKING([whether to build with support for UPnP])
if test "$have_miniupnpc" = "no"; then
  if test "$use_upnp" = "yes"; then
     AC_MSG_ERROR([UPnP requested but cannot be built. Use --without-miniupnpc])
  fi
  AC_MSG_RESULT([no])
  use_upnp=no
else
  if test "$use_upnp" != "no"; then
    AC_MSG_RESULT([yes])
    use_upnp=yes
    AC_DEFINE([USE_UPNP], [1], [Define to 1 if UPnP support should be compiled in.])
    if test "$TARGET_OS" = "windows"; then
      MINIUPNPC_CPPFLAGS="$MINIUPNPC_CPPFLAGS -DMINIUPNP_STATICLIB"
    fi
  else
    AC_MSG_RESULT([no])
  fi
fi

dnl Enable NAT-PMP support.
AC_MSG_CHECKING([whether to build with support for NAT-PMP])
if test "$have_natpmp" = "no"; then
  if test "$use_natpmp" = "yes"; then
     AC_MSG_ERROR([NAT-PMP requested but cannot be built. Use --without-natpmp])
  fi
  AC_MSG_RESULT([no])
  use_natpmp=no
else
  if test "$use_natpmp" != "no"; then
    AC_MSG_RESULT([yes])
    use_natpmp=yes
    AC_DEFINE([USE_NATPMP], [1], [Define to 1 if UPnP support should be compiled in.])
    if test "$TARGET_OS" = "windows"; then
      NATPMP_CPPFLAGS="$NATPMP_CPPFLAGS -DSTATICLIB -DNATPMP_STATICLIB"
    fi
  else
    AC_MSG_RESULT([no])
  fi
fi

dnl these are only used when qt is enabled
BUILD_TEST_QT=""
if test "$bitcoin_enable_qt" != "no"; then
  dnl enable dbus support
  AC_MSG_CHECKING([whether to build GUI with support for D-Bus])
  if test "$bitcoin_enable_qt_dbus" != "no"; then
    AC_DEFINE([USE_DBUS], [1], [Define if dbus support should be compiled in])
  fi
  AC_MSG_RESULT([$bitcoin_enable_qt_dbus])

  dnl enable qr support
  AC_MSG_CHECKING([whether to build GUI with support for QR codes])
  if test "$have_qrencode" = "no"; then
    if test "$use_qr" = "yes"; then
      AC_MSG_ERROR([QR support requested but cannot be built. Use --without-qrencode])
    fi
    use_qr=no
  else
    if test "$use_qr" != "no"; then
      AC_DEFINE([USE_QRCODE], [1], [Define if QR support should be compiled in])
      use_qr=yes
    fi
  fi
  AC_MSG_RESULT([$use_qr])

  if test "$XGETTEXT" = ""; then
    AC_MSG_WARN([xgettext is required to update qt translations])
  fi

  AC_MSG_CHECKING([whether to build test_bitcoin-qt])
  if test "$use_gui_tests$bitcoin_enable_qt_test" = "yesyes"; then
    AC_MSG_RESULT([yes])
    BUILD_TEST_QT="yes"
  else
    AC_MSG_RESULT([no])
  fi
fi

AC_MSG_CHECKING([whether to build test_bitcoin])
if test "$use_tests" = "yes"; then
  if test "$enable_fuzz" = "yes"; then
    AC_MSG_RESULT([no, because fuzzing is enabled])
  else
    AC_MSG_RESULT([yes])
  fi
  BUILD_TEST="yes"
else
  AC_MSG_RESULT([no])
  BUILD_TEST=""
fi

AC_MSG_CHECKING([whether to reduce exports])
if test "$use_reduce_exports" = "yes"; then
  AC_MSG_RESULT([yes])
else
  AC_MSG_RESULT([no])
fi

if test "$build_bitcoin_wallet$build_bitcoin_cli$build_bitcoin_tx$build_bitcoin_util$build_bitcoin_libs$build_bitcoind$bitcoin_enable_qt$enable_fuzz_binary$use_bench$use_tests" = "nononononononononono"; then
  AC_MSG_ERROR([No targets! Please specify at least one of: --with-utils --with-libs --with-daemon --with-gui --enable-fuzz(-binary) --enable-bench or --enable-tests])
fi

AM_CONDITIONAL([TARGET_DARWIN], [test "$TARGET_OS" = "darwin"])
AM_CONDITIONAL([BUILD_DARWIN], [test "$BUILD_OS" = "darwin"])
AM_CONDITIONAL([TARGET_LINUX], [test "$TARGET_OS" = "linux"])
AM_CONDITIONAL([TARGET_WINDOWS], [test "$TARGET_OS" = "windows"])
AM_CONDITIONAL([ENABLE_WALLET], [test "$enable_wallet" = "yes"])
AM_CONDITIONAL([USE_SQLITE], [test "$use_sqlite" = "yes"])
AM_CONDITIONAL([USE_BDB], [test "$use_bdb" = "yes"])
AM_CONDITIONAL([ENABLE_TESTS], [test "$BUILD_TEST" = "yes"])
AM_CONDITIONAL([ENABLE_FUZZ], [test "$enable_fuzz" = "yes"])
AM_CONDITIONAL([ENABLE_FUZZ_BINARY], [test "$enable_fuzz_binary" = "yes"])
AM_CONDITIONAL([ENABLE_QT], [test "$bitcoin_enable_qt" = "yes"])
AM_CONDITIONAL([ENABLE_QT_TESTS], [test "$BUILD_TEST_QT" = "yes"])
AM_CONDITIONAL([ENABLE_BENCH], [test "$use_bench" = "yes"])
AM_CONDITIONAL([USE_QRCODE], [test "$use_qr" = "yes"])
AM_CONDITIONAL([USE_LCOV], [test "$use_lcov" = "yes"])
AM_CONDITIONAL([USE_LIBEVENT], [test "$use_libevent" = "yes"])
AM_CONDITIONAL([HARDEN], [test "$use_hardening" = "yes"])
AM_CONDITIONAL([ENABLE_SSE42], [test "$enable_sse42" = "yes"])
AM_CONDITIONAL([ENABLE_SSE41], [test "$enable_sse41" = "yes"])
AM_CONDITIONAL([ENABLE_AVX2], [test "$enable_avx2" = "yes"])
AM_CONDITIONAL([ENABLE_X86_SHANI], [test "$enable_x86_shani" = "yes"])
AM_CONDITIONAL([ENABLE_ARM_CRC], [test "$enable_arm_crc" = "yes"])
AM_CONDITIONAL([ENABLE_ARM_SHANI], [test "$enable_arm_shani" = "yes"])
<<<<<<< HEAD
AM_CONDITIONAL([ENABLE_POWER8], [test "$enable_power8" = "yes"])
=======
>>>>>>> 0b4d5ae0
AM_CONDITIONAL([WORDS_BIGENDIAN], [test "$ac_cv_c_bigendian" = "yes"])
AM_CONDITIONAL([USE_NATPMP], [test "$use_natpmp" = "yes"])
AM_CONDITIONAL([USE_UPNP], [test "$use_upnp" = "yes"])

dnl for minisketch
AM_CONDITIONAL([ENABLE_CLMUL], [test "$enable_clmul" = "yes"])
AM_CONDITIONAL([HAVE_CLZ], [test "$have_clzl$have_clzll" = "yesyes"])

AC_DEFINE([CLIENT_VERSION_MAJOR], [_CLIENT_VERSION_MAJOR], [Major version])
AC_DEFINE([CLIENT_VERSION_MINOR], [_CLIENT_VERSION_MINOR], [Minor version])
AC_DEFINE([CLIENT_VERSION_BUILD], [_CLIENT_VERSION_BUILD], [Version Build])
AC_DEFINE([CLIENT_VERSION_IS_RELEASE], [_CLIENT_VERSION_IS_RELEASE], [Version is release])
AC_DEFINE([COPYRIGHT_YEAR], [_COPYRIGHT_YEAR], [Copyright year])
AC_DEFINE([COPYRIGHT_HOLDERS], ["_COPYRIGHT_HOLDERS"], [Copyright holder(s) before %s replacement])
AC_DEFINE([COPYRIGHT_HOLDERS_SUBSTITUTION], ["_COPYRIGHT_HOLDERS_SUBSTITUTION"], [Replacement for %s in copyright holders string])
define(_COPYRIGHT_HOLDERS_FINAL, [patsubst(_COPYRIGHT_HOLDERS, [%s], [_COPYRIGHT_HOLDERS_SUBSTITUTION])])
AC_DEFINE([COPYRIGHT_HOLDERS_FINAL], ["_COPYRIGHT_HOLDERS_FINAL"], [Copyright holder(s)])
AC_SUBST(CLIENT_VERSION_MAJOR, _CLIENT_VERSION_MAJOR)
AC_SUBST(CLIENT_VERSION_MINOR, _CLIENT_VERSION_MINOR)
AC_SUBST(CLIENT_VERSION_BUILD, _CLIENT_VERSION_BUILD)
AC_SUBST(CLIENT_VERSION_IS_RELEASE, _CLIENT_VERSION_IS_RELEASE)
AC_SUBST(COPYRIGHT_YEAR, _COPYRIGHT_YEAR)
AC_SUBST(COPYRIGHT_HOLDERS, "_COPYRIGHT_HOLDERS")
AC_SUBST(COPYRIGHT_HOLDERS_SUBSTITUTION, "_COPYRIGHT_HOLDERS_SUBSTITUTION")
AC_SUBST(COPYRIGHT_HOLDERS_FINAL, "_COPYRIGHT_HOLDERS_FINAL")
AC_SUBST(BITCOIN_DAEMON_NAME)
AC_SUBST(BITCOIN_GUI_NAME)
AC_SUBST(BITCOIN_TEST_NAME)
AC_SUBST(BITCOIN_CLI_NAME)
AC_SUBST(BITCOIN_TX_NAME)
AC_SUBST(BITCOIN_UTIL_NAME)
AC_SUBST(BITCOIN_CHAINSTATE_NAME)
AC_SUBST(BITCOIN_WALLET_TOOL_NAME)
AC_SUBST(BITCOIN_MP_NODE_NAME)
AC_SUBST(BITCOIN_MP_GUI_NAME)

AC_SUBST(RELDFLAGS)
AC_SUBST(CORE_LDFLAGS)
AC_SUBST(CORE_CPPFLAGS)
AC_SUBST(CORE_CXXFLAGS)
AC_SUBST(DEBUG_CPPFLAGS)
AC_SUBST(WARN_CXXFLAGS)
AC_SUBST(NOWARN_CXXFLAGS)
AC_SUBST(DEBUG_CXXFLAGS)
AC_SUBST(ERROR_CXXFLAGS)
AC_SUBST(GPROF_CXXFLAGS)
AC_SUBST(GPROF_LDFLAGS)
AC_SUBST(HARDENED_CXXFLAGS)
AC_SUBST(HARDENED_CPPFLAGS)
AC_SUBST(HARDENED_LDFLAGS)
AC_SUBST(PIC_FLAGS)
AC_SUBST(PIE_FLAGS)
AC_SUBST(SANITIZER_CXXFLAGS)
AC_SUBST(SANITIZER_LDFLAGS)
AC_SUBST(SSE42_CXXFLAGS)
AC_SUBST(SSE41_CXXFLAGS)
AC_SUBST(CLMUL_CXXFLAGS)
AC_SUBST(AVX2_CXXFLAGS)
AC_SUBST(X86_SHANI_CXXFLAGS)
AC_SUBST(ARM_CRC_CXXFLAGS)
AC_SUBST(ARM_SHANI_CXXFLAGS)
AC_SUBST(POWER8_CXXFLAGS)
AC_SUBST(LIBTOOL_APP_LDFLAGS)
AC_SUBST(USE_SQLITE)
AC_SUBST(USE_BDB)
AC_SUBST(ENABLE_EXTERNAL_SIGNER)
AC_SUBST(USE_UPNP)
AC_SUBST(USE_QRCODE)
AC_SUBST(TESTDEFS)
AC_SUBST(MINIUPNPC_CPPFLAGS)
AC_SUBST(MINIUPNPC_LIBS)
AC_SUBST(NATPMP_CPPFLAGS)
AC_SUBST(NATPMP_LIBS)
AC_SUBST(HAVE_GMTIME_R)
AC_SUBST(HAVE_FDATASYNC)
AC_SUBST(HAVE_FULLFSYNC)
AC_SUBST(HAVE_O_CLOEXEC)
AC_SUBST(HAVE_BUILTIN_PREFETCH)
AC_SUBST(HAVE_MM_PREFETCH)
AC_SUBST(HAVE_STRONG_GETAUXVAL)
AC_SUBST(ANDROID_ARCH)
AC_SUBST(HAVE_EVHTTP_CONNECTION_GET_PEER_CONST_CHAR)
AC_CONFIG_FILES([Makefile src/Makefile doc/man/Makefile share/setup.nsi share/qt/Info.plist test/config.ini])
AC_CONFIG_FILES([contrib/devtools/split-debug.sh],[chmod +x contrib/devtools/split-debug.sh])
AM_COND_IF([HAVE_DOXYGEN], [AC_CONFIG_FILES([doc/Doxyfile])])
AC_CONFIG_LINKS([contrib/devtools/iwyu/bitcoin.core.imp:contrib/devtools/iwyu/bitcoin.core.imp])
AC_CONFIG_LINKS([contrib/filter-lcov.py:contrib/filter-lcov.py])
AC_CONFIG_LINKS([contrib/macdeploy/background.tiff.in:contrib/macdeploy/background.tiff.in])
AC_CONFIG_LINKS([src/.bear-tidy-config:src/.bear-tidy-config])
AC_CONFIG_LINKS([src/.clang-tidy:src/.clang-tidy])
AC_CONFIG_LINKS([test/functional/test_runner.py:test/functional/test_runner.py])
AC_CONFIG_LINKS([test/fuzz/test_runner.py:test/fuzz/test_runner.py])
AC_CONFIG_LINKS([test/util/test_runner.py:test/util/test_runner.py])
AC_CONFIG_LINKS([test/util/rpcauth-test.py:test/util/rpcauth-test.py])
AC_CONFIG_LINKS([src/qt/Makefile:src/qt/Makefile])
AC_CONFIG_LINKS([src/qt/test/Makefile:src/qt/test/Makefile])
AC_CONFIG_LINKS([src/test/Makefile:src/test/Makefile])

dnl boost's m4 checks do something really nasty: they export these vars. As a
dnl result, they leak into secp256k1's configure and crazy things happen.
dnl Until this is fixed upstream and we've synced, we'll just un-export them.
CPPFLAGS_TEMP="$CPPFLAGS"
unset CPPFLAGS
CPPFLAGS="$CPPFLAGS_TEMP"

if test -n "$use_sanitizers"; then
  export SECP_CFLAGS="$SECP_CFLAGS $SANITIZER_CFLAGS"
fi
<<<<<<< HEAD
if test x$system_libsecp256k1 = xno; then
=======
>>>>>>> 0b4d5ae0
ac_configure_args="${ac_configure_args} --disable-shared --with-pic --enable-benchmark=no --enable-module-recovery --disable-module-ecdh"
AC_CONFIG_SUBDIRS([src/secp256k1])
fi

AC_OUTPUT

dnl Replace the BUILDDIR path with the correct Windows path if compiling on Native Windows
case ${OS} in
   *Windows*)
     sed  's/BUILDDIR="\/\([[a-z]]\)/BUILDDIR="\1:/'  test/config.ini > test/config-2.ini
     mv test/config-2.ini test/config.ini
   ;;
esac

dnl An old hack similar to a98356fee to remove hard-coded
dnl bind_at_load flag from libtool
case $host in
  *darwin*)
     AC_MSG_RESULT([Removing -Wl,bind_at_load from libtool.])
     sed < libtool > libtool-2 '/bind_at_load/d'
     mv libtool-2 libtool
     chmod 755 libtool
   ;;
esac

echo
echo "Options used to compile and link:"
echo "  boost process   = $use_boost_process"
echo "  external signer = $use_external_signer"
echo "  multiprocess    = $build_multiprocess"
echo "  with libs       = $build_bitcoin_libs"
echo "  with wallet     = $enable_wallet"
if test "$enable_wallet" != "no"; then
    echo "    with sqlite   = $use_sqlite"
    echo "    with bdb      = $use_bdb"
fi
echo "  with gui / qt   = $bitcoin_enable_qt"
if test $bitcoin_enable_qt != "no"; then
    echo "    with qr       = $use_qr"
fi
echo "  with zmq        = $use_zmq"
if test $enable_fuzz = "no"; then
    echo "  with test       = $use_tests"
else
    echo "  with test       = not building test_bitcoin because fuzzing is enabled"
fi
echo "  with fuzz binary = $enable_fuzz_binary"
echo "  with bench      = $use_bench"
echo "  with upnp       = $use_upnp"
echo "  with natpmp     = $use_natpmp"
echo "  USDT tracing    = $use_usdt"
echo "  sanitizers      = $use_sanitizers"
echo "  debug enabled   = $enable_debug"
echo "  gprof enabled   = $enable_gprof"
echo "  werror          = $enable_werror"
echo
echo "  target os       = $host_os"
echo "  build os        = $build_os"
echo
echo "  CC              = $CC"
echo "  CFLAGS          = $PTHREAD_CFLAGS $SANITIZER_CFLAGS $CFLAGS"
echo "  CPPFLAGS        = $DEBUG_CPPFLAGS $HARDENED_CPPFLAGS $CORE_CPPFLAGS $CPPFLAGS"
echo "  CXX             = $CXX"
echo "  CXXFLAGS        = $CORE_CXXFLAGS $DEBUG_CXXFLAGS $HARDENED_CXXFLAGS $WARN_CXXFLAGS $NOWARN_CXXFLAGS $ERROR_CXXFLAGS $GPROF_CXXFLAGS $SANITIZER_CXXFLAGS $CXXFLAGS"
echo "  LDFLAGS         = $PTHREAD_LIBS $HARDENED_LDFLAGS $GPROF_LDFLAGS $SANITIZER_LDFLAGS $CORE_LDFLAGS $LDFLAGS"
echo "  AR              = $AR"
echo "  ARFLAGS         = $ARFLAGS"
echo<|MERGE_RESOLUTION|>--- conflicted
+++ resolved
@@ -1,10 +1,6 @@
 AC_PREREQ([2.69])
 define(_CLIENT_VERSION_MAJOR, 27)
-<<<<<<< HEAD
 define(_CLIENT_VERSION_MINOR, 1)
-=======
-define(_CLIENT_VERSION_MINOR, 0)
->>>>>>> 0b4d5ae0
 define(_CLIENT_VERSION_BUILD, 0)
 define(_CLIENT_VERSION_RC, 0)
 define(_CLIENT_VERSION_IS_RELEASE, true)
@@ -327,13 +323,10 @@
     [use_external_signer=$enableval],
     [use_external_signer=auto])
 
-<<<<<<< HEAD
 if test "$use_external_signer" = "yes" && test "$use_boost_process" = "no"; then
   AC_MSG_ERROR([External signing (enabled explicitly) requires Boost::Process (disabled explicitly)])
 fi
 
-=======
->>>>>>> 0b4d5ae0
 AC_LANG_PUSH([C++])
 
 dnl Always set -g -O2 in our CXXFLAGS. Autoconf will try and set CXXFLAGS to "-g -O2" by default,
@@ -444,11 +437,7 @@
   AX_CHECK_COMPILE_FLAG([-Woverloaded-virtual], [WARN_CXXFLAGS="$WARN_CXXFLAGS -Woverloaded-virtual"], [], [$CXXFLAG_WERROR])
   AX_CHECK_COMPILE_FLAG([-Wsuggest-override], [WARN_CXXFLAGS="$WARN_CXXFLAGS -Wsuggest-override"], [], [$CXXFLAG_WERROR])
   AX_CHECK_COMPILE_FLAG([-Wimplicit-fallthrough], [WARN_CXXFLAGS="$WARN_CXXFLAGS -Wimplicit-fallthrough"], [], [$CXXFLAG_WERROR])
-<<<<<<< HEAD
   AX_CHECK_COMPILE_FLAG([-Wunreachable-code-loop-increment], [WARN_CXXFLAGS="$WARN_CXXFLAGS -Wunreachable-code-loop-increment"], [], [$CXXFLAG_WERROR])
-=======
-  AX_CHECK_COMPILE_FLAG([-Wunreachable-code], [WARN_CXXFLAGS="$WARN_CXXFLAGS -Wunreachable-code"], [], [$CXXFLAG_WERROR])
->>>>>>> 0b4d5ae0
   AX_CHECK_COMPILE_FLAG([-Wdocumentation], [WARN_CXXFLAGS="$WARN_CXXFLAGS -Wdocumentation"], [], [$CXXFLAG_WERROR])
 
   dnl Some compilers (gcc) ignore unknown -Wno-* options, but warn about all
@@ -476,10 +465,7 @@
 enable_sse41=no
 enable_avx2=no
 enable_x86_shani=no
-<<<<<<< HEAD
 enable_power8=no
-=======
->>>>>>> 0b4d5ae0
 
 dnl Check for optional instruction set support. Enabling these does _not_ imply that all code will
 dnl be compiled with them, rather that specific objects/libs may use them after checking for runtime
@@ -638,7 +624,6 @@
 )
 CXXFLAGS="$TEMP_CXXFLAGS"
 
-<<<<<<< HEAD
 TEMP_CXXFLAGS="$CXXFLAGS"
 CXXFLAGS="$TEMP_CXXFLAGS $POWER8_CXXFLAGS"
 AC_MSG_CHECKING(for POWER8 compiler support)
@@ -655,8 +640,6 @@
 )
 CXXFLAGS="$TEMP_CXXFLAGS"
 
-=======
->>>>>>> 0b4d5ae0
 CORE_CPPFLAGS="$CORE_CPPFLAGS -DHAVE_BUILD_INFO"
 
 AC_ARG_WITH([utils],
@@ -779,12 +762,9 @@
      dnl Avoid the use of aligned vector instructions when building for Windows.
      dnl See https://gcc.gnu.org/bugzilla/show_bug.cgi?id=54412.
      AX_CHECK_COMPILE_FLAG([-Wa,-muse-unaligned-vector-move], [CORE_CXXFLAGS="$CORE_CXXFLAGS -Wa,-muse-unaligned-vector-move"], [], [$CXXFLAG_WERROR])
-<<<<<<< HEAD
-=======
 
      AC_PATH_PROGS([RSVG_CONVERT], [rsvg-convert rsvg],rsvg-convert)
      AC_PATH_PROGS([IMAGEMAGICK_CONVERT], [magick convert],convert)
->>>>>>> 0b4d5ae0
      ;;
   *darwin*)
      if test x$PNG2ICNS = xno; then
@@ -1532,7 +1512,6 @@
       /* comment to remove the main function ...
      ]],[[
       */ int not_main() {
-<<<<<<< HEAD
      ]])],
     [AC_MSG_RESULT([no])],
     [AC_MSG_RESULT([yes]); CORE_CPPFLAGS="$CORE_CPPFLAGS -DPROVIDE_FUZZ_MAIN_FUNCTION"]
@@ -1561,9 +1540,6 @@
 else
   libsecp256k1_CFLAGS='-I$(srcdir)/secp256k1/include'
   libsecp256k1_LIBS='secp256k1/libsecp256k1.la'
-=======
-     ]])])
->>>>>>> 0b4d5ae0
 fi
 AM_CONDITIONAL([EMBEDDED_LIBSECP256K1],[test x$system_libsecp256k1 = xno])
 AC_SUBST(libsecp256k1_CFLAGS)
@@ -1754,11 +1730,7 @@
   CXXFLAGS="$TEMP_CXXFLAGS"
   AC_MSG_RESULT([$have_boost_process])
   if test "$have_boost_process" = "yes"; then
-<<<<<<< HEAD
     case "always enable" in
-=======
-    case $host in
->>>>>>> 0b4d5ae0
       dnl Boost Process for Windows uses Boost ASIO. Boost ASIO performs
       dnl pre-main init of Windows networking libraries, which we do not
       dnl want.
@@ -1766,13 +1738,8 @@
         use_external_signer="no"
       ;;
       *)
-<<<<<<< HEAD
         use_boost_process=yes
         AC_DEFINE([HAVE_BOOST_PROCESS], [1], [Define if Boost::Process is available])
-=======
-        use_external_signer="yes"
-        AC_DEFINE([ENABLE_EXTERNAL_SIGNER], [1], [Define if external signer support is enabled])
->>>>>>> 0b4d5ae0
         AC_DEFINE([BOOST_PROCESS_USE_STD_FS], [1], [Defined to avoid Boost::Process trying to use Boost Filesystem])
       ;;
     esac
@@ -1784,7 +1751,6 @@
   fi
 fi
 
-<<<<<<< HEAD
 AC_MSG_CHECKING([if external signer support should be enabled])
 if test "$use_external_signer" = "yes"; then
   if test "$use_boost_process" = "no"; then
@@ -1800,8 +1766,6 @@
 fi
 AM_CONDITIONAL([ENABLE_EXTERNAL_SIGNER], [test "$use_external_signer" = "yes"])
 
-=======
->>>>>>> 0b4d5ae0
 dnl Check for reduced exports
 if test "$use_reduce_exports" = "yes"; then
   AX_CHECK_COMPILE_FLAG([-fvisibility=hidden], [CORE_CXXFLAGS="$CORE_CXXFLAGS -fvisibility=hidden"],
@@ -2119,10 +2083,7 @@
 AM_CONDITIONAL([ENABLE_X86_SHANI], [test "$enable_x86_shani" = "yes"])
 AM_CONDITIONAL([ENABLE_ARM_CRC], [test "$enable_arm_crc" = "yes"])
 AM_CONDITIONAL([ENABLE_ARM_SHANI], [test "$enable_arm_shani" = "yes"])
-<<<<<<< HEAD
 AM_CONDITIONAL([ENABLE_POWER8], [test "$enable_power8" = "yes"])
-=======
->>>>>>> 0b4d5ae0
 AM_CONDITIONAL([WORDS_BIGENDIAN], [test "$ac_cv_c_bigendian" = "yes"])
 AM_CONDITIONAL([USE_NATPMP], [test "$use_natpmp" = "yes"])
 AM_CONDITIONAL([USE_UPNP], [test "$use_upnp" = "yes"])
@@ -2231,10 +2192,7 @@
 if test -n "$use_sanitizers"; then
   export SECP_CFLAGS="$SECP_CFLAGS $SANITIZER_CFLAGS"
 fi
-<<<<<<< HEAD
 if test x$system_libsecp256k1 = xno; then
-=======
->>>>>>> 0b4d5ae0
 ac_configure_args="${ac_configure_args} --disable-shared --with-pic --enable-benchmark=no --enable-module-recovery --disable-module-ecdh"
 AC_CONFIG_SUBDIRS([src/secp256k1])
 fi
