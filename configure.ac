--- conflicted
+++ resolved
@@ -712,11 +712,7 @@
      AX_CHECK_COMPILE_FLAG([-Wa,-muse-unaligned-vector-move], [CORE_CXXFLAGS="$CORE_CXXFLAGS -Wa,-muse-unaligned-vector-move"], [], [$CXXFLAG_WERROR])
 
      AC_PATH_PROGS([RSVG_CONVERT], [rsvg-convert rsvg],rsvg-convert)
-<<<<<<< HEAD
-     AC_PATH_PROGS([IMAGEMAGICK_CONVERT], [convert],convert)
-=======
      AC_PATH_PROGS([IMAGEMAGICK_CONVERT], [magick convert],convert)
->>>>>>> c99a2cda
      ;;
   *darwin*)
      if test x$PNG2ICNS = xno; then
