// Copyright (c) 2012-2022 The Bitcoin Core developers
// Distributed under the MIT software license, see the accompanying
// file COPYING or http://www.opensource.org/licenses/mit-license.php.

#include <dbwrapper.h>

#include <logging.h>
#include <random.h>
<<<<<<< HEAD
#include <node/interface_ui.h>
=======
>>>>>>> 16a5dc62
#include <serialize.h>
#include <span.h>
#include <streams.h>
#include <util/fs.h>
#include <util/fs_helpers.h>
#include <util/strencodings.h>
<<<<<<< HEAD
#include <util/translation.h>
=======
>>>>>>> 16a5dc62

#include <algorithm>
#include <cassert>
#include <cstdarg>
#include <cstdint>
#include <cstdio>
#include <leveldb/c.h>
#include <leveldb/cache.h>
#include <leveldb/db.h>
#include <leveldb/env.h>
#include <leveldb/filter_policy.h>
#include <memenv.h>
#include <leveldb/iterator.h>
#include <leveldb/options.h>
#include <leveldb/slice.h>
#include <leveldb/status.h>
#include <leveldb/write_batch.h>
#include <memory>
#include <optional>
#include <utility>

static auto CharCast(const std::byte* data) { return reinterpret_cast<const char*>(data); }

bool DestroyDB(const std::string& path_str)
{
    return leveldb::DestroyDB(path_str, {}).ok();
}

/** Handle database error by throwing dbwrapper_error exception.
 */
static void HandleError(const leveldb::Status& status)
{
    if (status.ok())
        return;
    const std::string errmsg = "Fatal LevelDB error: " + status.ToString();
    LogPrintf("%s\n", errmsg);
    LogPrintf("You can use -debug=leveldb to get more complete diagnostic messages\n");
    throw dbwrapper_error(errmsg);
}
<<<<<<< HEAD

bool dbwrapper_SanityCheck()
{
    unsigned long header_version = (leveldb::kMajorVersion << 16) | leveldb::kMinorVersion;
    unsigned long library_version = (leveldb_major_version() << 16) | leveldb_minor_version();

    if (header_version != library_version) {
        InitError(Untranslated(strprintf("Compiled with LevelDB %d.%d, but linked with LevelDB %d.%d (incompatible).",
            leveldb::kMajorVersion, leveldb::kMinorVersion,
            leveldb_major_version(), leveldb_minor_version()
        )));
        return false;
    }

    return true;
}

#ifndef WIN32
namespace leveldb {
class EnvPosixTestHelper {
    static void SetReadOnlyMMapLimit(int limit);
public:
    static inline void SetReadOnlyMMapLimitForBitcoin(int limit) { SetReadOnlyMMapLimit(limit); }
};
}

class BitcoinLevelDBInit {
public:
    BitcoinLevelDBInit() {
        if (sizeof(void*) >= 8) {
            leveldb::EnvPosixTestHelper::SetReadOnlyMMapLimitForBitcoin(4096);
        }
    }
};
static BitcoinLevelDBInit g_bitcoin_leveldb_init;
#endif
=======
>>>>>>> 16a5dc62

class CBitcoinLevelDBLogger : public leveldb::Logger {
public:
    // This code is adapted from posix_logger.h, which is why it is using vsprintf.
    // Please do not do this in normal code
    void Logv(const char * format, va_list ap) override {
            if (!LogAcceptCategory(BCLog::LEVELDB, BCLog::Level::Debug)) {
                return;
            }
            char buffer[500];
            for (int iter = 0; iter < 2; iter++) {
                char* base;
                int bufsize;
                if (iter == 0) {
                    bufsize = sizeof(buffer);
                    base = buffer;
                }
                else {
                    bufsize = 30000;
                    base = new char[bufsize];
                }
                char* p = base;
                char* limit = base + bufsize;

                // Print the message
                if (p < limit) {
                    va_list backup_ap;
                    va_copy(backup_ap, ap);
                    // Do not use vsnprintf elsewhere in bitcoin source code, see above.
                    p += vsnprintf(p, limit - p, format, backup_ap);
                    va_end(backup_ap);
                }

                // Truncate to available space if necessary
                if (p >= limit) {
                    if (iter == 0) {
                        continue;       // Try again with larger buffer
                    }
                    else {
                        p = limit - 1;
                    }
                }

                // Add newline if necessary
                if (p == base || p[-1] != '\n') {
                    *p++ = '\n';
                }

                assert(p <= limit);
                base[std::min(bufsize - 1, (int)(p - base))] = '\0';
<<<<<<< HEAD
                LogPrintLevel(BCLog::LEVELDB, BCLog::Level::Debug, "%s", base); // NOLINT(bitcoin-unterminated-logprintf)
=======
                LogDebug(BCLog::LEVELDB, "%s\n", util::RemoveSuffixView(base, "\n"));
>>>>>>> 16a5dc62
                if (base != buffer) {
                    delete[] base;
                }
                break;
            }
    }
};

static void SetMaxOpenFiles(leveldb::Options *options) {
    // On most platforms the default setting of max_open_files (which is 1000)
    // is optimal. On Windows using a large file count is OK because the handles
    // do not interfere with select() loops. On 64-bit Unix hosts this value is
    // also OK, because up to that amount LevelDB will use an mmap
    // implementation that does not use extra file descriptors (the fds are
    // closed after being mmap'ed).
    //
    // Increasing the value beyond the default is dangerous because LevelDB will
    // fall back to a non-mmap implementation when the file count is too large.
    // On 32-bit Unix host we should decrease the value because the handles use
    // up real fds, and we want to avoid fd exhaustion issues.
    //
    // See PR #12495 for further discussion.

    int default_open_files = options->max_open_files;
#ifndef WIN32
    if (sizeof(void*) < 8) {
        options->max_open_files = 64;
    }
#endif
    LogPrint(BCLog::LEVELDB, "LevelDB using max_open_files=%d (default=%d)\n",
             options->max_open_files, default_open_files);
}

static leveldb::Options GetOptions(size_t nCacheSize)
{
    leveldb::Options options;
    options.block_cache = leveldb::NewLRUCache(nCacheSize / 2);
    options.write_buffer_size = nCacheSize / 4; // up to two write buffers may be held in memory simultaneously
    options.filter_policy = leveldb::NewBloomFilterPolicy(10);
    options.compression = leveldb::kNoCompression;
    options.info_log = new CBitcoinLevelDBLogger();
    if (leveldb::kMajorVersion > 1 || (leveldb::kMajorVersion == 1 && leveldb::kMinorVersion >= 16)) {
        // LevelDB versions before 1.16 consider short writes to be corruption. Only trigger error
        // on corruption in later versions.
        options.paranoid_checks = true;
    }
    SetMaxOpenFiles(&options);
    return options;
}

struct CDBBatch::WriteBatchImpl {
    leveldb::WriteBatch batch;
};

CDBBatch::CDBBatch(const CDBWrapper& _parent)
    : parent{_parent},
      m_impl_batch{std::make_unique<CDBBatch::WriteBatchImpl>()} {};

CDBBatch::~CDBBatch() = default;

void CDBBatch::Clear()
{
    m_impl_batch->batch.Clear();
    size_estimate = 0;
}

void CDBBatch::WriteImpl(Span<const std::byte> key, DataStream& ssValue)
{
    leveldb::Slice slKey(CharCast(key.data()), key.size());
    ssValue.Xor(dbwrapper_private::GetObfuscateKey(parent));
    leveldb::Slice slValue(CharCast(ssValue.data()), ssValue.size());
    m_impl_batch->batch.Put(slKey, slValue);
    // LevelDB serializes writes as:
    // - byte: header
    // - varint: key length (1 byte up to 127B, 2 bytes up to 16383B, ...)
    // - byte[]: key
    // - varint: value length
    // - byte[]: value
    // The formula below assumes the key and value are both less than 16k.
    size_estimate += 3 + (slKey.size() > 127) + slKey.size() + (slValue.size() > 127) + slValue.size();
}

void CDBBatch::EraseImpl(Span<const std::byte> key)
{
    leveldb::Slice slKey(CharCast(key.data()), key.size());
    m_impl_batch->batch.Delete(slKey);
    // LevelDB serializes erases as:
    // - byte: header
    // - varint: key length
    // - byte[]: key
    // The formula below assumes the key is less than 16kB.
    size_estimate += 2 + (slKey.size() > 127) + slKey.size();
}

struct LevelDBContext {
    //! custom environment this database is using (may be nullptr in case of default environment)
    leveldb::Env* penv;

    //! database options used
    leveldb::Options options;

    //! options used when reading from the database
    leveldb::ReadOptions readoptions;

    //! options used when iterating over values of the database
    leveldb::ReadOptions iteroptions;

    //! options used when writing to the database
    leveldb::WriteOptions writeoptions;

    //! options used when sync writing to the database
    leveldb::WriteOptions syncoptions;

    //! the database itself
    leveldb::DB* pdb;
};

CDBWrapper::CDBWrapper(const DBParams& params)
    : m_db_context{std::make_unique<LevelDBContext>()}, m_name{fs::PathToString(params.path.stem())}, m_path{params.path}, m_is_memory{params.memory_only}
{
    DBContext().penv = nullptr;
    DBContext().readoptions.verify_checksums = true;
    DBContext().iteroptions.verify_checksums = true;
    DBContext().iteroptions.fill_cache = false;
    DBContext().syncoptions.sync = true;
    DBContext().options = GetOptions(params.cache_bytes);
    DBContext().options.create_if_missing = true;
    if (params.memory_only) {
        DBContext().penv = leveldb::NewMemEnv(leveldb::Env::Default());
        DBContext().options.env = DBContext().penv;
    } else {
        if (params.wipe_data) {
            LogPrintf("Wiping LevelDB in %s\n", fs::PathToString(params.path));
            leveldb::Status result = leveldb::DestroyDB(fs::PathToString(params.path), DBContext().options);
            HandleError(result);
        }
        TryCreateDirectories(params.path);
        LogPrintf("Opening LevelDB in %s\n", fs::PathToString(params.path));
    }
    // PathToString() return value is safe to pass to leveldb open function,
    // because on POSIX leveldb passes the byte string directly to ::open(), and
    // on Windows it converts from UTF-8 to UTF-16 before calling ::CreateFileW
    // (see env_posix.cc and env_windows.cc).
    leveldb::Status status = leveldb::DB::Open(DBContext().options, fs::PathToString(params.path), &DBContext().pdb);
    HandleError(status);
    LogPrintf("Opened LevelDB successfully\n");

    if (params.options.force_compact) {
        LogPrintf("Starting database compaction of %s\n", fs::PathToString(params.path));
        DBContext().pdb->CompactRange(nullptr, nullptr);
        LogPrintf("Finished database compaction of %s\n", fs::PathToString(params.path));
    }

    // The base-case obfuscation key, which is a noop.
    obfuscate_key = std::vector<unsigned char>(OBFUSCATE_KEY_NUM_BYTES, '\000');

    bool key_exists = Read(OBFUSCATE_KEY_KEY, obfuscate_key);

    if (!key_exists && params.obfuscate && IsEmpty()) {
        // Initialize non-degenerate obfuscation if it won't upset
        // existing, non-obfuscated data.
        std::vector<unsigned char> new_key = CreateObfuscateKey();

        // Write `new_key` so we don't obfuscate the key with itself
        Write(OBFUSCATE_KEY_KEY, new_key);
        obfuscate_key = new_key;

        LogPrintf("Wrote new obfuscate key for %s: %s\n", fs::PathToString(params.path), HexStr(obfuscate_key));
    }

    LogPrintf("Using obfuscation key for %s: %s\n", fs::PathToString(params.path), HexStr(obfuscate_key));
}

CDBWrapper::~CDBWrapper()
{
    delete DBContext().pdb;
    DBContext().pdb = nullptr;
    delete DBContext().options.filter_policy;
    DBContext().options.filter_policy = nullptr;
    delete DBContext().options.info_log;
    DBContext().options.info_log = nullptr;
    delete DBContext().options.block_cache;
    DBContext().options.block_cache = nullptr;
    delete DBContext().penv;
    DBContext().options.env = nullptr;
}

bool CDBWrapper::WriteBatch(CDBBatch& batch, bool fSync)
{
    const bool log_memory = LogAcceptCategory(BCLog::LEVELDB, BCLog::Level::Debug);
    double mem_before = 0;
    if (log_memory) {
        mem_before = DynamicMemoryUsage() / 1024.0 / 1024;
    }
    leveldb::Status status = DBContext().pdb->Write(fSync ? DBContext().syncoptions : DBContext().writeoptions, &batch.m_impl_batch->batch);
    HandleError(status);
    if (log_memory) {
        double mem_after = DynamicMemoryUsage() / 1024.0 / 1024;
        LogPrint(BCLog::LEVELDB, "WriteBatch memory usage: db=%s, before=%.1fMiB, after=%.1fMiB\n",
                 m_name, mem_before, mem_after);
    }
    return true;
}

size_t CDBWrapper::DynamicMemoryUsage() const
{
    std::string memory;
    std::optional<size_t> parsed;
    if (!DBContext().pdb->GetProperty("leveldb.approximate-memory-usage", &memory) || !(parsed = ToIntegral<size_t>(memory))) {
        LogPrint(BCLog::LEVELDB, "Failed to get approximate-memory-usage property\n");
        return 0;
    }
    return parsed.value();
}

// Prefixed with null character to avoid collisions with other keys
//
// We must use a string constructor which specifies length so that we copy
// past the null-terminator.
const std::string CDBWrapper::OBFUSCATE_KEY_KEY("\000obfuscate_key", 14);

const unsigned int CDBWrapper::OBFUSCATE_KEY_NUM_BYTES = 8;

/**
 * Returns a string (consisting of 8 random bytes) suitable for use as an
 * obfuscating XOR key.
 */
std::vector<unsigned char> CDBWrapper::CreateObfuscateKey() const
{
    std::vector<uint8_t> ret(OBFUSCATE_KEY_NUM_BYTES);
    GetRandBytes(ret);
    return ret;
}

std::optional<std::string> CDBWrapper::ReadImpl(Span<const std::byte> key) const
{
    leveldb::Slice slKey(CharCast(key.data()), key.size());
    std::string strValue;
    leveldb::Status status = DBContext().pdb->Get(DBContext().readoptions, slKey, &strValue);
    if (!status.ok()) {
        if (status.IsNotFound())
            return std::nullopt;
        LogPrintf("LevelDB read failure: %s\n", status.ToString());
        HandleError(status);
    }
    return strValue;
}

bool CDBWrapper::ExistsImpl(Span<const std::byte> key) const
{
    leveldb::Slice slKey(CharCast(key.data()), key.size());

    std::string strValue;
    leveldb::Status status = DBContext().pdb->Get(DBContext().readoptions, slKey, &strValue);
    if (!status.ok()) {
        if (status.IsNotFound())
            return false;
        LogPrintf("LevelDB read failure: %s\n", status.ToString());
        HandleError(status);
    }
    return true;
}

size_t CDBWrapper::EstimateSizeImpl(Span<const std::byte> key1, Span<const std::byte> key2) const
{
    leveldb::Slice slKey1(CharCast(key1.data()), key1.size());
    leveldb::Slice slKey2(CharCast(key2.data()), key2.size());
    uint64_t size = 0;
    leveldb::Range range(slKey1, slKey2);
    DBContext().pdb->GetApproximateSizes(&range, 1, &size);
    return size;
}

bool CDBWrapper::IsEmpty()
{
    std::unique_ptr<CDBIterator> it(NewIterator());
    it->SeekToFirst();
    return !(it->Valid());
}

struct CDBIterator::IteratorImpl {
    const std::unique_ptr<leveldb::Iterator> iter;

    explicit IteratorImpl(leveldb::Iterator* _iter) : iter{_iter} {}
};

CDBIterator::CDBIterator(const CDBWrapper& _parent, std::unique_ptr<IteratorImpl> _piter) : parent(_parent),
                                                                                            m_impl_iter(std::move(_piter)) {}

CDBIterator* CDBWrapper::NewIterator()
{
    return new CDBIterator{*this, std::make_unique<CDBIterator::IteratorImpl>(DBContext().pdb->NewIterator(DBContext().iteroptions))};
<<<<<<< HEAD
}

void CDBIterator::SeekImpl(Span<const std::byte> key)
{
    leveldb::Slice slKey(CharCast(key.data()), key.size());
    m_impl_iter->iter->Seek(slKey);
}

Span<const std::byte> CDBIterator::GetKeyImpl() const
{
    return MakeByteSpan(m_impl_iter->iter->key());
}

=======
}

void CDBIterator::SeekImpl(Span<const std::byte> key)
{
    leveldb::Slice slKey(CharCast(key.data()), key.size());
    m_impl_iter->iter->Seek(slKey);
}

Span<const std::byte> CDBIterator::GetKeyImpl() const
{
    return MakeByteSpan(m_impl_iter->iter->key());
}

>>>>>>> 16a5dc62
Span<const std::byte> CDBIterator::GetValueImpl() const
{
    return MakeByteSpan(m_impl_iter->iter->value());
}

CDBIterator::~CDBIterator() = default;
bool CDBIterator::Valid() const { return m_impl_iter->iter->Valid(); }
void CDBIterator::SeekToFirst() { m_impl_iter->iter->SeekToFirst(); }
void CDBIterator::Next() { m_impl_iter->iter->Next(); }

namespace dbwrapper_private {

const std::vector<unsigned char>& GetObfuscateKey(const CDBWrapper &w)
{
    return w.obfuscate_key;
}

} // namespace dbwrapper_private<|MERGE_RESOLUTION|>--- conflicted
+++ resolved
@@ -6,20 +6,14 @@
 
 #include <logging.h>
 #include <random.h>
-<<<<<<< HEAD
 #include <node/interface_ui.h>
-=======
->>>>>>> 16a5dc62
 #include <serialize.h>
 #include <span.h>
 #include <streams.h>
 #include <util/fs.h>
 #include <util/fs_helpers.h>
 #include <util/strencodings.h>
-<<<<<<< HEAD
 #include <util/translation.h>
-=======
->>>>>>> 16a5dc62
 
 #include <algorithm>
 #include <cassert>
@@ -59,7 +53,6 @@
     LogPrintf("You can use -debug=leveldb to get more complete diagnostic messages\n");
     throw dbwrapper_error(errmsg);
 }
-<<<<<<< HEAD
 
 bool dbwrapper_SanityCheck()
 {
@@ -96,8 +89,6 @@
 };
 static BitcoinLevelDBInit g_bitcoin_leveldb_init;
 #endif
-=======
->>>>>>> 16a5dc62
 
 class CBitcoinLevelDBLogger : public leveldb::Logger {
 public:
@@ -148,11 +139,7 @@
 
                 assert(p <= limit);
                 base[std::min(bufsize - 1, (int)(p - base))] = '\0';
-<<<<<<< HEAD
-                LogPrintLevel(BCLog::LEVELDB, BCLog::Level::Debug, "%s", base); // NOLINT(bitcoin-unterminated-logprintf)
-=======
                 LogDebug(BCLog::LEVELDB, "%s\n", util::RemoveSuffixView(base, "\n"));
->>>>>>> 16a5dc62
                 if (base != buffer) {
                     delete[] base;
                 }
@@ -445,7 +432,6 @@
 CDBIterator* CDBWrapper::NewIterator()
 {
     return new CDBIterator{*this, std::make_unique<CDBIterator::IteratorImpl>(DBContext().pdb->NewIterator(DBContext().iteroptions))};
-<<<<<<< HEAD
 }
 
 void CDBIterator::SeekImpl(Span<const std::byte> key)
@@ -459,21 +445,6 @@
     return MakeByteSpan(m_impl_iter->iter->key());
 }
 
-=======
-}
-
-void CDBIterator::SeekImpl(Span<const std::byte> key)
-{
-    leveldb::Slice slKey(CharCast(key.data()), key.size());
-    m_impl_iter->iter->Seek(slKey);
-}
-
-Span<const std::byte> CDBIterator::GetKeyImpl() const
-{
-    return MakeByteSpan(m_impl_iter->iter->key());
-}
-
->>>>>>> 16a5dc62
 Span<const std::byte> CDBIterator::GetValueImpl() const
 {
     return MakeByteSpan(m_impl_iter->iter->value());
