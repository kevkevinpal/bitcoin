// Copyright (c) 2015-2021 The Bitcoin Core developers
// Distributed under the MIT software license, see the accompanying
// file COPYING or http://www.opensource.org/licenses/mit-license.php.

#ifndef BITCOIN_HTTPRPC_H
#define BITCOIN_HTTPRPC_H

#include <any>
<<<<<<< HEAD
#include <set>
#include <string>
=======
#include <util/fs.h>
>>>>>>> cb461af1

/** Start HTTP RPC subsystem.
 * Precondition; HTTP and RPC has been started.
 */
bool StartHTTPRPC(const std::any& context);
/** Interrupt HTTP RPC subsystem.
 */
void InterruptHTTPRPC();
/** Stop HTTP RPC subsystem.
 * Precondition; HTTP and RPC has been stopped.
 */
void StopHTTPRPC();

/** Default permissions for cookie file.
 * Set to owner read/write, which on Windows sets the write permission.
 */
const fs::perms DEFAULT_COOKIE_PERMS{fs::perms::owner_read | fs::perms::owner_write};

/** Start HTTP REST subsystem.
 * Precondition; HTTP and RPC has been started.
 */
void StartREST(const std::any& context);
/** Interrupt RPC REST subsystem.
 */
void InterruptREST();
/** Stop HTTP REST subsystem.
 * Precondition; HTTP and RPC has been stopped.
 */
void StopREST();

/** Returns a collection of whitelisted RPCs for the given user
 */
std::set<std::string> GetWhitelistedRpcs(const std::string& user_name);

#endif // BITCOIN_HTTPRPC_H<|MERGE_RESOLUTION|>--- conflicted
+++ resolved
@@ -6,12 +6,9 @@
 #define BITCOIN_HTTPRPC_H
 
 #include <any>
-<<<<<<< HEAD
 #include <set>
 #include <string>
-=======
 #include <util/fs.h>
->>>>>>> cb461af1
 
 /** Start HTTP RPC subsystem.
  * Precondition; HTTP and RPC has been started.
