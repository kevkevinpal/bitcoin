// Copyright (c) 2022 The Bitcoin Core developers
// Distributed under the MIT software license, see the accompanying
// file COPYING or http://www.opensource.org/licenses/mit-license.php.

#include <kernel/mempool_persist.h>

#include <clientversion.h>
#include <consensus/amount.h>
#include <logging.h>
#include <primitives/transaction.h>
#include <random.h>
#include <serialize.h>
#include <streams.h>
#include <sync.h>
#include <txmempool.h>
#include <uint256.h>
#include <util/fs.h>
#include <util/fs_helpers.h>
#include <util/serfloat.h>
#include <util/signalinterrupt.h>
#include <util/syserror.h>
#include <util/time.h>
#include <validation.h>

#include <cstdint>
#include <cstdio>
#include <exception>
#include <functional>
#include <map>
#include <memory>
#include <set>
#include <stdexcept>
#include <utility>
#include <vector>

using fsbridge::FopenFn;

namespace kernel {

static const uint64_t MEMPOOL_DUMP_VERSION_NO_XOR_KEY{1};
static const uint64_t MEMPOOL_DUMP_VERSION{2};
<<<<<<< HEAD
=======
static constexpr uint64_t MEMPOOL_KNOTS_DUMP_VERSION = 0;

bool LoadMempoolKnots(CTxMemPool& pool, const fs::path& knots_filepath, FopenFn mockable_fopen_function)
{
    AutoFile file{mockable_fopen_function(knots_filepath, "rb")};
    if (file.IsNull()) {
        // Typically missing if there's nothing to save
        return false;
    }

    try {
        uint64_t version;
        file >> version;
        if (version != MEMPOOL_KNOTS_DUMP_VERSION) {
            return false;
        }

        const unsigned int priority_deltas_count = ReadCompactSize(file);
        uint256 txid;
        uint64_t encoded_priority;
        for (unsigned int i = 0; i < priority_deltas_count; ++i) {
            Unserialize(file, txid);
            Unserialize(file, encoded_priority);
            const double priority = DecodeDouble(encoded_priority);
            pool.PrioritiseTransaction(txid, priority, 0);
        }
    } catch (const std::exception& e) {
        LogPrintf("Failed to deserialize mempool-knots data on disk: %s. Continuing anyway.\n", e.what());
        return false;
    }

    return true;
}
>>>>>>> c9e1c7c2

bool LoadMempool(CTxMemPool& pool, const fs::path& load_path, Chainstate& active_chainstate, ImportMempoolOptions&& opts)
{
    if (load_path.empty()) return false;

    AutoFile file{opts.mockable_fopen_function(load_path, "rb")};
    if (file.IsNull()) {
        LogPrintf("Failed to open mempool file from disk. Continuing anyway.\n");
        return false;
    }

    int64_t count = 0;
    int64_t expired = 0;
    int64_t failed = 0;
    int64_t already_there = 0;
    int64_t unbroadcast = 0;
    const auto now{NodeClock::now()};

    try {
        uint64_t version;
        file >> version;
        std::vector<std::byte> xor_key;
        if (version == MEMPOOL_DUMP_VERSION_NO_XOR_KEY) {
            // Leave XOR-key empty
        } else if (version == MEMPOOL_DUMP_VERSION) {
            file >> xor_key;
        } else {
            return false;
        }
        file.SetXor(xor_key);
        uint64_t total_txns_to_load;
        file >> total_txns_to_load;
        uint64_t txns_tried = 0;
        LogInfo("Loading %u mempool transactions from disk...\n", total_txns_to_load);
        int next_tenth_to_report = 0;
        while (txns_tried < total_txns_to_load) {
            const int percentage_done(100.0 * txns_tried / total_txns_to_load);
            if (next_tenth_to_report < percentage_done / 10) {
                LogInfo("Progress loading mempool transactions from disk: %d%% (tried %u, %u remaining)\n",
                        percentage_done, txns_tried, total_txns_to_load - txns_tried);
                next_tenth_to_report = percentage_done / 10;
            }
            ++txns_tried;

            CTransactionRef tx;
            int64_t nTime;
            int64_t nFeeDelta;
            file >> TX_WITH_WITNESS(tx);
            file >> nTime;
            file >> nFeeDelta;

            if (opts.use_current_time) {
                nTime = TicksSinceEpoch<std::chrono::seconds>(now);
            }

            CAmount amountdelta = nFeeDelta;
            if (amountdelta && opts.apply_fee_delta_priority) {
                pool.PrioritiseTransaction(tx->GetHash(), amountdelta);
            }
            if (nTime > TicksSinceEpoch<std::chrono::seconds>(now - pool.m_expiry)) {
                LOCK(cs_main);
                const auto& accepted = AcceptToMemoryPool(active_chainstate, tx, nTime, empty_ignore_rejects, /*test_accept=*/false);
                if (accepted.m_result_type == MempoolAcceptResult::ResultType::VALID) {
                    ++count;
                } else {
                    // mempool may contain the transaction already, e.g. from
                    // wallet(s) having loaded it while we were processing
                    // mempool transactions; consider these as valid, instead of
                    // failed, but mark them as 'already there'
                    if (pool.exists(GenTxid::Txid(tx->GetHash()))) {
                        ++already_there;
                    } else {
                        ++failed;
                    }
                }
            } else {
                ++expired;
            }
            if (active_chainstate.m_chainman.m_interrupt)
                return false;
        }
        std::map<uint256, CAmount> mapDeltas;
        file >> mapDeltas;

        if (opts.apply_fee_delta_priority) {
            for (const auto& i : mapDeltas) {
                pool.PrioritiseTransaction(i.first, i.second);
            }
        }

        std::set<uint256> unbroadcast_txids;
        file >> unbroadcast_txids;
        if (opts.apply_unbroadcast_set) {
            unbroadcast = unbroadcast_txids.size();
            for (const auto& txid : unbroadcast_txids) {
                // Ensure transactions were accepted to mempool then add to
                // unbroadcast set.
                if (pool.get(txid) != nullptr) pool.AddUnbroadcastTx(txid);
            }
        }
    } catch (const std::exception& e) {
        LogPrintf("Failed to deserialize mempool data on disk: %s. Continuing anyway.\n", e.what());
        return false;
    }

    if (opts.load_knots_data) {
        auto knots_filepath = load_path;
        knots_filepath.replace_filename("mempool-knots.dat");
        LoadMempoolKnots(pool, knots_filepath, opts.mockable_fopen_function);
    }

    LogPrintf("Imported mempool transactions from disk: %i succeeded, %i failed, %i expired, %i already there, %i waiting for initial broadcast\n", count, failed, expired, already_there, unbroadcast);
    return true;
}

bool DumpMempool(const CTxMemPool& pool, const fs::path& dump_path, FopenFn mockable_fopen_function, bool skip_file_commit)
{
    auto start = SteadyClock::now();

    std::map<uint256, CAmount> mapDeltas;
    std::map<uint256, double> priority_deltas;
    std::vector<TxMempoolInfo> vinfo;
    std::set<uint256> unbroadcast_txids;

    static Mutex dump_mutex;
    LOCK(dump_mutex);

    {
        LOCK(pool.cs);
        for (const auto &i : pool.mapDeltas) {
            if (i.second.first) {   // priority delta
                priority_deltas[i.first] = i.second.first;
            }
            if (i.second.second) {  // fee delta
                mapDeltas[i.first] = i.second.second;
            }
        }
        vinfo = pool.infoAll();
        unbroadcast_txids = pool.GetUnbroadcastTxs();
    }

    auto mid = SteadyClock::now();

    AutoFile file{mockable_fopen_function(dump_path + ".new", "wb")};
    if (file.IsNull()) {
        return false;
    }

    try {
        const uint64_t version{pool.m_persist_v1_dat ? MEMPOOL_DUMP_VERSION_NO_XOR_KEY : MEMPOOL_DUMP_VERSION};
        file << version;

        std::vector<std::byte> xor_key(8);
        if (!pool.m_persist_v1_dat) {
            FastRandomContext{}.fillrand(xor_key);
            file << xor_key;
        }
        file.SetXor(xor_key);

        file << (uint64_t)vinfo.size();
        for (const auto& i : vinfo) {
            file << TX_WITH_WITNESS(*(i.tx));
            file << int64_t{count_seconds(i.m_time)};
            file << int64_t{i.nFeeDelta};
            mapDeltas.erase(i.tx->GetHash());
        }

        file << mapDeltas;

        LogPrintf("Writing %d unbroadcast transactions to disk.\n", unbroadcast_txids.size());
        file << unbroadcast_txids;

        if (!skip_file_commit && !FileCommit(file.Get()))
            throw std::runtime_error("FileCommit failed");
        if (file.fclose() != 0) {
            const fs::path file_fspath{dump_path + ".new"};
            throw std::runtime_error(
                strprintf("Error closing %s: %s", fs::PathToString(file_fspath), SysErrorString(errno)));
        }
<<<<<<< HEAD
=======

        auto knots_filepath = dump_path;
        knots_filepath.replace_filename("mempool-knots.dat");
        if (priority_deltas.size()) {
            auto knots_tmppath = knots_filepath;
            knots_tmppath += ".new";

            AutoFile file{mockable_fopen_function(knots_tmppath, "wb")};
            if (file.IsNull()) return false;

            uint64_t version = MEMPOOL_KNOTS_DUMP_VERSION;
            file << version;

            WriteCompactSize(file, priority_deltas.size());
            for (const auto& [txid, priority] : priority_deltas) {
                Serialize(file, txid);
                const uint64_t encoded_priority = EncodeDouble(priority);
                Serialize(file, encoded_priority);
            }

            if (!FileCommit(file.Get())) throw std::runtime_error("FileCommit failed");
            if (file.fclose() != 0) {
                throw std::runtime_error(
                    strprintf("Error closing %s: %s", fs::PathToString(knots_tmppath), SysErrorString(errno)));
            }
            if (!RenameOver(knots_tmppath, knots_filepath)) {
                throw std::runtime_error("Rename failed (mempool-knots.dat)");
            }
        } else {
            fs::remove(knots_filepath);
        }

>>>>>>> c9e1c7c2
        if (!RenameOver(dump_path + ".new", dump_path)) {
            throw std::runtime_error("Rename failed");
        }
        auto last = SteadyClock::now();

        LogPrintf("Dumped mempool: %.3fs to copy, %.3fs to dump\n",
                  Ticks<SecondsDouble>(mid - start),
                  Ticks<SecondsDouble>(last - mid));
    } catch (const std::exception& e) {
        LogPrintf("Failed to dump mempool: %s. Continuing anyway.\n", e.what());
        (void)file.fclose();
        return false;
    }
    return true;
}

} // namespace kernel<|MERGE_RESOLUTION|>--- conflicted
+++ resolved
@@ -39,8 +39,6 @@
 
 static const uint64_t MEMPOOL_DUMP_VERSION_NO_XOR_KEY{1};
 static const uint64_t MEMPOOL_DUMP_VERSION{2};
-<<<<<<< HEAD
-=======
 static constexpr uint64_t MEMPOOL_KNOTS_DUMP_VERSION = 0;
 
 bool LoadMempoolKnots(CTxMemPool& pool, const fs::path& knots_filepath, FopenFn mockable_fopen_function)
@@ -74,7 +72,6 @@
 
     return true;
 }
->>>>>>> c9e1c7c2
 
 bool LoadMempool(CTxMemPool& pool, const fs::path& load_path, Chainstate& active_chainstate, ImportMempoolOptions&& opts)
 {
@@ -254,8 +251,6 @@
             throw std::runtime_error(
                 strprintf("Error closing %s: %s", fs::PathToString(file_fspath), SysErrorString(errno)));
         }
-<<<<<<< HEAD
-=======
 
         auto knots_filepath = dump_path;
         knots_filepath.replace_filename("mempool-knots.dat");
@@ -288,7 +283,6 @@
             fs::remove(knots_filepath);
         }
 
->>>>>>> c9e1c7c2
         if (!RenameOver(dump_path + ".new", dump_path)) {
             throw std::runtime_error("Rename failed");
         }
