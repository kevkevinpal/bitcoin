// Copyright (c) 2009-2010 Satoshi Nakamoto
// Copyright (c) 2009-2022 The Bitcoin Core developers
// Distributed under the MIT software license, see the accompanying
// file COPYING or http://www.opensource.org/licenses/mit-license.php.

#include <wallet/wallet.h>

#if defined(HAVE_CONFIG_H)
#include <config/bitcoin-config.h>
#endif
#include <addresstype.h>
#include <blockfilter.h>
#include <chain.h>
#include <coins.h>
#include <common/args.h>
#include <common/settings.h>
#include <common/system.h>
#include <consensus/amount.h>
#include <consensus/consensus.h>
#include <consensus/validation.h>
#include <external_signer.h>
#include <interfaces/chain.h>
#include <interfaces/handler.h>
#include <interfaces/wallet.h>
#include <kernel/chain.h>
#include <kernel/mempool_removal_reason.h>
#include <key.h>
#include <key_io.h>
#include <logging.h>
#include <outputtype.h>
#include <policy/feerate.h>
#include <primitives/block.h>
#include <primitives/transaction.h>
#include <psbt.h>
#include <pubkey.h>
#include <random.h>
#include <script/descriptor.h>
#include <script/interpreter.h>
#include <script/script.h>
#include <script/sign.h>
#include <script/signingprovider.h>
#include <script/solver.h>
#include <serialize.h>
#include <span.h>
#include <streams.h>
#include <support/allocators/secure.h>
#include <support/allocators/zeroafterfree.h>
#include <support/cleanse.h>
#include <sync.h>
#include <tinyformat.h>
#include <uint256.h>
#include <univalue.h>
#include <util/check.h>
#include <util/error.h>
#include <util/fs.h>
#include <util/fs_helpers.h>
#include <util/message.h>
#include <util/moneystr.h>
#include <util/result.h>
#include <util/string.h>
#include <util/time.h>
#include <util/translation.h>
#include <wallet/coincontrol.h>
#include <wallet/context.h>
#include <wallet/crypter.h>
#include <wallet/db.h>
#include <wallet/external_signer_scriptpubkeyman.h>
#include <wallet/scriptpubkeyman.h>
#include <wallet/transaction.h>
#include <wallet/types.h>
#include <wallet/walletdb.h>
#include <wallet/walletutil.h>

#include <algorithm>
#include <cassert>
#include <condition_variable>
#include <exception>
#include <optional>
#include <stdexcept>
#include <thread>
#include <tuple>
#include <variant>

struct KeyOriginInfo;

using interfaces::FoundBlock;

namespace wallet {

/*
 * Signal when transactions are added to wallet
 */
boost::signals2::signal<void (const CTransactionRef &ptxn, const uint256 &blockHash)> CWallet::TransactionAddedToWallet;

bool AddWalletSetting(interfaces::Chain& chain, const std::string& wallet_name)
{
    common::SettingsValue setting_value = chain.getRwSetting("wallet");
    if (!setting_value.isArray()) setting_value.setArray();
    for (const common::SettingsValue& value : setting_value.getValues()) {
        if (value.isStr() && value.get_str() == wallet_name) return true;
    }
    setting_value.push_back(wallet_name);
    return chain.updateRwSetting("wallet", setting_value);
}

bool RemoveWalletSetting(interfaces::Chain& chain, const std::string& wallet_name)
{
    common::SettingsValue setting_value = chain.getRwSetting("wallet");
    if (!setting_value.isArray()) return true;
    common::SettingsValue new_value(common::SettingsValue::VARR);
    for (const common::SettingsValue& value : setting_value.getValues()) {
        if (!value.isStr() || value.get_str() != wallet_name) new_value.push_back(value);
    }
    if (new_value.size() == setting_value.size()) return true;
    return chain.updateRwSetting("wallet", new_value);
}

static void UpdateWalletSetting(interfaces::Chain& chain,
                                const std::string& wallet_name,
                                std::optional<bool> load_on_startup,
                                std::vector<bilingual_str>& warnings)
{
    if (!load_on_startup) return;
    if (load_on_startup.value() && !AddWalletSetting(chain, wallet_name)) {
        warnings.emplace_back(Untranslated("Wallet load on startup setting could not be updated, so wallet may not be loaded next node startup."));
    } else if (!load_on_startup.value() && !RemoveWalletSetting(chain, wallet_name)) {
        warnings.emplace_back(Untranslated("Wallet load on startup setting could not be updated, so wallet may still be loaded next node startup."));
    }
}

/**
 * Refresh mempool status so the wallet is in an internally consistent state and
 * immediately knows the transaction's status: Whether it can be considered
 * trusted and is eligible to be abandoned ...
 */
static void RefreshMempoolStatus(CWalletTx& tx, interfaces::Chain& chain)
{
    if (chain.isInMempool(tx.GetHash())) {
        tx.m_state = TxStateInMempool();
    } else if (tx.state<TxStateInMempool>()) {
        tx.m_state = TxStateInactive();
    }
}

bool AddWallet(WalletContext& context, const std::shared_ptr<CWallet>& wallet)
{
    LOCK(context.wallets_mutex);
    assert(wallet);
    std::vector<std::shared_ptr<CWallet>>::const_iterator i = std::find(context.wallets.begin(), context.wallets.end(), wallet);
    if (i != context.wallets.end()) return false;
    context.wallets.push_back(wallet);
    wallet->ConnectScriptPubKeyManNotifiers();
    wallet->NotifyCanGetAddressesChanged();
    return true;
}

bool RemoveWallet(WalletContext& context, const std::shared_ptr<CWallet>& wallet, std::optional<bool> load_on_start, std::vector<bilingual_str>& warnings)
{
    assert(wallet);

    interfaces::Chain& chain = wallet->chain();
    std::string name = wallet->GetName();

    // Unregister with the validation interface which also drops shared pointers.
    wallet->m_chain_notifications_handler.reset();
    LOCK(context.wallets_mutex);
    std::vector<std::shared_ptr<CWallet>>::iterator i = std::find(context.wallets.begin(), context.wallets.end(), wallet);
    if (i == context.wallets.end()) return false;
    context.wallets.erase(i);

    // Write the wallet setting
    UpdateWalletSetting(chain, name, load_on_start, warnings);

    return true;
}

bool RemoveWallet(WalletContext& context, const std::shared_ptr<CWallet>& wallet, std::optional<bool> load_on_start)
{
    std::vector<bilingual_str> warnings;
    return RemoveWallet(context, wallet, load_on_start, warnings);
}

std::vector<std::shared_ptr<CWallet>> GetWallets(WalletContext& context)
{
    LOCK(context.wallets_mutex);
    return context.wallets;
}

std::shared_ptr<CWallet> GetDefaultWallet(WalletContext& context, size_t& count)
{
    LOCK(context.wallets_mutex);
    count = context.wallets.size();
    return count == 1 ? context.wallets[0] : nullptr;
}

std::shared_ptr<CWallet> GetWallet(WalletContext& context, const std::string& name)
{
    LOCK(context.wallets_mutex);
    for (const std::shared_ptr<CWallet>& wallet : context.wallets) {
        if (wallet->GetName() == name) return wallet;
    }
    return nullptr;
}

std::unique_ptr<interfaces::Handler> HandleLoadWallet(WalletContext& context, LoadWalletFn load_wallet)
{
    LOCK(context.wallets_mutex);
    auto it = context.wallet_load_fns.emplace(context.wallet_load_fns.end(), std::move(load_wallet));
    return interfaces::MakeCleanupHandler([&context, it] { LOCK(context.wallets_mutex); context.wallet_load_fns.erase(it); });
}

void NotifyWalletLoaded(WalletContext& context, const std::shared_ptr<CWallet>& wallet)
{
    LOCK(context.wallets_mutex);
    for (auto& load_wallet : context.wallet_load_fns) {
        load_wallet(interfaces::MakeWallet(context, wallet));
    }
}

static GlobalMutex g_loading_wallet_mutex;
static GlobalMutex g_wallet_release_mutex;
static std::condition_variable g_wallet_release_cv;
static std::set<std::string> g_loading_wallet_set GUARDED_BY(g_loading_wallet_mutex);
static std::set<std::string> g_unloading_wallet_set GUARDED_BY(g_wallet_release_mutex);

// Custom deleter for shared_ptr<CWallet>.
static void ReleaseWallet(CWallet* wallet)
{
    const std::string name = wallet->GetName();
    wallet->WalletLogPrintf("Releasing wallet\n");
    wallet->Flush();
    delete wallet;
    // Wallet is now released, notify UnloadWallet, if any.
    {
        LOCK(g_wallet_release_mutex);
        if (g_unloading_wallet_set.erase(name) == 0) {
            // UnloadWallet was not called for this wallet, all done.
            return;
        }
    }
    g_wallet_release_cv.notify_all();
}

void UnloadWallet(std::shared_ptr<CWallet>&& wallet)
{
    // Mark wallet for unloading.
    const std::string name = wallet->GetName();
    {
        LOCK(g_wallet_release_mutex);
        auto it = g_unloading_wallet_set.insert(name);
        assert(it.second);
    }
    // The wallet can be in use so it's not possible to explicitly unload here.
    // Notify the unload intent so that all remaining shared pointers are
    // released.
    wallet->NotifyUnload();

    // Time to ditch our shared_ptr and wait for ReleaseWallet call.
    wallet.reset();
    {
        WAIT_LOCK(g_wallet_release_mutex, lock);
        while (g_unloading_wallet_set.count(name) == 1) {
            g_wallet_release_cv.wait(lock);
        }
    }
}

namespace {
std::shared_ptr<CWallet> LoadWalletInternal(WalletContext& context, const std::string& name, std::optional<bool> load_on_start, const DatabaseOptions& options, DatabaseStatus& status, bilingual_str& error, std::vector<bilingual_str>& warnings)
{
    try {
        std::unique_ptr<WalletDatabase> database = MakeWalletDatabase(name, options, status, error);
        if (!database) {
            error = Untranslated("Wallet file verification failed.") + Untranslated(" ") + error;
            return nullptr;
        }

        context.chain->initMessage(_("Loading wallet…").translated);
        std::shared_ptr<CWallet> wallet = CWallet::Create(context, name, std::move(database), options.create_flags, error, warnings);
        if (!wallet) {
            error = Untranslated("Wallet loading failed.") + Untranslated(" ") + error;
            status = DatabaseStatus::FAILED_LOAD;
            return nullptr;
        }

        // Legacy wallets are being deprecated, warn if the loaded wallet is legacy
        if (!wallet->IsWalletFlagSet(WALLET_FLAG_DESCRIPTORS)) {
            warnings.push_back(_("Wallet loaded successfully. The legacy wallet type is being deprecated and support for creating and opening legacy wallets will be removed in the future. Legacy wallets can be migrated to a descriptor wallet with migratewallet."));
        }

        NotifyWalletLoaded(context, wallet);
        AddWallet(context, wallet);
        wallet->postInitProcess();

        // Write the wallet setting
        UpdateWalletSetting(*context.chain, name, load_on_start, warnings);

        return wallet;
    } catch (const std::runtime_error& e) {
        error = Untranslated(e.what());
        status = DatabaseStatus::FAILED_LOAD;
        return nullptr;
    }
}

class FastWalletRescanFilter
{
public:
    FastWalletRescanFilter(const CWallet& wallet) : m_wallet(wallet)
    {
        // fast rescanning via block filters is only supported by descriptor wallets right now
        assert(!m_wallet.IsLegacy());

        // create initial filter with scripts from all ScriptPubKeyMans
        for (auto spkm : m_wallet.GetAllScriptPubKeyMans()) {
            auto desc_spkm{dynamic_cast<DescriptorScriptPubKeyMan*>(spkm)};
            assert(desc_spkm != nullptr);
            AddScriptPubKeys(desc_spkm);
            // save each range descriptor's end for possible future filter updates
            if (desc_spkm->IsHDEnabled()) {
                m_last_range_ends.emplace(desc_spkm->GetID(), desc_spkm->GetEndRange());
            }
        }
    }

    void UpdateIfNeeded()
    {
        // repopulate filter with new scripts if top-up has happened since last iteration
        for (const auto& [desc_spkm_id, last_range_end] : m_last_range_ends) {
            auto desc_spkm{dynamic_cast<DescriptorScriptPubKeyMan*>(m_wallet.GetScriptPubKeyMan(desc_spkm_id))};
            assert(desc_spkm != nullptr);
            int32_t current_range_end{desc_spkm->GetEndRange()};
            if (current_range_end > last_range_end) {
                AddScriptPubKeys(desc_spkm, last_range_end);
                m_last_range_ends.at(desc_spkm->GetID()) = current_range_end;
            }
        }
    }

    std::optional<bool> MatchesBlock(const uint256& block_hash) const
    {
        return m_wallet.chain().blockFilterMatchesAny(BlockFilterType::BASIC, block_hash, m_filter_set);
    }

private:
    const CWallet& m_wallet;
    /** Map for keeping track of each range descriptor's last seen end range.
      * This information is used to detect whether new addresses were derived
      * (that is, if the current end range is larger than the saved end range)
      * after processing a block and hence a filter set update is needed to
      * take possible keypool top-ups into account.
      */
    std::map<uint256, int32_t> m_last_range_ends;
    GCSFilter::ElementSet m_filter_set;

    void AddScriptPubKeys(const DescriptorScriptPubKeyMan* desc_spkm, int32_t last_range_end = 0)
    {
        for (const auto& script_pub_key : desc_spkm->GetScriptPubKeys(last_range_end)) {
            m_filter_set.emplace(script_pub_key.begin(), script_pub_key.end());
        }
    }
};
} // namespace

std::shared_ptr<CWallet> LoadWallet(WalletContext& context, const std::string& name, std::optional<bool> load_on_start, const DatabaseOptions& options, DatabaseStatus& status, bilingual_str& error, std::vector<bilingual_str>& warnings)
{
    auto result = WITH_LOCK(g_loading_wallet_mutex, return g_loading_wallet_set.insert(name));
    if (!result.second) {
        error = Untranslated("Wallet already loading.");
        status = DatabaseStatus::FAILED_LOAD;
        return nullptr;
    }
    auto wallet = LoadWalletInternal(context, name, load_on_start, options, status, error, warnings);
    WITH_LOCK(g_loading_wallet_mutex, g_loading_wallet_set.erase(result.first));
    return wallet;
}

std::shared_ptr<CWallet> CreateWallet(WalletContext& context, const std::string& name, std::optional<bool> load_on_start, DatabaseOptions& options, DatabaseStatus& status, bilingual_str& error, std::vector<bilingual_str>& warnings)
{
    uint64_t wallet_creation_flags = options.create_flags;
    const SecureString& passphrase = options.create_passphrase;

    if (wallet_creation_flags & WALLET_FLAG_DESCRIPTORS) options.require_format = DatabaseFormat::SQLITE;

    // Indicate that the wallet is actually supposed to be blank and not just blank to make it encrypted
    bool create_blank = (wallet_creation_flags & WALLET_FLAG_BLANK_WALLET);

    // Born encrypted wallets need to be created blank first.
    if (!passphrase.empty()) {
        wallet_creation_flags |= WALLET_FLAG_BLANK_WALLET;
    }

    // Private keys must be disabled for an external signer wallet
    if ((wallet_creation_flags & WALLET_FLAG_EXTERNAL_SIGNER) && !(wallet_creation_flags & WALLET_FLAG_DISABLE_PRIVATE_KEYS)) {
        error = Untranslated("Private keys must be disabled when using an external signer");
        status = DatabaseStatus::FAILED_CREATE;
        return nullptr;
    }

    // Descriptor support must be enabled for an external signer wallet
    if ((wallet_creation_flags & WALLET_FLAG_EXTERNAL_SIGNER) && !(wallet_creation_flags & WALLET_FLAG_DESCRIPTORS)) {
        error = Untranslated("Descriptor support must be enabled when using an external signer");
        status = DatabaseStatus::FAILED_CREATE;
        return nullptr;
    }

    // Do not allow a passphrase when private keys are disabled
    if (!passphrase.empty() && (wallet_creation_flags & WALLET_FLAG_DISABLE_PRIVATE_KEYS)) {
        error = Untranslated("Passphrase provided but private keys are disabled. A passphrase is only used to encrypt private keys, so cannot be used for wallets with private keys disabled.");
        status = DatabaseStatus::FAILED_CREATE;
        return nullptr;
    }

    // Wallet::Verify will check if we're trying to create a wallet with a duplicate name.
    std::unique_ptr<WalletDatabase> database = MakeWalletDatabase(name, options, status, error);
    if (!database) {
        error = Untranslated("Wallet file verification failed.") + Untranslated(" ") + error;
        status = DatabaseStatus::FAILED_VERIFY;
        return nullptr;
    }

    // Make the wallet
    context.chain->initMessage(_("Loading wallet…").translated);
    std::shared_ptr<CWallet> wallet = CWallet::Create(context, name, std::move(database), wallet_creation_flags, error, warnings);
    if (!wallet) {
        error = Untranslated("Wallet creation failed.") + Untranslated(" ") + error;
        status = DatabaseStatus::FAILED_CREATE;
        return nullptr;
    }

    // Encrypt the wallet
    if (!passphrase.empty() && !(wallet_creation_flags & WALLET_FLAG_DISABLE_PRIVATE_KEYS)) {
        if (!wallet->EncryptWallet(passphrase)) {
            error = Untranslated("Error: Wallet created but failed to encrypt.");
            status = DatabaseStatus::FAILED_ENCRYPT;
            return nullptr;
        }
        if (!create_blank) {
            // Unlock the wallet
            if (!wallet->Unlock(passphrase)) {
                error = Untranslated("Error: Wallet was encrypted but could not be unlocked");
                status = DatabaseStatus::FAILED_ENCRYPT;
                return nullptr;
            }

            // Set a seed for the wallet
            {
                LOCK(wallet->cs_wallet);
                if (wallet->IsWalletFlagSet(WALLET_FLAG_DESCRIPTORS)) {
                    wallet->SetupDescriptorScriptPubKeyMans();
                } else {
                    for (auto spk_man : wallet->GetActiveScriptPubKeyMans()) {
                        if (!spk_man->SetupGeneration()) {
                            error = Untranslated("Unable to generate initial keys");
                            status = DatabaseStatus::FAILED_CREATE;
                            return nullptr;
                        }
                    }
                }
            }

            // Relock the wallet
            wallet->Lock();
        }
    }

    NotifyWalletLoaded(context, wallet);
    AddWallet(context, wallet);
    wallet->postInitProcess();

    // Write the wallet settings
    UpdateWalletSetting(*context.chain, name, load_on_start, warnings);

    // Legacy wallets are being deprecated, warn if a newly created wallet is legacy
    if (!(wallet_creation_flags & WALLET_FLAG_DESCRIPTORS)) {
        warnings.push_back(_("Wallet created successfully. The legacy wallet type is being deprecated and support for creating and opening legacy wallets will be removed in the future."));
    }

    status = DatabaseStatus::SUCCESS;
    return wallet;
}

std::shared_ptr<CWallet> RestoreWallet(WalletContext& context, const fs::path& backup_file, const std::string& wallet_name, std::optional<bool> load_on_start, DatabaseStatus& status, bilingual_str& error, std::vector<bilingual_str>& warnings)
{
    DatabaseOptions options;
    ReadDatabaseArgs(*context.args, options);
    options.require_existing = true;

    const fs::path wallet_path = fsbridge::AbsPathJoin(GetWalletDir(), fs::u8path(wallet_name));
    auto wallet_file = wallet_path / "wallet.dat";
    std::shared_ptr<CWallet> wallet;

    try {
        if (!fs::exists(backup_file)) {
            error = Untranslated("Backup file does not exist");
            status = DatabaseStatus::FAILED_INVALID_BACKUP_FILE;
            return nullptr;
        }

        if (fs::exists(wallet_path) || !TryCreateDirectories(wallet_path)) {
            error = Untranslated(strprintf("Failed to create database path '%s'. Database already exists.", fs::PathToString(wallet_path)));
            status = DatabaseStatus::FAILED_ALREADY_EXISTS;
            return nullptr;
        }

        fs::copy_file(backup_file, wallet_file, fs::copy_options::none);

        wallet = LoadWallet(context, wallet_name, load_on_start, options, status, error, warnings);
    } catch (const std::exception& e) {
        assert(!wallet);
        if (!error.empty()) error += Untranslated("\n");
        error += strprintf(Untranslated("Unexpected exception: %s"), e.what());
    }
    if (!wallet) {
        fs::remove_all(wallet_path);
    }

    return wallet;
}

/** @defgroup mapWallet
 *
 * @{
 */

const CWalletTx* CWallet::GetWalletTx(const uint256& hash) const
{
    AssertLockHeld(cs_wallet);
    const auto it = mapWallet.find(hash);
    if (it == mapWallet.end())
        return nullptr;
    return &(it->second);
}

void CWallet::UpgradeKeyMetadata()
{
    if (IsLocked() || IsWalletFlagSet(WALLET_FLAG_KEY_ORIGIN_METADATA)) {
        return;
    }

    auto spk_man = GetLegacyScriptPubKeyMan();
    if (!spk_man) {
        return;
    }

    spk_man->UpgradeKeyMetadata();
    SetWalletFlag(WALLET_FLAG_KEY_ORIGIN_METADATA);
}

void CWallet::UpgradeDescriptorCache()
{
    if (!IsWalletFlagSet(WALLET_FLAG_DESCRIPTORS) || IsLocked() || IsWalletFlagSet(WALLET_FLAG_LAST_HARDENED_XPUB_CACHED)) {
        return;
    }

    for (ScriptPubKeyMan* spkm : GetAllScriptPubKeyMans()) {
        DescriptorScriptPubKeyMan* desc_spkm = dynamic_cast<DescriptorScriptPubKeyMan*>(spkm);
        desc_spkm->UpgradeDescriptorCache();
    }
    SetWalletFlag(WALLET_FLAG_LAST_HARDENED_XPUB_CACHED);
}

bool CWallet::Unlock(const SecureString& strWalletPassphrase)
{
    CCrypter crypter;
    CKeyingMaterial _vMasterKey;

    {
        LOCK(cs_wallet);
        for (const MasterKeyMap::value_type& pMasterKey : mapMasterKeys)
        {
            if(!crypter.SetKeyFromPassphrase(strWalletPassphrase, pMasterKey.second.vchSalt, pMasterKey.second.nDeriveIterations, pMasterKey.second.nDerivationMethod))
                return false;
            if (!crypter.Decrypt(pMasterKey.second.vchCryptedKey, _vMasterKey))
                continue; // try another master key
            if (Unlock(_vMasterKey)) {
                // Now that we've unlocked, upgrade the key metadata
                UpgradeKeyMetadata();
                // Now that we've unlocked, upgrade the descriptor cache
                UpgradeDescriptorCache();
                return true;
            }
        }
    }
    return false;
}

bool CWallet::ChangeWalletPassphrase(const SecureString& strOldWalletPassphrase, const SecureString& strNewWalletPassphrase)
{
    bool fWasLocked = IsLocked();

    {
        LOCK2(m_relock_mutex, cs_wallet);
        Lock();

        CCrypter crypter;
        CKeyingMaterial _vMasterKey;
        for (MasterKeyMap::value_type& pMasterKey : mapMasterKeys)
        {
            if(!crypter.SetKeyFromPassphrase(strOldWalletPassphrase, pMasterKey.second.vchSalt, pMasterKey.second.nDeriveIterations, pMasterKey.second.nDerivationMethod))
                return false;
            if (!crypter.Decrypt(pMasterKey.second.vchCryptedKey, _vMasterKey))
                return false;
            if (Unlock(_vMasterKey))
            {
                constexpr MillisecondsDouble target{100};
                auto start{SteadyClock::now()};
                crypter.SetKeyFromPassphrase(strNewWalletPassphrase, pMasterKey.second.vchSalt, pMasterKey.second.nDeriveIterations, pMasterKey.second.nDerivationMethod);
                pMasterKey.second.nDeriveIterations = static_cast<unsigned int>(pMasterKey.second.nDeriveIterations * target / (SteadyClock::now() - start));

                start = SteadyClock::now();
                crypter.SetKeyFromPassphrase(strNewWalletPassphrase, pMasterKey.second.vchSalt, pMasterKey.second.nDeriveIterations, pMasterKey.second.nDerivationMethod);
                pMasterKey.second.nDeriveIterations = (pMasterKey.second.nDeriveIterations + static_cast<unsigned int>(pMasterKey.second.nDeriveIterations * target / (SteadyClock::now() - start))) / 2;

                if (pMasterKey.second.nDeriveIterations < 25000)
                    pMasterKey.second.nDeriveIterations = 25000;

                WalletLogPrintf("Wallet passphrase changed to an nDeriveIterations of %i\n", pMasterKey.second.nDeriveIterations);

                if (!crypter.SetKeyFromPassphrase(strNewWalletPassphrase, pMasterKey.second.vchSalt, pMasterKey.second.nDeriveIterations, pMasterKey.second.nDerivationMethod))
                    return false;
                if (!crypter.Encrypt(_vMasterKey, pMasterKey.second.vchCryptedKey))
                    return false;
                WalletBatch(GetDatabase()).WriteMasterKey(pMasterKey.first, pMasterKey.second);
                if (fWasLocked)
                    Lock();
                return true;
            }
        }
    }

    return false;
}

void CWallet::chainStateFlushed(ChainstateRole role, const CBlockLocator& loc)
{
    // Don't update the best block until the chain is attached so that in case of a shutdown,
    // the rescan will be restarted at next startup.
    if (m_attaching_chain || role == ChainstateRole::BACKGROUND) {
        return;
    }
    WalletBatch batch(GetDatabase());
    batch.WriteBestBlock(loc);
}

void CWallet::SetMinVersion(enum WalletFeature nVersion, WalletBatch* batch_in)
{
    LOCK(cs_wallet);
    if (nWalletVersion >= nVersion)
        return;
    WalletLogPrintf("Setting minversion to %d\n", nVersion);
    nWalletVersion = nVersion;

    {
        WalletBatch* batch = batch_in ? batch_in : new WalletBatch(GetDatabase());
        if (nWalletVersion > 40000)
            batch->WriteMinVersion(nWalletVersion);
        if (!batch_in)
            delete batch;
    }
}

std::set<uint256> CWallet::GetConflicts(const uint256& txid) const
{
    std::set<uint256> result;
    AssertLockHeld(cs_wallet);

    const auto it = mapWallet.find(txid);
    if (it == mapWallet.end())
        return result;
    const CWalletTx& wtx = it->second;

    std::pair<TxSpends::const_iterator, TxSpends::const_iterator> range;

    for (const CTxIn& txin : wtx.tx->vin)
    {
        if (mapTxSpends.count(txin.prevout) <= 1)
            continue;  // No conflict if zero or one spends
        range = mapTxSpends.equal_range(txin.prevout);
        for (TxSpends::const_iterator _it = range.first; _it != range.second; ++_it)
            result.insert(_it->second);
    }
    return result;
}

bool CWallet::HasWalletSpend(const CTransactionRef& tx) const
{
    AssertLockHeld(cs_wallet);
    const Txid& txid = tx->GetHash();
    for (unsigned int i = 0; i < tx->vout.size(); ++i) {
        if (IsSpent(COutPoint(txid, i))) {
            return true;
        }
    }
    return false;
}

void CWallet::Flush()
{
    GetDatabase().Flush();
}

void CWallet::Close()
{
    GetDatabase().Close();
}

void CWallet::SyncMetaData(std::pair<TxSpends::iterator, TxSpends::iterator> range)
{
    // We want all the wallet transactions in range to have the same metadata as
    // the oldest (smallest nOrderPos).
    // So: find smallest nOrderPos:

    int nMinOrderPos = std::numeric_limits<int>::max();
    const CWalletTx* copyFrom = nullptr;
    for (TxSpends::iterator it = range.first; it != range.second; ++it) {
        const CWalletTx* wtx = &mapWallet.at(it->second);
        if (wtx->nOrderPos < nMinOrderPos) {
            nMinOrderPos = wtx->nOrderPos;
            copyFrom = wtx;
        }
    }

    if (!copyFrom) {
        return;
    }

    // Now copy data from copyFrom to rest:
    for (TxSpends::iterator it = range.first; it != range.second; ++it)
    {
        const uint256& hash = it->second;
        CWalletTx* copyTo = &mapWallet.at(hash);
        if (copyFrom == copyTo) continue;
        assert(copyFrom && "Oldest wallet transaction in range assumed to have been found.");
        if (!copyFrom->IsEquivalentTo(*copyTo)) continue;
        copyTo->mapValue = copyFrom->mapValue;
        copyTo->vOrderForm = copyFrom->vOrderForm;
        // fTimeReceivedIsTxTime not copied on purpose
        // nTimeReceived not copied on purpose
        copyTo->nTimeSmart = copyFrom->nTimeSmart;
        copyTo->fFromMe = copyFrom->fFromMe;
        // nOrderPos not copied on purpose
        // cached members not copied on purpose
    }
}

/**
 * Outpoint is spent if any non-conflicted transaction
 * spends it:
 */
bool CWallet::IsSpent(const COutPoint& outpoint) const
{
    std::pair<TxSpends::const_iterator, TxSpends::const_iterator> range;
    range = mapTxSpends.equal_range(outpoint);

    for (TxSpends::const_iterator it = range.first; it != range.second; ++it) {
        const uint256& wtxid = it->second;
        const auto mit = mapWallet.find(wtxid);
        if (mit != mapWallet.end()) {
            int depth = GetTxDepthInMainChain(mit->second);
            if (depth > 0  || (depth == 0 && !mit->second.isAbandoned()))
                return true; // Spent
        }
    }
    return false;
}

void CWallet::AddToSpends(const COutPoint& outpoint, const uint256& wtxid, WalletBatch* batch)
{
    mapTxSpends.insert(std::make_pair(outpoint, wtxid));

    if (batch) {
        UnlockCoin(outpoint, batch);
    } else {
        WalletBatch temp_batch(GetDatabase());
        UnlockCoin(outpoint, &temp_batch);
    }

    std::pair<TxSpends::iterator, TxSpends::iterator> range;
    range = mapTxSpends.equal_range(outpoint);
    SyncMetaData(range);
}


void CWallet::AddToSpends(const CWalletTx& wtx, WalletBatch* batch)
{
    if (wtx.IsCoinBase()) // Coinbases don't spend anything!
        return;

    for (const CTxIn& txin : wtx.tx->vin)
        AddToSpends(txin.prevout, wtx.GetHash(), batch);
}

void CWallet::InitialiseAddressBookUsed()
{
    for (const auto& entry : mapWallet) {
        const CWalletTx& wtx = entry.second;
        UpdateAddressBookUsed(wtx);
    }
}

void CWallet::UpdateAddressBookUsed(const CWalletTx& wtx)
{
    for (const auto& output : wtx.tx->vout) {
        CTxDestination dest;
        if (!ExtractDestination(output.scriptPubKey, dest)) continue;
        m_address_book[dest].m_used = true;
    }
}

bool CWallet::FindScriptPubKeyUsed(const std::set<CScript>& keys, const std::variant<std::monostate, std::function<void(const CWalletTx&)>, std::function<void(const CWalletTx&, uint32_t)>>& callback) const
{
    AssertLockHeld(cs_wallet);
    bool found_any = false;
    for (const auto& key : keys) {
        CTxDestination dest;
        if (!ExtractDestination(key, dest)) continue;
        const auto& address_book_it = m_address_book.find(dest);
        if (address_book_it == m_address_book.end()) continue;
        if (address_book_it->second.m_used) {
            found_any = true;
            break;
        }
    }
    if (!found_any) return false;
    if (std::holds_alternative<std::monostate>(callback)) return true;

    found_any = false;
    for (const auto& entry : mapWallet) {
        const CWalletTx& wtx = entry.second;
        for (size_t i = 0; i < wtx.tx->vout.size(); ++i) {
            const auto& output = wtx.tx->vout[i];
            if (keys.count(output.scriptPubKey)) {
                found_any = true;
                const auto callback_type = callback.index();
                if (callback_type == 1) {
                    std::get<std::function<void(const CWalletTx&)>>(callback)(wtx);
                    break;
                }
                std::get<std::function<void(const CWalletTx&, uint32_t)>>(callback)(wtx, i);
            }
        }
    }

    return found_any;
}

bool CWallet::EncryptWallet(const SecureString& strWalletPassphrase)
{
    if (IsCrypted())
        return false;

    CKeyingMaterial _vMasterKey;

    _vMasterKey.resize(WALLET_CRYPTO_KEY_SIZE);
    GetStrongRandBytes(_vMasterKey);

    CMasterKey kMasterKey;

    kMasterKey.vchSalt.resize(WALLET_CRYPTO_SALT_SIZE);
    GetStrongRandBytes(kMasterKey.vchSalt);

    CCrypter crypter;
    constexpr MillisecondsDouble target{100};
    auto start{SteadyClock::now()};
    crypter.SetKeyFromPassphrase(strWalletPassphrase, kMasterKey.vchSalt, 25000, kMasterKey.nDerivationMethod);
    kMasterKey.nDeriveIterations = static_cast<unsigned int>(25000 * target / (SteadyClock::now() - start));

    start = SteadyClock::now();
    crypter.SetKeyFromPassphrase(strWalletPassphrase, kMasterKey.vchSalt, kMasterKey.nDeriveIterations, kMasterKey.nDerivationMethod);
    kMasterKey.nDeriveIterations = (kMasterKey.nDeriveIterations + static_cast<unsigned int>(kMasterKey.nDeriveIterations * target / (SteadyClock::now() - start))) / 2;

    if (kMasterKey.nDeriveIterations < 25000)
        kMasterKey.nDeriveIterations = 25000;

    WalletLogPrintf("Encrypting Wallet with an nDeriveIterations of %i\n", kMasterKey.nDeriveIterations);

    if (!crypter.SetKeyFromPassphrase(strWalletPassphrase, kMasterKey.vchSalt, kMasterKey.nDeriveIterations, kMasterKey.nDerivationMethod))
        return false;
    if (!crypter.Encrypt(_vMasterKey, kMasterKey.vchCryptedKey))
        return false;

    {
        LOCK2(m_relock_mutex, cs_wallet);
        mapMasterKeys[++nMasterKeyMaxID] = kMasterKey;
        WalletBatch* encrypted_batch = new WalletBatch(GetDatabase());
        if (!encrypted_batch->TxnBegin()) {
            delete encrypted_batch;
            encrypted_batch = nullptr;
            return false;
        }
        encrypted_batch->WriteMasterKey(nMasterKeyMaxID, kMasterKey);

        for (const auto& spk_man_pair : m_spk_managers) {
            auto spk_man = spk_man_pair.second.get();
            if (!spk_man->Encrypt(_vMasterKey, encrypted_batch)) {
                encrypted_batch->TxnAbort();
                delete encrypted_batch;
                encrypted_batch = nullptr;
                // We now probably have half of our keys encrypted in memory, and half not...
                // die and let the user reload the unencrypted wallet.
                assert(false);
            }
        }

        // Encryption was introduced in version 0.4.0
        SetMinVersion(FEATURE_WALLETCRYPT, encrypted_batch);

        if (!encrypted_batch->TxnCommit()) {
            delete encrypted_batch;
            encrypted_batch = nullptr;
            // We now have keys encrypted in memory, but not on disk...
            // die to avoid confusion and let the user reload the unencrypted wallet.
            assert(false);
        }

        delete encrypted_batch;
        encrypted_batch = nullptr;

        Lock();
        Unlock(strWalletPassphrase);

        // If we are using descriptors, make new descriptors with a new seed
        if (IsWalletFlagSet(WALLET_FLAG_DESCRIPTORS) && !IsWalletFlagSet(WALLET_FLAG_BLANK_WALLET)) {
            SetupDescriptorScriptPubKeyMans();
        } else if (auto spk_man = GetLegacyScriptPubKeyMan()) {
            // if we are using HD, replace the HD seed with a new one
            if (spk_man->IsHDEnabled()) {
                if (!spk_man->SetupGeneration(true)) {
                    return false;
                }
            }
        }
        Lock();

        // Need to completely rewrite the wallet file; if we don't, bdb might keep
        // bits of the unencrypted private key in slack space in the database file.
        GetDatabase().Rewrite();

        // BDB seems to have a bad habit of writing old data into
        // slack space in .dat files; that is bad if the old data is
        // unencrypted private keys. So:
        GetDatabase().ReloadDbEnv();

    }
    NotifyStatusChanged(this);

    return true;
}

DBErrors CWallet::ReorderTransactions()
{
    LOCK(cs_wallet);
    WalletBatch batch(GetDatabase());

    // Old wallets didn't have any defined order for transactions
    // Probably a bad idea to change the output of this

    // First: get all CWalletTx into a sorted-by-time multimap.
    typedef std::multimap<int64_t, CWalletTx*> TxItems;
    TxItems txByTime;

    for (auto& entry : mapWallet)
    {
        CWalletTx* wtx = &entry.second;
        txByTime.insert(std::make_pair(wtx->nTimeReceived, wtx));
    }

    nOrderPosNext = 0;
    std::vector<int64_t> nOrderPosOffsets;
    for (TxItems::iterator it = txByTime.begin(); it != txByTime.end(); ++it)
    {
        CWalletTx *const pwtx = (*it).second;
        int64_t& nOrderPos = pwtx->nOrderPos;

        if (nOrderPos == -1)
        {
            nOrderPos = nOrderPosNext++;
            nOrderPosOffsets.push_back(nOrderPos);

            if (!batch.WriteTx(*pwtx))
                return DBErrors::LOAD_FAIL;
        }
        else
        {
            int64_t nOrderPosOff = 0;
            for (const int64_t& nOffsetStart : nOrderPosOffsets)
            {
                if (nOrderPos >= nOffsetStart)
                    ++nOrderPosOff;
            }
            nOrderPos += nOrderPosOff;
            nOrderPosNext = std::max(nOrderPosNext, nOrderPos + 1);

            if (!nOrderPosOff)
                continue;

            // Since we're changing the order, write it back
            if (!batch.WriteTx(*pwtx))
                return DBErrors::LOAD_FAIL;
        }
    }
    batch.WriteOrderPosNext(nOrderPosNext);

    return DBErrors::LOAD_OK;
}

int64_t CWallet::IncOrderPosNext(WalletBatch* batch)
{
    AssertLockHeld(cs_wallet);
    int64_t nRet = nOrderPosNext++;
    if (batch) {
        batch->WriteOrderPosNext(nOrderPosNext);
    } else {
        WalletBatch(GetDatabase()).WriteOrderPosNext(nOrderPosNext);
    }
    return nRet;
}

void CWallet::MarkDirty()
{
    {
        LOCK(cs_wallet);
        for (std::pair<const uint256, CWalletTx>& item : mapWallet)
            item.second.MarkDirty();
    }
}

bool CWallet::MarkReplaced(const uint256& originalHash, const uint256& newHash)
{
    LOCK(cs_wallet);

    auto mi = mapWallet.find(originalHash);

    // There is a bug if MarkReplaced is not called on an existing wallet transaction.
    assert(mi != mapWallet.end());

    CWalletTx& wtx = (*mi).second;

    // Ensure for now that we're not overwriting data
    assert(wtx.mapValue.count("replaced_by_txid") == 0);

    wtx.mapValue["replaced_by_txid"] = newHash.ToString();

    // Refresh mempool status without waiting for transactionRemovedFromMempool or transactionAddedToMempool
    RefreshMempoolStatus(wtx, chain());

    WalletBatch batch(GetDatabase());

    bool success = true;
    if (!batch.WriteTx(wtx)) {
        WalletLogPrintf("%s: Updating batch tx %s failed\n", __func__, wtx.GetHash().ToString());
        success = false;
    }

    NotifyTransactionChanged(originalHash, CT_UPDATED);

    return success;
}

void CWallet::SetSpentKeyState(WalletBatch& batch, const uint256& hash, unsigned int n, bool used, std::set<CTxDestination>& tx_destinations)
{
    AssertLockHeld(cs_wallet);
    const CWalletTx* srctx = GetWalletTx(hash);
    if (!srctx) return;

    CTxDestination dst;
    if (ExtractDestination(srctx->tx->vout[n].scriptPubKey, dst)) {
        if (IsMine(dst)) {
            if (used != IsAddressPreviouslySpent(dst)) {
                if (used) {
                    tx_destinations.insert(dst);
                }
                SetAddressPreviouslySpent(batch, dst, used);
            }
        }
    }
}

bool CWallet::IsSpentKey(const CScript& scriptPubKey) const
{
    AssertLockHeld(cs_wallet);
    CTxDestination dest;
    if (!ExtractDestination(scriptPubKey, dest)) {
        return false;
    }
    if (IsAddressPreviouslySpent(dest)) {
        return true;
    }
    if (IsLegacy()) {
        LegacyScriptPubKeyMan* spk_man = GetLegacyScriptPubKeyMan();
        assert(spk_man != nullptr);
        for (const auto& keyid : GetAffectedKeys(scriptPubKey, *spk_man)) {
            WitnessV0KeyHash wpkh_dest(keyid);
            if (IsAddressPreviouslySpent(wpkh_dest)) {
                return true;
            }
            ScriptHash sh_wpkh_dest(GetScriptForDestination(wpkh_dest));
            if (IsAddressPreviouslySpent(sh_wpkh_dest)) {
                return true;
            }
            PKHash pkh_dest(keyid);
            if (IsAddressPreviouslySpent(pkh_dest)) {
                return true;
            }
        }
    }
    return false;
}

CWalletTx* CWallet::AddToWallet(CTransactionRef tx, const TxState& state, const UpdateWalletTxFn& update_wtx, bool fFlushOnClose, bool rescanning_old_block)
{
    LOCK(cs_wallet);

    WalletBatch batch(GetDatabase(), fFlushOnClose);

    uint256 hash = tx->GetHash();

    if (IsWalletFlagSet(WALLET_FLAG_AVOID_REUSE)) {
        // Mark used destinations
        std::set<CTxDestination> tx_destinations;

        for (const CTxIn& txin : tx->vin) {
            const COutPoint& op = txin.prevout;
            SetSpentKeyState(batch, op.hash, op.n, true, tx_destinations);
        }

        MarkDestinationsDirty(tx_destinations);
    }

    // Inserts only if not already there, returns tx inserted or tx found
    auto ret = mapWallet.emplace(std::piecewise_construct, std::forward_as_tuple(hash), std::forward_as_tuple(tx, state));
    CWalletTx& wtx = (*ret.first).second;
    bool fInsertedNew = ret.second;
    bool fUpdated = update_wtx && update_wtx(wtx, fInsertedNew);
    if (fInsertedNew) {
        wtx.nTimeReceived = GetTime();
        wtx.nOrderPos = IncOrderPosNext(&batch);
        wtx.m_it_wtxOrdered = wtxOrdered.insert(std::make_pair(wtx.nOrderPos, &wtx));
        wtx.nTimeSmart = ComputeTimeSmart(wtx, rescanning_old_block);
        AddToSpends(wtx, &batch);

        // Update birth time when tx time is older than it.
        MaybeUpdateBirthTime(wtx.GetTxTime());
        UpdateAddressBookUsed(wtx);
    }

    if (!fInsertedNew)
    {
        if (state.index() != wtx.m_state.index()) {
            wtx.m_state = state;
            fUpdated = true;
        } else {
            assert(TxStateSerializedIndex(wtx.m_state) == TxStateSerializedIndex(state));
            assert(TxStateSerializedBlockHash(wtx.m_state) == TxStateSerializedBlockHash(state));
        }
        // If we have a witness-stripped version of this transaction, and we
        // see a new version with a witness, then we must be upgrading a pre-segwit
        // wallet.  Store the new version of the transaction with the witness,
        // as the stripped-version must be invalid.
        // TODO: Store all versions of the transaction, instead of just one.
        if (tx->HasWitness() && !wtx.tx->HasWitness()) {
            wtx.SetTx(tx);
            fUpdated = true;
        }
    }

    // Mark inactive coinbase transactions and their descendants as abandoned
    if (wtx.IsCoinBase() && wtx.isInactive()) {
        std::vector<CWalletTx*> txs{&wtx};

        TxStateInactive inactive_state = TxStateInactive{/*abandoned=*/true};

        while (!txs.empty()) {
            CWalletTx* desc_tx = txs.back();
            txs.pop_back();
            desc_tx->m_state = inactive_state;
            // Break caches since we have changed the state
            desc_tx->MarkDirty();
            batch.WriteTx(*desc_tx);
            MarkInputsDirty(desc_tx->tx);
            for (unsigned int i = 0; i < desc_tx->tx->vout.size(); ++i) {
                COutPoint outpoint(desc_tx->GetHash(), i);
                std::pair<TxSpends::const_iterator, TxSpends::const_iterator> range = mapTxSpends.equal_range(outpoint);
                for (TxSpends::const_iterator it = range.first; it != range.second; ++it) {
                    const auto wit = mapWallet.find(it->second);
                    if (wit != mapWallet.end()) {
                        txs.push_back(&wit->second);
                    }
                }
            }
        }
    }

    //// debug print
    WalletLogPrintf("AddToWallet %s  %s%s %s\n", hash.ToString(), (fInsertedNew ? "new" : ""), (fUpdated ? "update" : ""), TxStateString(state));

    // Write to disk
    if (fInsertedNew || fUpdated)
        if (!batch.WriteTx(wtx))
            return nullptr;

    // Break debit/credit balance caches:
    wtx.MarkDirty();

    // Notify UI of new or updated transaction
    NotifyTransactionChanged(hash, fInsertedNew ? CT_NEW : CT_UPDATED);

    // Notify listeners on new wallet transaction
    CWallet::TransactionAddedToWallet(wtx.tx, TxStateSerializedBlockHash(wtx.m_state));

#if HAVE_SYSTEM
    // notify an external script when a wallet transaction comes in or is updated
    if (!m_notify_tx_changed_scripts.empty()) {
<<<<<<< HEAD
#ifdef WIN32
        // Substituting the wallet name isn't currently supported on windows
        // because windows shell escaping has not been implemented yet:
        // https://github.com/bitcoin/bitcoin/pull/13339#issuecomment-537384875
        // A few ways it could be implemented in the future are described in:
        // https://github.com/bitcoin/bitcoin/pull/13339#issuecomment-461288094
        const std::string walletname_escaped = "wallet_name_substitution_is_not_available_on_Windows";
#else
        const std::string walletname_escaped = ShellEscape(GetName());
#endif
=======
        const std::string walletname_escaped = ShellEscape(GetName());
>>>>>>> 2bad09b2
        const std::string txid_hex = hash.GetHex();
        std::string blockhash_hex, blockheight_str;
        if (auto* conf = wtx.state<TxStateConfirmed>()) {
            blockhash_hex = conf->confirmed_block_hash.GetHex();
            blockheight_str = ToString(conf->confirmed_block_height);
        } else {
            blockhash_hex = "unconfirmed";
            blockheight_str = "-1";
        }

        for (std::string command : m_notify_tx_changed_scripts) {
            ReplaceAll(command, "%s", txid_hex);
            ReplaceAll(command, "%b", blockhash_hex);
            ReplaceAll(command, "%h", blockheight_str);
            ReplaceAll(command, "%w", walletname_escaped);

            std::thread t(runCommand, command);
            t.detach(); // thread runs free
        }
    }
#endif

    return &wtx;
}

bool CWallet::LoadToWallet(const uint256& hash, const UpdateWalletTxFn& fill_wtx)
{
    const auto& ins = mapWallet.emplace(std::piecewise_construct, std::forward_as_tuple(hash), std::forward_as_tuple(nullptr, TxStateInactive{}));
    CWalletTx& wtx = ins.first->second;
    if (!fill_wtx(wtx, ins.second)) {
        return false;
    }
    // If wallet doesn't have a chain (e.g when using bitcoin-wallet tool),
    // don't bother to update txn.
    if (HaveChain()) {
      wtx.updateState(chain());
    }
    if (/* insertion took place */ ins.second) {
        wtx.m_it_wtxOrdered = wtxOrdered.insert(std::make_pair(wtx.nOrderPos, &wtx));
    }
    AddToSpends(wtx);
    for (const CTxIn& txin : wtx.tx->vin) {
        auto it = mapWallet.find(txin.prevout.hash);
        if (it != mapWallet.end()) {
            CWalletTx& prevtx = it->second;
            if (auto* prev = prevtx.state<TxStateConflicted>()) {
                MarkConflicted(prev->conflicting_block_hash, prev->conflicting_block_height, wtx.GetHash());
            }
        }
    }

    // Update birth time when tx time is older than it.
    MaybeUpdateBirthTime(wtx.GetTxTime());

    return true;
}

bool CWallet::AddToWalletIfInvolvingMe(const CTransactionRef& ptx, const SyncTxState& state, bool fUpdate, bool rescanning_old_block)
{
    const CTransaction& tx = *ptx;
    {
        AssertLockHeld(cs_wallet);

        if (auto* conf = std::get_if<TxStateConfirmed>(&state)) {
            for (const CTxIn& txin : tx.vin) {
                std::pair<TxSpends::const_iterator, TxSpends::const_iterator> range = mapTxSpends.equal_range(txin.prevout);
                while (range.first != range.second) {
                    if (range.first->second != tx.GetHash()) {
                        WalletLogPrintf("Transaction %s (in block %s) conflicts with wallet transaction %s (both spend %s:%i)\n", tx.GetHash().ToString(), conf->confirmed_block_hash.ToString(), range.first->second.ToString(), range.first->first.hash.ToString(), range.first->first.n);
                        MarkConflicted(conf->confirmed_block_hash, conf->confirmed_block_height, range.first->second);
                    }
                    range.first++;
                }
            }
        }

        bool fExisted = mapWallet.count(tx.GetHash()) != 0;
        if (fExisted && !fUpdate) return false;
        if (fExisted || IsMine(tx) || IsFromMe(tx))
        {
            /* Check if any keys in the wallet keypool that were supposed to be unused
             * have appeared in a new transaction. If so, remove those keys from the keypool.
             * This can happen when restoring an old wallet backup that does not contain
             * the mostly recently created transactions from newer versions of the wallet.
             */

            // loop though all outputs
            for (const CTxOut& txout: tx.vout) {
                for (const auto& spk_man : GetScriptPubKeyMans(txout.scriptPubKey)) {
                    for (auto &dest : spk_man->MarkUnusedAddresses(txout.scriptPubKey)) {
                        // If internal flag is not defined try to infer it from the ScriptPubKeyMan
                        if (!dest.internal.has_value()) {
                            dest.internal = IsInternalScriptPubKeyMan(spk_man);
                        }

                        // skip if can't determine whether it's a receiving address or not
                        if (!dest.internal.has_value()) continue;

                        // If this is a receiving address and it's not in the address book yet
                        // (e.g. it wasn't generated on this node or we're restoring from backup)
                        // add it to the address book for proper transaction accounting
                        if (!*dest.internal && !FindAddressBookEntry(dest.dest, /* allow_change= */ false)) {
                            SetAddressBook(dest.dest, "", AddressPurpose::RECEIVE);
                        }
                    }
                }
            }

            // Block disconnection override an abandoned tx as unconfirmed
            // which means user may have to call abandontransaction again
            TxState tx_state = std::visit([](auto&& s) -> TxState { return s; }, state);
            CWalletTx* wtx = AddToWallet(MakeTransactionRef(tx), tx_state, /*update_wtx=*/nullptr, /*fFlushOnClose=*/false, rescanning_old_block);
            if (!wtx) {
                // Can only be nullptr if there was a db write error (missing db, read-only db or a db engine internal writing error).
                // As we only store arriving transaction in this process, and we don't want an inconsistent state, let's throw an error.
                throw std::runtime_error("DB error adding transaction to wallet, write failed");
            }
            return true;
        }
    }
    return false;
}

bool CWallet::TransactionCanBeAbandoned(const uint256& hashTx) const
{
    LOCK(cs_wallet);
    const CWalletTx* wtx = GetWalletTx(hashTx);
    return wtx && !wtx->isAbandoned() && GetTxDepthInMainChain(*wtx) == 0 && !wtx->InMempool();
}

void CWallet::MarkInputsDirty(const CTransactionRef& tx)
{
    for (const CTxIn& txin : tx->vin) {
        auto it = mapWallet.find(txin.prevout.hash);
        if (it != mapWallet.end()) {
            it->second.MarkDirty();
        }
    }
}

bool CWallet::AbandonTransaction(const uint256& hashTx)
{
    LOCK(cs_wallet);

    // Can't mark abandoned if confirmed or in mempool
    auto it = mapWallet.find(hashTx);
    assert(it != mapWallet.end());
    const CWalletTx& origtx = it->second;
    if (GetTxDepthInMainChain(origtx) != 0 || origtx.InMempool()) {
        return false;
    }

    auto try_updating_state = [](CWalletTx& wtx) EXCLUSIVE_LOCKS_REQUIRED(cs_wallet) {
        // If the orig tx was not in block/mempool, none of its spends can be.
        assert(!wtx.isConfirmed());
        assert(!wtx.InMempool());
        // If already conflicted or abandoned, no need to set abandoned
        if (!wtx.isConflicted() && !wtx.isAbandoned()) {
            wtx.m_state = TxStateInactive{/*abandoned=*/true};
            return TxUpdate::NOTIFY_CHANGED;
        }
        return TxUpdate::UNCHANGED;
    };

    // Iterate over all its outputs, and mark transactions in the wallet that spend them abandoned too.
    // States are not permanent, so these transactions can become unabandoned if they are re-added to the
    // mempool, or confirmed in a block, or conflicted.
    // Note: If the reorged coinbase is re-added to the main chain, the descendants that have not had their
    // states change will remain abandoned and will require manual broadcast if the user wants them.

    RecursiveUpdateTxState(hashTx, try_updating_state);

    return true;
}

void CWallet::MarkConflicted(const uint256& hashBlock, int conflicting_height, const uint256& hashTx)
{
    LOCK(cs_wallet);

    // If number of conflict confirms cannot be determined, this means
    // that the block is still unknown or not yet part of the main chain,
    // for example when loading the wallet during a reindex. Do nothing in that
    // case.
    if (m_last_block_processed_height < 0 || conflicting_height < 0) {
        return;
    }
    int conflictconfirms = (m_last_block_processed_height - conflicting_height + 1) * -1;
    if (conflictconfirms >= 0)
        return;

    auto try_updating_state = [&](CWalletTx& wtx) EXCLUSIVE_LOCKS_REQUIRED(cs_wallet) {
        if (conflictconfirms < GetTxDepthInMainChain(wtx)) {
            // Block is 'more conflicted' than current confirm; update.
            // Mark transaction as conflicted with this block.
            wtx.m_state = TxStateConflicted{hashBlock, conflicting_height};
            return TxUpdate::CHANGED;
        }
        return TxUpdate::UNCHANGED;
    };

    // Iterate over all its outputs, and mark transactions in the wallet that spend them conflicted too.
    RecursiveUpdateTxState(hashTx, try_updating_state);

}

void CWallet::RecursiveUpdateTxState(const uint256& tx_hash, const TryUpdatingStateFn& try_updating_state) EXCLUSIVE_LOCKS_REQUIRED(cs_wallet) {
    // Do not flush the wallet here for performance reasons
    WalletBatch batch(GetDatabase(), false);

    std::set<uint256> todo;
    std::set<uint256> done;

    todo.insert(tx_hash);

    while (!todo.empty()) {
        uint256 now = *todo.begin();
        todo.erase(now);
        done.insert(now);
        auto it = mapWallet.find(now);
        assert(it != mapWallet.end());
        CWalletTx& wtx = it->second;

        TxUpdate update_state = try_updating_state(wtx);
        if (update_state != TxUpdate::UNCHANGED) {
            wtx.MarkDirty();
            batch.WriteTx(wtx);
            // Iterate over all its outputs, and update those tx states as well (if applicable)
            for (unsigned int i = 0; i < wtx.tx->vout.size(); ++i) {
                std::pair<TxSpends::const_iterator, TxSpends::const_iterator> range = mapTxSpends.equal_range(COutPoint(Txid::FromUint256(now), i));
                for (TxSpends::const_iterator iter = range.first; iter != range.second; ++iter) {
                    if (!done.count(iter->second)) {
                        todo.insert(iter->second);
                    }
                }
            }

            if (update_state == TxUpdate::NOTIFY_CHANGED) {
                NotifyTransactionChanged(wtx.GetHash(), CT_UPDATED);
            }

            // If a transaction changes its tx state, that usually changes the balance
            // available of the outputs it spends. So force those to be recomputed
            MarkInputsDirty(wtx.tx);
        }
    }
}

void CWallet::SyncTransaction(const CTransactionRef& ptx, const SyncTxState& state, bool update_tx, bool rescanning_old_block)
{
    if (!AddToWalletIfInvolvingMe(ptx, state, update_tx, rescanning_old_block))
        return; // Not one of ours

    // If a transaction changes 'conflicted' state, that changes the balance
    // available of the outputs it spends. So force those to be
    // recomputed, also:
    MarkInputsDirty(ptx);
}

void CWallet::transactionAddedToMempool(const CTransactionRef& tx) {
    LOCK(cs_wallet);
    SyncTransaction(tx, TxStateInMempool{});

    auto it = mapWallet.find(tx->GetHash());
    if (it != mapWallet.end()) {
        RefreshMempoolStatus(it->second, chain());
    }
}

void CWallet::transactionRemovedFromMempool(const CTransactionRef& tx, MemPoolRemovalReason reason) {
    LOCK(cs_wallet);
    auto it = mapWallet.find(tx->GetHash());
    if (it != mapWallet.end()) {
        RefreshMempoolStatus(it->second, chain());
    }
    // Handle transactions that were removed from the mempool because they
    // conflict with transactions in a newly connected block.
    if (reason == MemPoolRemovalReason::CONFLICT) {
        // Trigger external -walletnotify notifications for these transactions.
        // Set Status::UNCONFIRMED instead of Status::CONFLICTED for a few reasons:
        //
        // 1. The transactionRemovedFromMempool callback does not currently
        //    provide the conflicting block's hash and height, and for backwards
        //    compatibility reasons it may not be not safe to store conflicted
        //    wallet transactions with a null block hash. See
        //    https://github.com/bitcoin/bitcoin/pull/18600#discussion_r420195993.
        // 2. For most of these transactions, the wallet's internal conflict
        //    detection in the blockConnected handler will subsequently call
        //    MarkConflicted and update them with CONFLICTED status anyway. This
        //    applies to any wallet transaction that has inputs spent in the
        //    block, or that has ancestors in the wallet with inputs spent by
        //    the block.
        // 3. Longstanding behavior since the sync implementation in
        //    https://github.com/bitcoin/bitcoin/pull/9371 and the prior sync
        //    implementation before that was to mark these transactions
        //    unconfirmed rather than conflicted.
        //
        // Nothing described above should be seen as an unchangeable requirement
        // when improving this code in the future. The wallet's heuristics for
        // distinguishing between conflicted and unconfirmed transactions are
        // imperfect, and could be improved in general, see
        // https://github.com/bitcoin-core/bitcoin-devwiki/wiki/Wallet-Transaction-Conflict-Tracking
        SyncTransaction(tx, TxStateInactive{});
    }
}

void CWallet::blockConnected(ChainstateRole role, const interfaces::BlockInfo& block)
{
    if (role == ChainstateRole::BACKGROUND) {
        return;
    }
    assert(block.data);
    LOCK(cs_wallet);

    m_last_block_processed_height = block.height;
    m_last_block_processed = block.hash;

    // No need to scan block if it was created before the wallet birthday.
    // Uses chain max time and twice the grace period to adjust time for block time variability.
    if (block.chain_time_max < m_birth_time.load() - (TIMESTAMP_WINDOW * 2)) return;

    // Scan block
    for (size_t index = 0; index < block.data->vtx.size(); index++) {
        SyncTransaction(block.data->vtx[index], TxStateConfirmed{block.hash, block.height, static_cast<int>(index)});
        transactionRemovedFromMempool(block.data->vtx[index], MemPoolRemovalReason::BLOCK);
    }
}

void CWallet::blockDisconnected(const interfaces::BlockInfo& block)
{
    assert(block.data);
    LOCK(cs_wallet);

    // At block disconnection, this will change an abandoned transaction to
    // be unconfirmed, whether or not the transaction is added back to the mempool.
    // User may have to call abandontransaction again. It may be addressed in the
    // future with a stickier abandoned state or even removing abandontransaction call.
    m_last_block_processed_height = block.height - 1;
    m_last_block_processed = *Assert(block.prev_hash);

    int disconnect_height = block.height;

    for (const CTransactionRef& ptx : Assert(block.data)->vtx) {
        SyncTransaction(ptx, TxStateInactive{});

        for (const CTxIn& tx_in : ptx->vin) {
            // No other wallet transactions conflicted with this transaction
            if (mapTxSpends.count(tx_in.prevout) < 1) continue;

            std::pair<TxSpends::const_iterator, TxSpends::const_iterator> range = mapTxSpends.equal_range(tx_in.prevout);

            // For all of the spends that conflict with this transaction
            for (TxSpends::const_iterator _it = range.first; _it != range.second; ++_it) {
                CWalletTx& wtx = mapWallet.find(_it->second)->second;

                if (!wtx.isConflicted()) continue;

                auto try_updating_state = [&](CWalletTx& tx) {
                    if (!tx.isConflicted()) return TxUpdate::UNCHANGED;
                    if (tx.state<TxStateConflicted>()->conflicting_block_height >= disconnect_height) {
                        tx.m_state = TxStateInactive{};
                        return TxUpdate::CHANGED;
                    }
                    return TxUpdate::UNCHANGED;
                };

                RecursiveUpdateTxState(wtx.tx->GetHash(), try_updating_state);
            }
        }
    }
}

void CWallet::updatedBlockTip()
{
    m_best_block_time = GetTime();
}

void CWallet::BlockUntilSyncedToCurrentChain() const {
    AssertLockNotHeld(cs_wallet);
    // Skip the queue-draining stuff if we know we're caught up with
    // chain().Tip(), otherwise put a callback in the validation interface queue and wait
    // for the queue to drain enough to execute it (indicating we are caught up
    // at least with the time we entered this function).
    uint256 last_block_hash = WITH_LOCK(cs_wallet, return m_last_block_processed);
    chain().waitForNotificationsIfTipChanged(last_block_hash);
}

// Note that this function doesn't distinguish between a 0-valued input,
// and a not-"is mine" (according to the filter) input.
CAmount CWallet::GetDebit(const CTxIn &txin, const isminefilter& filter) const
{
    {
        LOCK(cs_wallet);
        const auto mi = mapWallet.find(txin.prevout.hash);
        if (mi != mapWallet.end())
        {
            const CWalletTx& prev = (*mi).second;
            if (txin.prevout.n < prev.tx->vout.size())
                if (IsMine(prev.tx->vout[txin.prevout.n]) & filter)
                    return prev.tx->vout[txin.prevout.n].nValue;
        }
    }
    return 0;
}

isminetype CWallet::IsMine(const CTxOut& txout) const
{
    AssertLockHeld(cs_wallet);
    return IsMine(txout.scriptPubKey);
}

isminetype CWallet::IsMine(const CTxDestination& dest) const
{
    AssertLockHeld(cs_wallet);
    return IsMine(GetScriptForDestination(dest));
}

isminetype CWallet::IsMine(const CScript& script) const
{
    AssertLockHeld(cs_wallet);

    // Search the cache so that IsMine is called only on the relevant SPKMs instead of on everything in m_spk_managers
    const auto& it = m_cached_spks.find(script);
    if (it != m_cached_spks.end()) {
        isminetype res = ISMINE_NO;
        for (const auto& spkm : it->second) {
            res = std::max(res, spkm->IsMine(script));
        }
        Assume(res == ISMINE_SPENDABLE);
        return res;
    }

    // Legacy wallet
    if (IsLegacy()) return GetLegacyScriptPubKeyMan()->IsMine(script);

    return ISMINE_NO;
}

bool CWallet::IsMine(const CTransaction& tx) const
{
    AssertLockHeld(cs_wallet);
    for (const CTxOut& txout : tx.vout)
        if (IsMine(txout))
            return true;
    return false;
}

isminetype CWallet::IsMine(const COutPoint& outpoint) const
{
    AssertLockHeld(cs_wallet);
    auto wtx = GetWalletTx(outpoint.hash);
    if (!wtx) {
        return ISMINE_NO;
    }
    if (outpoint.n >= wtx->tx->vout.size()) {
        return ISMINE_NO;
    }
    return IsMine(wtx->tx->vout[outpoint.n]);
}

bool CWallet::IsFromMe(const CTransaction& tx) const
{
    return (GetDebit(tx, ISMINE_ALL) > 0);
}

CAmount CWallet::GetDebit(const CTransaction& tx, const isminefilter& filter) const
{
    CAmount nDebit = 0;
    for (const CTxIn& txin : tx.vin)
    {
        nDebit += GetDebit(txin, filter);
        if (!MoneyRange(nDebit))
            throw std::runtime_error(std::string(__func__) + ": value out of range");
    }
    return nDebit;
}

bool CWallet::IsHDEnabled() const
{
    // All Active ScriptPubKeyMans must be HD for this to be true
    bool result = false;
    for (const auto& spk_man : GetActiveScriptPubKeyMans()) {
        if (!spk_man->IsHDEnabled()) return false;
        result = true;
    }
    return result;
}

bool CWallet::CanGetAddresses(bool internal) const
{
    LOCK(cs_wallet);
    if (m_spk_managers.empty()) return false;
    for (OutputType t : OUTPUT_TYPES) {
        auto spk_man = GetScriptPubKeyMan(t, internal);
        if (spk_man && spk_man->CanGetAddresses(internal)) {
            return true;
        }
    }
    return false;
}

void CWallet::SetWalletFlag(uint64_t flags)
{
    LOCK(cs_wallet);
    m_wallet_flags |= flags;
    if (!WalletBatch(GetDatabase()).WriteWalletFlags(m_wallet_flags))
        throw std::runtime_error(std::string(__func__) + ": writing wallet flags failed");
}

void CWallet::UnsetWalletFlag(uint64_t flag)
{
    WalletBatch batch(GetDatabase());
    UnsetWalletFlagWithDB(batch, flag);
}

void CWallet::UnsetWalletFlagWithDB(WalletBatch& batch, uint64_t flag)
{
    LOCK(cs_wallet);
    m_wallet_flags &= ~flag;
    if (!batch.WriteWalletFlags(m_wallet_flags))
        throw std::runtime_error(std::string(__func__) + ": writing wallet flags failed");
}

void CWallet::UnsetBlankWalletFlag(WalletBatch& batch)
{
    UnsetWalletFlagWithDB(batch, WALLET_FLAG_BLANK_WALLET);
}

bool CWallet::IsWalletFlagSet(uint64_t flag) const
{
    return (m_wallet_flags & flag);
}

bool CWallet::LoadWalletFlags(uint64_t flags)
{
    LOCK(cs_wallet);
    if (((flags & KNOWN_WALLET_FLAGS) >> 32) ^ (flags >> 32)) {
        // contains unknown non-tolerable wallet flags
        return false;
    }
    m_wallet_flags = flags;

    return true;
}

void CWallet::InitWalletFlags(uint64_t flags)
{
    LOCK(cs_wallet);

    // We should never be writing unknown non-tolerable wallet flags
    assert(((flags & KNOWN_WALLET_FLAGS) >> 32) == (flags >> 32));
    // This should only be used once, when creating a new wallet - so current flags are expected to be blank
    assert(m_wallet_flags == 0);

    if (!WalletBatch(GetDatabase()).WriteWalletFlags(flags)) {
        throw std::runtime_error(std::string(__func__) + ": writing wallet flags failed");
    }

    if (!LoadWalletFlags(flags)) assert(false);
}

bool CWallet::ImportScripts(const std::set<CScript> scripts, int64_t timestamp)
{
    auto spk_man = GetLegacyScriptPubKeyMan();
    if (!spk_man) {
        return false;
    }
    LOCK(spk_man->cs_KeyStore);
    return spk_man->ImportScripts(scripts, timestamp);
}

bool CWallet::ImportPrivKeys(const std::map<CKeyID, CKey>& privkey_map, const int64_t timestamp)
{
    auto spk_man = GetLegacyScriptPubKeyMan();
    if (!spk_man) {
        return false;
    }
    LOCK(spk_man->cs_KeyStore);
    return spk_man->ImportPrivKeys(privkey_map, timestamp);
}

bool CWallet::ImportPubKeys(const std::vector<CKeyID>& ordered_pubkeys, const std::map<CKeyID, CPubKey>& pubkey_map, const std::map<CKeyID, std::pair<CPubKey, KeyOriginInfo>>& key_origins, const bool add_keypool, const bool internal, const int64_t timestamp)
{
    auto spk_man = GetLegacyScriptPubKeyMan();
    if (!spk_man) {
        return false;
    }
    LOCK(spk_man->cs_KeyStore);
    return spk_man->ImportPubKeys(ordered_pubkeys, pubkey_map, key_origins, add_keypool, internal, timestamp);
}

bool CWallet::ImportScriptPubKeys(const std::string& label, const std::set<CScript>& script_pub_keys, const bool have_solving_data, const bool apply_label, const int64_t timestamp)
{
    auto spk_man = GetLegacyScriptPubKeyMan();
    if (!spk_man) {
        return false;
    }
    LOCK(spk_man->cs_KeyStore);
    if (!spk_man->ImportScriptPubKeys(script_pub_keys, have_solving_data, timestamp)) {
        return false;
    }
    if (apply_label) {
        WalletBatch batch(GetDatabase());
        for (const CScript& script : script_pub_keys) {
            CTxDestination dest;
            ExtractDestination(script, dest);
            if (IsValidDestination(dest)) {
                SetAddressBookWithDB(batch, dest, label, AddressPurpose::RECEIVE);
            }
        }
    }
    return true;
}

void CWallet::MaybeUpdateBirthTime(int64_t time)
{
    int64_t birthtime = m_birth_time.load();
    if (time < birthtime) {
        m_birth_time = time;
    }
}

/**
 * Scan active chain for relevant transactions after importing keys. This should
 * be called whenever new keys are added to the wallet, with the oldest key
 * creation time.
 *
 * @return Earliest timestamp that could be successfully scanned from. Timestamp
 * returned will be higher than startTime if relevant blocks could not be read.
 */
int64_t CWallet::RescanFromTime(int64_t startTime, const WalletRescanReserver& reserver, bool update)
{
    // Find starting block. May be null if nCreateTime is greater than the
    // highest blockchain timestamp, in which case there is nothing that needs
    // to be scanned.
    int start_height = 0;
    uint256 start_block;
    bool start = chain().findFirstBlockWithTimeAndHeight(startTime - TIMESTAMP_WINDOW, 0, FoundBlock().hash(start_block).height(start_height));
    WalletLogPrintf("%s: Rescanning last %i blocks\n", __func__, start ? WITH_LOCK(cs_wallet, return GetLastBlockHeight()) - start_height + 1 : 0);

    if (start) {
        // TODO: this should take into account failure by ScanResult::USER_ABORT
        ScanResult result = ScanForWalletTransactions(start_block, start_height, /*max_height=*/{}, reserver, /*fUpdate=*/update, /*save_progress=*/false);
        if (result.status == ScanResult::FAILURE) {
            int64_t time_max;
            CHECK_NONFATAL(chain().findBlock(result.last_failed_block, FoundBlock().maxTime(time_max)));
            return time_max + TIMESTAMP_WINDOW + 1;
        }
    }
    return startTime;
}

/**
 * Scan the block chain (starting in start_block) for transactions
 * from or to us. If fUpdate is true, found transactions that already
 * exist in the wallet will be updated. If max_height is not set, the
 * mempool will be scanned as well.
 *
 * @param[in] start_block Scan starting block. If block is not on the active
 *                        chain, the scan will return SUCCESS immediately.
 * @param[in] start_height Height of start_block
 * @param[in] max_height  Optional max scanning height. If unset there is
 *                        no maximum and scanning can continue to the tip
 *
 * @return ScanResult returning scan information and indicating success or
 *         failure. Return status will be set to SUCCESS if scan was
 *         successful. FAILURE if a complete rescan was not possible (due to
 *         pruning or corruption). USER_ABORT if the rescan was aborted before
 *         it could complete.
 *
 * @pre Caller needs to make sure start_block (and the optional stop_block) are on
 * the main chain after to the addition of any new keys you want to detect
 * transactions for.
 */
CWallet::ScanResult CWallet::ScanForWalletTransactions(const uint256& start_block, int start_height, std::optional<int> max_height, const WalletRescanReserver& reserver, bool fUpdate, const bool save_progress)
{
    constexpr auto INTERVAL_TIME{60s};
    auto current_time{reserver.now()};
    auto start_time{reserver.now()};

    assert(reserver.isReserved());

    uint256 block_hash = start_block;
    ScanResult result;

    std::unique_ptr<FastWalletRescanFilter> fast_rescan_filter;
    if (!IsLegacy() && chain().hasBlockFilterIndex(BlockFilterType::BASIC)) fast_rescan_filter = std::make_unique<FastWalletRescanFilter>(*this);

    WalletLogPrintf("Rescan started from block %s... (%s)\n", start_block.ToString(),
                    fast_rescan_filter ? "fast variant using block filters" : "slow variant inspecting all blocks");

    fAbortRescan = false;
    ShowProgress(strprintf("%s " + _("Rescanning…").translated, GetDisplayName()), 0); // show rescan progress in GUI as dialog or on splashscreen, if rescan required on startup (e.g. due to corruption)
    uint256 tip_hash = WITH_LOCK(cs_wallet, return GetLastBlockHash());
    uint256 end_hash = tip_hash;
    if (max_height) chain().findAncestorByHeight(tip_hash, *max_height, FoundBlock().hash(end_hash));
    double progress_begin = chain().guessVerificationProgress(block_hash);
    double progress_end = chain().guessVerificationProgress(end_hash);
    double progress_current = progress_begin;
    int block_height = start_height;
    while (!fAbortRescan && !chain().shutdownRequested()) {
        if (progress_end - progress_begin > 0.0) {
            m_scanning_progress = (progress_current - progress_begin) / (progress_end - progress_begin);
        } else { // avoid divide-by-zero for single block scan range (i.e. start and stop hashes are equal)
            m_scanning_progress = 0;
        }
        if (block_height % 100 == 0 && progress_end - progress_begin > 0.0) {
            ShowProgress(strprintf("%s " + _("Rescanning…").translated, GetDisplayName()), std::max(1, std::min(99, (int)(m_scanning_progress * 100))));
        }

        bool next_interval = reserver.now() >= current_time + INTERVAL_TIME;
        if (next_interval) {
            current_time = reserver.now();
            WalletLogPrintf("Still rescanning. At block %d. Progress=%f\n", block_height, progress_current);
        }

        bool fetch_block{true};
        if (fast_rescan_filter) {
            fast_rescan_filter->UpdateIfNeeded();
            auto matches_block{fast_rescan_filter->MatchesBlock(block_hash)};
            if (matches_block.has_value()) {
                if (*matches_block) {
                    LogPrint(BCLog::SCAN, "Fast rescan: inspect block %d [%s] (filter matched)\n", block_height, block_hash.ToString());
                } else {
                    result.last_scanned_block = block_hash;
                    result.last_scanned_height = block_height;
                    fetch_block = false;
                }
            } else {
                LogPrint(BCLog::SCAN, "Fast rescan: inspect block %d [%s] (WARNING: block filter not found!)\n", block_height, block_hash.ToString());
            }
        }

        // Find next block separately from reading data above, because reading
        // is slow and there might be a reorg while it is read.
        bool block_still_active = false;
        bool next_block = false;
        uint256 next_block_hash;
        chain().findBlock(block_hash, FoundBlock().inActiveChain(block_still_active).nextBlock(FoundBlock().inActiveChain(next_block).hash(next_block_hash)));

        if (fetch_block) {
            // Read block data
            CBlock block;
            chain().findBlock(block_hash, FoundBlock().data(block));

            if (!block.IsNull()) {
                LOCK(cs_wallet);
                if (!block_still_active) {
                    // Abort scan if current block is no longer active, to prevent
                    // marking transactions as coming from the wrong block.
                    result.last_failed_block = block_hash;
                    result.status = ScanResult::FAILURE;
                    break;
                }
                for (size_t posInBlock = 0; posInBlock < block.vtx.size(); ++posInBlock) {
                    SyncTransaction(block.vtx[posInBlock], TxStateConfirmed{block_hash, block_height, static_cast<int>(posInBlock)}, fUpdate, /*rescanning_old_block=*/true);
                }
                // scan succeeded, record block as most recent successfully scanned
                result.last_scanned_block = block_hash;
                result.last_scanned_height = block_height;

                if (save_progress && next_interval) {
                    CBlockLocator loc = m_chain->getActiveChainLocator(block_hash);

                    if (!loc.IsNull()) {
                        WalletLogPrintf("Saving scan progress %d.\n", block_height);
                        WalletBatch batch(GetDatabase());
                        batch.WriteBestBlock(loc);
                    }
                }
            } else {
                // could not scan block, keep scanning but record this block as the most recent failure
                result.last_failed_block = block_hash;
                result.status = ScanResult::FAILURE;
            }
        }
        if (max_height && block_height >= *max_height) {
            break;
        }
        {
            if (!next_block) {
                // break successfully when rescan has reached the tip, or
                // previous block is no longer on the chain due to a reorg
                break;
            }

            // increment block and verification progress
            block_hash = next_block_hash;
            ++block_height;
            progress_current = chain().guessVerificationProgress(block_hash);

            // handle updated tip hash
            const uint256 prev_tip_hash = tip_hash;
            tip_hash = WITH_LOCK(cs_wallet, return GetLastBlockHash());
            if (!max_height && prev_tip_hash != tip_hash) {
                // in case the tip has changed, update progress max
                progress_end = chain().guessVerificationProgress(tip_hash);
            }
        }
    }
    if (!max_height) {
        WalletLogPrintf("Scanning current mempool transactions.\n");
        WITH_LOCK(cs_wallet, chain().requestMempoolTransactions(*this));
    }
    ShowProgress(strprintf("%s " + _("Rescanning…").translated, GetDisplayName()), 100); // hide progress dialog in GUI
    if (block_height && fAbortRescan) {
        WalletLogPrintf("Rescan aborted at block %d. Progress=%f\n", block_height, progress_current);
        result.status = ScanResult::USER_ABORT;
    } else if (block_height && chain().shutdownRequested()) {
        WalletLogPrintf("Rescan interrupted by shutdown request at block %d. Progress=%f\n", block_height, progress_current);
        result.status = ScanResult::USER_ABORT;
    } else {
        WalletLogPrintf("Rescan completed in %15dms\n", Ticks<std::chrono::milliseconds>(reserver.now() - start_time));
    }
    return result;
}

bool CWallet::SubmitTxMemoryPoolAndRelay(CWalletTx& wtx, std::string& err_string, bool relay) const
{
    AssertLockHeld(cs_wallet);

    // Can't relay if wallet is not broadcasting
    if (!GetBroadcastTransactions()) return false;
    // Don't relay abandoned transactions
    if (wtx.isAbandoned()) return false;
    // Don't try to submit coinbase transactions. These would fail anyway but would
    // cause log spam.
    if (wtx.IsCoinBase()) return false;
    // Don't try to submit conflicted or confirmed transactions.
    if (GetTxDepthInMainChain(wtx) != 0) return false;

    // Submit transaction to mempool for relay
    WalletLogPrintf("Submitting wtx %s to mempool for relay\n", wtx.GetHash().ToString());
    // We must set TxStateInMempool here. Even though it will also be set later by the
    // entered-mempool callback, if we did not there would be a race where a
    // user could call sendmoney in a loop and hit spurious out of funds errors
    // because we think that this newly generated transaction's change is
    // unavailable as we're not yet aware that it is in the mempool.
    //
    // If broadcast fails for any reason, trying to set wtx.m_state here would be incorrect.
    // If transaction was previously in the mempool, it should be updated when
    // TransactionRemovedFromMempool fires.
    bool ret = chain().broadcastTransaction(wtx.tx, m_default_max_tx_fee, relay, err_string);
    if (ret) wtx.m_state = TxStateInMempool{};
    return ret;
}

std::set<uint256> CWallet::GetTxConflicts(const CWalletTx& wtx) const
{
    AssertLockHeld(cs_wallet);

    const uint256 myHash{wtx.GetHash()};
    std::set<uint256> result{GetConflicts(myHash)};
    result.erase(myHash);
    return result;
}

bool CWallet::ShouldResend() const
{
    // Don't attempt to resubmit if the wallet is configured to not broadcast
    if (!fBroadcastTransactions) return false;

    // During reindex, importing and IBD, old wallet transactions become
    // unconfirmed. Don't resend them as that would spam other nodes.
    // We only allow forcing mempool submission when not relaying to avoid this spam.
    if (!chain().isReadyToBroadcast()) return false;

    // Do this infrequently and randomly to avoid giving away
    // that these are our transactions.
    if (NodeClock::now() < m_next_resend) return false;

    return true;
}

NodeClock::time_point CWallet::GetDefaultNextResend() { return FastRandomContext{}.rand_uniform_delay(NodeClock::now() + 12h, 24h); }

// Resubmit transactions from the wallet to the mempool, optionally asking the
// mempool to relay them. On startup, we will do this for all unconfirmed
// transactions but will not ask the mempool to relay them. We do this on startup
// to ensure that our own mempool is aware of our transactions. There
// is a privacy side effect here as not broadcasting on startup also means that we won't
// inform the world of our wallet's state, particularly if the wallet (or node) is not
// yet synced.
//
// Otherwise this function is called periodically in order to relay our unconfirmed txs.
// We do this on a random timer to slightly obfuscate which transactions
// come from our wallet.
//
// TODO: Ideally, we'd only resend transactions that we think should have been
// mined in the most recent block. Any transaction that wasn't in the top
// blockweight of transactions in the mempool shouldn't have been mined,
// and so is probably just sitting in the mempool waiting to be confirmed.
// Rebroadcasting does nothing to speed up confirmation and only damages
// privacy.
//
// The `force` option results in all unconfirmed transactions being submitted to
// the mempool. This does not necessarily result in those transactions being relayed,
// that depends on the `relay` option. Periodic rebroadcast uses the pattern
// relay=true force=false, while loading into the mempool
// (on start, or after import) uses relay=false force=true.
void CWallet::ResubmitWalletTransactions(bool relay, bool force)
{
    // Don't attempt to resubmit if the wallet is configured to not broadcast,
    // even if forcing.
    if (!fBroadcastTransactions) return;

    int submitted_tx_count = 0;

    { // cs_wallet scope
        LOCK(cs_wallet);

        // First filter for the transactions we want to rebroadcast.
        // We use a set with WalletTxOrderComparator so that rebroadcasting occurs in insertion order
        std::set<CWalletTx*, WalletTxOrderComparator> to_submit;
        for (auto& [txid, wtx] : mapWallet) {
            // Only rebroadcast unconfirmed txs
            if (!wtx.isUnconfirmed()) continue;

            // Attempt to rebroadcast all txes more than 5 minutes older than
            // the last block, or all txs if forcing.
            if (!force && wtx.nTimeReceived > m_best_block_time - 5 * 60) continue;
            to_submit.insert(&wtx);
        }
        // Now try submitting the transactions to the memory pool and (optionally) relay them.
        for (auto wtx : to_submit) {
            std::string unused_err_string;
            if (SubmitTxMemoryPoolAndRelay(*wtx, unused_err_string, relay)) ++submitted_tx_count;
        }
    } // cs_wallet

    if (submitted_tx_count > 0) {
        WalletLogPrintf("%s: resubmit %u unconfirmed transactions\n", __func__, submitted_tx_count);
    }
}

/** @} */ // end of mapWallet

void MaybeResendWalletTxs(WalletContext& context)
{
    for (const std::shared_ptr<CWallet>& pwallet : GetWallets(context)) {
        if (!pwallet->ShouldResend()) continue;
        pwallet->ResubmitWalletTransactions(/*relay=*/true, /*force=*/false);
        pwallet->SetNextResend();
    }
}


/** @defgroup Actions
 *
 * @{
 */

bool CWallet::SignTransaction(CMutableTransaction& tx) const
{
    AssertLockHeld(cs_wallet);

    // Build coins map
    std::map<COutPoint, Coin> coins;
    for (auto& input : tx.vin) {
        const auto mi = mapWallet.find(input.prevout.hash);
        if(mi == mapWallet.end() || input.prevout.n >= mi->second.tx->vout.size()) {
            return false;
        }
        const CWalletTx& wtx = mi->second;
        int prev_height = wtx.state<TxStateConfirmed>() ? wtx.state<TxStateConfirmed>()->confirmed_block_height : 0;
        coins[input.prevout] = Coin(wtx.tx->vout[input.prevout.n], prev_height, wtx.IsCoinBase());
    }
    std::map<int, bilingual_str> input_errors;
    return SignTransaction(tx, coins, SIGHASH_DEFAULT, input_errors);
}

bool CWallet::SignTransaction(CMutableTransaction& tx, const std::map<COutPoint, Coin>& coins, int sighash, std::map<int, bilingual_str>& input_errors, std::optional<CAmount>* inputs_amount_sum) const
{
    // Try to sign with all ScriptPubKeyMans
    for (ScriptPubKeyMan* spk_man : GetAllScriptPubKeyMans()) {
        // spk_man->SignTransaction will return true if the transaction is complete,
        // so we can exit early and return true if that happens
        if (spk_man->SignTransaction(tx, coins, sighash, input_errors, inputs_amount_sum)) {
            return true;
        }
    }

    // At this point, one input was not fully signed otherwise we would have exited already
    return false;
}

TransactionError CWallet::FillPSBT(PartiallySignedTransaction& psbtx, bool& complete, int sighash_type, bool sign, bool bip32derivs, size_t * n_signed, bool finalize) const
{
    if (n_signed) {
        *n_signed = 0;
    }
    LOCK(cs_wallet);
    // Get all of the previous transactions
    for (unsigned int i = 0; i < psbtx.tx->vin.size(); ++i) {
        const CTxIn& txin = psbtx.tx->vin[i];
        PSBTInput& input = psbtx.inputs.at(i);

        if (PSBTInputSigned(input)) {
            continue;
        }

        // If we have no utxo, grab it from the wallet.
        if (!input.non_witness_utxo) {
            const uint256& txhash = txin.prevout.hash;
            const auto it = mapWallet.find(txhash);
            if (it != mapWallet.end()) {
                const CWalletTx& wtx = it->second;
                // We only need the non_witness_utxo, which is a superset of the witness_utxo.
                //   The signing code will switch to the smaller witness_utxo if this is ok.
                input.non_witness_utxo = wtx.tx;
            }
        }
    }

    const PrecomputedTransactionData txdata = PrecomputePSBTData(psbtx);

    // Fill in information from ScriptPubKeyMans
    for (ScriptPubKeyMan* spk_man : GetAllScriptPubKeyMans()) {
        int n_signed_this_spkm = 0;
        TransactionError res = spk_man->FillPSBT(psbtx, txdata, sighash_type, sign, bip32derivs, &n_signed_this_spkm, finalize);
        if (res != TransactionError::OK) {
            return res;
        }

        if (n_signed) {
            (*n_signed) += n_signed_this_spkm;
        }
    }

    RemoveUnnecessaryTransactions(psbtx, sighash_type);

    // Complete if every input is now signed
    complete = true;
    for (const auto& input : psbtx.inputs) {
        complete &= PSBTInputSigned(input);
    }

    return TransactionError::OK;
}

SigningResult CWallet::SignMessage(const std::string& message, const PKHash& pkhash, std::string& str_sig) const
{
    SignatureData sigdata;
    CScript script_pub_key = GetScriptForDestination(pkhash);
    for (const auto& spk_man_pair : m_spk_managers) {
        if (spk_man_pair.second->CanProvide(script_pub_key, sigdata)) {
            LOCK(cs_wallet);  // DescriptorScriptPubKeyMan calls IsLocked which can lock cs_wallet in a deadlocking order
            return spk_man_pair.second->SignMessage(message, pkhash, str_sig);
        }
    }
    return SigningResult::PRIVATE_KEY_NOT_AVAILABLE;
}

OutputType CWallet::TransactionChangeType(const std::optional<OutputType>& change_type, const std::vector<CRecipient>& vecSend) const
{
    // If -changetype is specified, always use that change type.
    if (change_type) {
        return *change_type;
    }

    // if m_default_address_type is legacy, use legacy address as change.
    if (m_default_address_type == OutputType::LEGACY) {
        return OutputType::LEGACY;
    }

    bool any_tr{false};
    bool any_wpkh{false};
    bool any_sh{false};
    bool any_pkh{false};

    for (const auto& recipient : vecSend) {
        if (std::get_if<WitnessV1Taproot>(&recipient.dest)) {
            any_tr = true;
        } else if (std::get_if<WitnessV0KeyHash>(&recipient.dest)) {
            any_wpkh = true;
        } else if (std::get_if<ScriptHash>(&recipient.dest)) {
            any_sh = true;
        } else if (std::get_if<PKHash>(&recipient.dest)) {
            any_pkh = true;
        }
    }

    const bool has_bech32m_spkman(GetScriptPubKeyMan(OutputType::BECH32M, /*internal=*/true));
    if (has_bech32m_spkman && any_tr) {
        // Currently tr is the only type supported by the BECH32M spkman
        return OutputType::BECH32M;
    }
    const bool has_bech32_spkman(GetScriptPubKeyMan(OutputType::BECH32, /*internal=*/true));
    if (has_bech32_spkman && any_wpkh) {
        // Currently wpkh is the only type supported by the BECH32 spkman
        return OutputType::BECH32;
    }
    const bool has_p2sh_segwit_spkman(GetScriptPubKeyMan(OutputType::P2SH_SEGWIT, /*internal=*/true));
    if (has_p2sh_segwit_spkman && any_sh) {
        // Currently sh_wpkh is the only type supported by the P2SH_SEGWIT spkman
        // As of 2021 about 80% of all SH are wrapping WPKH, so use that
        return OutputType::P2SH_SEGWIT;
    }
    const bool has_legacy_spkman(GetScriptPubKeyMan(OutputType::LEGACY, /*internal=*/true));
    if (has_legacy_spkman && any_pkh) {
        // Currently pkh is the only type supported by the LEGACY spkman
        return OutputType::LEGACY;
    }

    if (has_bech32m_spkman) {
        return OutputType::BECH32M;
    }
    if (has_bech32_spkman) {
        return OutputType::BECH32;
    }
    // else use m_default_address_type for change
    return m_default_address_type;
}

void CWallet::CommitTransaction(CTransactionRef tx, mapValue_t mapValue, std::vector<std::pair<std::string, std::string>> orderForm)
{
    LOCK(cs_wallet);
    WalletLogPrintf("CommitTransaction:\n%s", tx->ToString()); // NOLINT(bitcoin-unterminated-logprintf)

    // Add tx to wallet, because if it has change it's also ours,
    // otherwise just for transaction history.
    CWalletTx* wtx = AddToWallet(tx, TxStateInactive{}, [&](CWalletTx& wtx, bool new_tx) {
        CHECK_NONFATAL(wtx.mapValue.empty());
        CHECK_NONFATAL(wtx.vOrderForm.empty());
        wtx.mapValue = std::move(mapValue);
        wtx.vOrderForm = std::move(orderForm);
        wtx.fTimeReceivedIsTxTime = true;
        wtx.fFromMe = true;
        return true;
    });

    // wtx can only be null if the db write failed.
    if (!wtx) {
        throw std::runtime_error(std::string(__func__) + ": Wallet db error, transaction commit failed");
    }

    // Notify that old coins are spent
    for (const CTxIn& txin : tx->vin) {
        CWalletTx &coin = mapWallet.at(txin.prevout.hash);
        coin.MarkDirty();
        NotifyTransactionChanged(coin.GetHash(), CT_UPDATED);
    }

    if (!fBroadcastTransactions) {
        // Don't submit tx to the mempool
        return;
    }

    std::string err_string;
    if (!SubmitTxMemoryPoolAndRelay(*wtx, err_string, true)) {
        WalletLogPrintf("CommitTransaction(): Transaction cannot be broadcast immediately, %s\n", err_string);
        // TODO: if we expect the failure to be long term or permanent, instead delete wtx from the wallet and return failure.
    }
}

DBErrors CWallet::LoadWallet(const do_init_used_flag do_init_used_flag_val)
{
    LOCK(cs_wallet);

    Assert(m_spk_managers.empty());
    Assert(m_wallet_flags == 0);
    DBErrors nLoadWalletRet = WalletBatch(GetDatabase()).LoadWallet(this);
    if (nLoadWalletRet == DBErrors::NEED_REWRITE)
    {
        if (GetDatabase().Rewrite("\x04pool"))
        {
            for (const auto& spk_man_pair : m_spk_managers) {
                spk_man_pair.second->RewriteDB();
            }
        }
    }

    if (m_spk_managers.empty()) {
        assert(m_external_spk_managers.empty());
        assert(m_internal_spk_managers.empty());
    }

    if (nLoadWalletRet != DBErrors::LOAD_OK) {
        return nLoadWalletRet;
    }

    if (do_init_used_flag_val == do_init_used_flag::Init) InitialiseAddressBookUsed();

    return DBErrors::LOAD_OK;
}

util::Result<void> CWallet::RemoveTxs(std::vector<uint256>& txs_to_remove)
{
    AssertLockHeld(cs_wallet);
    WalletBatch batch(GetDatabase());
    if (!batch.TxnBegin()) return util::Error{_("Error starting db txn for wallet transactions removal")};

    // Check for transaction existence and remove entries from disk
    using TxIterator = std::unordered_map<uint256, CWalletTx, SaltedTxidHasher>::const_iterator;
    std::vector<TxIterator> erased_txs;
    bilingual_str str_err;
    for (const uint256& hash : txs_to_remove) {
        auto it_wtx = mapWallet.find(hash);
        if (it_wtx == mapWallet.end()) {
            str_err = strprintf(_("Transaction %s does not belong to this wallet"), hash.GetHex());
            break;
        }
        if (!batch.EraseTx(hash)) {
            str_err = strprintf(_("Failure removing transaction: %s"), hash.GetHex());
            break;
        }
        erased_txs.emplace_back(it_wtx);
    }

    // Roll back removals in case of an error
    if (!str_err.empty()) {
        batch.TxnAbort();
        return util::Error{str_err};
    }

    // Dump changes to disk
    if (!batch.TxnCommit()) return util::Error{_("Error committing db txn for wallet transactions removal")};

    // Update the in-memory state and notify upper layers about the removals
    for (const auto& it : erased_txs) {
        const uint256 hash{it->first};
        wtxOrdered.erase(it->second.m_it_wtxOrdered);
        for (const auto& txin : it->second.tx->vin)
            mapTxSpends.erase(txin.prevout);
        mapWallet.erase(it);
        NotifyTransactionChanged(hash, CT_DELETED);
    }

    MarkDirty();

    return {}; // all good
}

bool CWallet::SetAddressBookWithDB(WalletBatch& batch, const CTxDestination& address, const std::string& strName, const std::optional<AddressPurpose>& new_purpose)
{
    bool fUpdated = false;
    bool is_mine;
    std::optional<AddressPurpose> purpose;
    {
        LOCK(cs_wallet);
        std::map<CTxDestination, CAddressBookData>::iterator mi = m_address_book.find(address);
        fUpdated = mi != m_address_book.end() && !mi->second.IsChange();

        CAddressBookData& record = mi != m_address_book.end() ? mi->second : m_address_book[address];
        record.SetLabel(strName);
        is_mine = IsMine(address) != ISMINE_NO;
        if (new_purpose) { /* update purpose only if requested */
            record.purpose = new_purpose;
        }
        purpose = record.purpose;
    }

    const std::string& encoded_dest = EncodeDestination(address);
    if (new_purpose && !batch.WritePurpose(encoded_dest, PurposeToString(*new_purpose))) {
        WalletLogPrintf("Error: fail to write address book 'purpose' entry\n");
        return false;
    }
    if (!batch.WriteName(encoded_dest, strName)) {
        WalletLogPrintf("Error: fail to write address book 'name' entry\n");
        return false;
    }

    // In very old wallets, address purpose may not be recorded so we derive it from IsMine
    NotifyAddressBookChanged(address, strName, is_mine,
                             purpose.value_or(is_mine ? AddressPurpose::RECEIVE : AddressPurpose::SEND),
                             (fUpdated ? CT_UPDATED : CT_NEW));
    return true;
}

bool CWallet::SetAddressBook(const CTxDestination& address, const std::string& strName, const std::optional<AddressPurpose>& purpose)
{
    WalletBatch batch(GetDatabase());
    return SetAddressBookWithDB(batch, address, strName, purpose);
}

bool CWallet::DelAddressBook(const CTxDestination& address)
{
    return RunWithinTxn(GetDatabase(), /*process_desc=*/"address book entry removal", [&](WalletBatch& batch){
        return DelAddressBookWithDB(batch, address);
    });
}

bool CWallet::DelAddressBookWithDB(WalletBatch& batch, const CTxDestination& address)
{
    const std::string& dest = EncodeDestination(address);
    {
        LOCK(cs_wallet);
        // If we want to delete receiving addresses, we should avoid calling EraseAddressData because it will delete the previously_spent value. Could instead just erase the label so it becomes a change address, and keep the data.
        // NOTE: This isn't a problem for sending addresses because they don't have any data that needs to be kept.
        // When adding new address data, it should be considered here whether to retain or delete it.
        if (IsMine(address)) {
            WalletLogPrintf("%s called with IsMine address, NOT SUPPORTED. Please report this bug! %s\n", __func__, PACKAGE_BUGREPORT);
            return false;
        }
        // Delete data rows associated with this address
        if (!batch.EraseAddressData(address)) {
            WalletLogPrintf("Error: cannot erase address book entry data\n");
            return false;
        }

        // Delete purpose entry
        if (!batch.ErasePurpose(dest)) {
            WalletLogPrintf("Error: cannot erase address book entry purpose\n");
            return false;
        }

        // Delete name entry
        if (!batch.EraseName(dest)) {
            WalletLogPrintf("Error: cannot erase address book entry name\n");
            return false;
        }

        // finally, remove it from the map
        m_address_book.erase(address);
    }

    // All good, signal changes
    NotifyAddressBookChanged(address, "", /*is_mine=*/false, AddressPurpose::SEND, CT_DELETED);
    return true;
}

size_t CWallet::KeypoolCountExternalKeys() const
{
    AssertLockHeld(cs_wallet);

    auto legacy_spk_man = GetLegacyScriptPubKeyMan();
    if (legacy_spk_man) {
        return legacy_spk_man->KeypoolCountExternalKeys();
    }

    unsigned int count = 0;
    for (auto spk_man : m_external_spk_managers) {
        count += spk_man.second->GetKeyPoolSize();
    }

    return count;
}

unsigned int CWallet::GetKeyPoolSize() const
{
    AssertLockHeld(cs_wallet);

    unsigned int count = 0;
    for (auto spk_man : GetActiveScriptPubKeyMans()) {
        count += spk_man->GetKeyPoolSize();
    }
    return count;
}

bool CWallet::TopUpKeyPool(unsigned int kpSize)
{
    LOCK(cs_wallet);
    bool res = true;
    for (auto spk_man : GetActiveScriptPubKeyMans()) {
        res &= spk_man->TopUp(kpSize);
    }
    return res;
}

util::Result<CTxDestination> CWallet::GetNewDestination(const OutputType type, const std::string label)
{
    LOCK(cs_wallet);
    auto spk_man = GetScriptPubKeyMan(type, /*internal=*/false);
    if (!spk_man) {
        return util::Error{strprintf(_("Error: No %s addresses available."), FormatOutputType(type))};
    }

    auto op_dest = spk_man->GetNewDestination(type);
    if (op_dest) {
        SetAddressBook(*op_dest, label, AddressPurpose::RECEIVE);
    }

    return op_dest;
}

util::Result<CTxDestination> CWallet::GetNewChangeDestination(const OutputType type)
{
    LOCK(cs_wallet);

    ReserveDestination reservedest(this, type);
    auto op_dest = reservedest.GetReservedDestination(true);
    if (op_dest) reservedest.KeepDestination();

    return op_dest;
}

std::optional<int64_t> CWallet::GetOldestKeyPoolTime() const
{
    LOCK(cs_wallet);
    if (m_spk_managers.empty()) {
        return std::nullopt;
    }

    std::optional<int64_t> oldest_key{std::numeric_limits<int64_t>::max()};
    for (const auto& spk_man_pair : m_spk_managers) {
        oldest_key = std::min(oldest_key, spk_man_pair.second->GetOldestKeyPoolTime());
    }
    return oldest_key;
}

void CWallet::MarkDestinationsDirty(const std::set<CTxDestination>& destinations) {
    for (auto& entry : mapWallet) {
        CWalletTx& wtx = entry.second;
        if (wtx.m_is_cache_empty) continue;
        for (unsigned int i = 0; i < wtx.tx->vout.size(); i++) {
            CTxDestination dst;
            if (ExtractDestination(wtx.tx->vout[i].scriptPubKey, dst) && destinations.count(dst)) {
                wtx.MarkDirty();
                break;
            }
        }
    }
}

void CWallet::ForEachAddrBookEntry(const ListAddrBookFunc& func) const
{
    AssertLockHeld(cs_wallet);
    for (const std::pair<const CTxDestination, CAddressBookData>& item : m_address_book) {
        const auto& entry = item.second;
        func(item.first, entry.GetLabel(), entry.IsChange(), entry.purpose);
    }
}

bool CWallet::IsDestinationActive(const CTxDestination& dest) const
{
    const CScript& script{GetScriptForDestination(dest)};
    const std::set<ScriptPubKeyMan*>& spkms{GetActiveScriptPubKeyMans()};
    return std::any_of(spkms.cbegin(), spkms.cend(), [&script](const auto& spkm) { return spkm->IsKeyActive(script); });
}

std::vector<CTxDestination> CWallet::ListAddrBookAddresses(const std::optional<AddrBookFilter>& _filter) const
{
    AssertLockHeld(cs_wallet);
    std::vector<CTxDestination> result;
    AddrBookFilter filter = _filter ? *_filter : AddrBookFilter();
    ForEachAddrBookEntry([&result, &filter](const CTxDestination& dest, const std::string& label, bool is_change, const std::optional<AddressPurpose>& purpose) {
        // Filter by change
        if (filter.ignore_change && is_change) return;
        // Filter by label
        if (filter.m_op_label && *filter.m_op_label != label) return;
        // All good
        result.emplace_back(dest);
    });
    return result;
}

std::set<std::string> CWallet::ListAddrBookLabels(const std::optional<AddressPurpose> purpose) const
{
    AssertLockHeld(cs_wallet);
    std::set<std::string> label_set;
    ForEachAddrBookEntry([&](const CTxDestination& _dest, const std::string& _label,
                             bool _is_change, const std::optional<AddressPurpose>& _purpose) {
        if (_is_change) return;
        if (!purpose || purpose == _purpose) {
            label_set.insert(_label);
        }
    });
    return label_set;
}

util::Result<CTxDestination> ReserveDestination::GetReservedDestination(bool internal)
{
    m_spk_man = pwallet->GetScriptPubKeyMan(type, internal);
    if (!m_spk_man) {
        return util::Error{strprintf(_("Error: No %s addresses available."), FormatOutputType(type))};
    }

    if (nIndex == -1) {
        CKeyPool keypool;
        int64_t index;
        auto op_address = m_spk_man->GetReservedDestination(type, internal, index, keypool);
        if (!op_address) return op_address;
        nIndex = index;
        address = *op_address;
        fInternal = keypool.fInternal;
    }
    return address;
}

void ReserveDestination::KeepDestination()
{
    if (nIndex != -1) {
        m_spk_man->KeepDestination(nIndex, type);
    }
    nIndex = -1;
    address = CNoDestination();
}

void ReserveDestination::ReturnDestination()
{
    if (nIndex != -1) {
        m_spk_man->ReturnDestination(nIndex, fInternal, address);
    }
    nIndex = -1;
    address = CNoDestination();
}

bool CWallet::DisplayAddress(const CTxDestination& dest)
{
    CScript scriptPubKey = GetScriptForDestination(dest);
    for (const auto& spk_man : GetScriptPubKeyMans(scriptPubKey)) {
        auto signer_spk_man = dynamic_cast<ExternalSignerScriptPubKeyMan *>(spk_man);
        if (signer_spk_man == nullptr) {
            continue;
        }
        ExternalSigner signer = ExternalSignerScriptPubKeyMan::GetExternalSigner();
        return signer_spk_man->DisplayAddress(scriptPubKey, signer);
    }
    return false;
}

bool CWallet::LockCoin(const COutPoint& output, WalletBatch* batch)
{
    AssertLockHeld(cs_wallet);
    setLockedCoins.insert(output);
    if (batch) {
        return batch->WriteLockedUTXO(output);
    }
    return true;
}

bool CWallet::UnlockCoin(const COutPoint& output, WalletBatch* batch)
{
    AssertLockHeld(cs_wallet);
    bool was_locked = setLockedCoins.erase(output);
    if (batch && was_locked) {
        return batch->EraseLockedUTXO(output);
    }
    return true;
}

bool CWallet::UnlockAllCoins()
{
    AssertLockHeld(cs_wallet);
    bool success = true;
    WalletBatch batch(GetDatabase());
    for (auto it = setLockedCoins.begin(); it != setLockedCoins.end(); ++it) {
        success &= batch.EraseLockedUTXO(*it);
    }
    setLockedCoins.clear();
    return success;
}

bool CWallet::IsLockedCoin(const COutPoint& output) const
{
    AssertLockHeld(cs_wallet);
    return setLockedCoins.count(output) > 0;
}

void CWallet::ListLockedCoins(std::vector<COutPoint>& vOutpts) const
{
    AssertLockHeld(cs_wallet);
    for (std::set<COutPoint>::iterator it = setLockedCoins.begin();
         it != setLockedCoins.end(); it++) {
        COutPoint outpt = (*it);
        vOutpts.push_back(outpt);
    }
}

/** @} */ // end of Actions

void CWallet::GetKeyBirthTimes(std::map<CKeyID, int64_t>& mapKeyBirth) const {
    AssertLockHeld(cs_wallet);
    mapKeyBirth.clear();

    // map in which we'll infer heights of other keys
    std::map<CKeyID, const TxStateConfirmed*> mapKeyFirstBlock;
    TxStateConfirmed max_confirm{uint256{}, /*height=*/-1, /*index=*/-1};
    max_confirm.confirmed_block_height = GetLastBlockHeight() > 144 ? GetLastBlockHeight() - 144 : 0; // the tip can be reorganized; use a 144-block safety margin
    CHECK_NONFATAL(chain().findAncestorByHeight(GetLastBlockHash(), max_confirm.confirmed_block_height, FoundBlock().hash(max_confirm.confirmed_block_hash)));

    {
        LegacyScriptPubKeyMan* spk_man = GetLegacyScriptPubKeyMan();
        assert(spk_man != nullptr);
        LOCK(spk_man->cs_KeyStore);

        // get birth times for keys with metadata
        for (const auto& entry : spk_man->mapKeyMetadata) {
            if (entry.second.nCreateTime) {
                mapKeyBirth[entry.first] = entry.second.nCreateTime;
            }
        }

        // Prepare to infer birth heights for keys without metadata
        for (const CKeyID &keyid : spk_man->GetKeys()) {
            if (mapKeyBirth.count(keyid) == 0)
                mapKeyFirstBlock[keyid] = &max_confirm;
        }

        // if there are no such keys, we're done
        if (mapKeyFirstBlock.empty())
            return;

        // find first block that affects those keys, if there are any left
        for (const auto& entry : mapWallet) {
            // iterate over all wallet transactions...
            const CWalletTx &wtx = entry.second;
            if (auto* conf = wtx.state<TxStateConfirmed>()) {
                // ... which are already in a block
                for (const CTxOut &txout : wtx.tx->vout) {
                    // iterate over all their outputs
                    for (const auto &keyid : GetAffectedKeys(txout.scriptPubKey, *spk_man)) {
                        // ... and all their affected keys
                        auto rit = mapKeyFirstBlock.find(keyid);
                        if (rit != mapKeyFirstBlock.end() && conf->confirmed_block_height < rit->second->confirmed_block_height) {
                            rit->second = conf;
                        }
                    }
                }
            }
        }
    }

    // Extract block timestamps for those keys
    for (const auto& entry : mapKeyFirstBlock) {
        int64_t block_time;
        CHECK_NONFATAL(chain().findBlock(entry.second->confirmed_block_hash, FoundBlock().time(block_time)));
        mapKeyBirth[entry.first] = block_time - TIMESTAMP_WINDOW; // block times can be 2h off
    }
}

/**
 * Compute smart timestamp for a transaction being added to the wallet.
 *
 * Logic:
 * - If sending a transaction, assign its timestamp to the current time.
 * - If receiving a transaction outside a block, assign its timestamp to the
 *   current time.
 * - If receiving a transaction during a rescanning process, assign all its
 *   (not already known) transactions' timestamps to the block time.
 * - If receiving a block with a future timestamp, assign all its (not already
 *   known) transactions' timestamps to the current time.
 * - If receiving a block with a past timestamp, before the most recent known
 *   transaction (that we care about), assign all its (not already known)
 *   transactions' timestamps to the same timestamp as that most-recent-known
 *   transaction.
 * - If receiving a block with a past timestamp, but after the most recent known
 *   transaction, assign all its (not already known) transactions' timestamps to
 *   the block time.
 *
 * For more information see CWalletTx::nTimeSmart,
 * https://bitcointalk.org/?topic=54527, or
 * https://github.com/bitcoin/bitcoin/pull/1393.
 */
unsigned int CWallet::ComputeTimeSmart(const CWalletTx& wtx, bool rescanning_old_block) const
{
    std::optional<uint256> block_hash;
    if (auto* conf = wtx.state<TxStateConfirmed>()) {
        block_hash = conf->confirmed_block_hash;
    } else if (auto* conf = wtx.state<TxStateConflicted>()) {
        block_hash = conf->conflicting_block_hash;
    }

    unsigned int nTimeSmart = wtx.nTimeReceived;
    if (block_hash) {
        int64_t blocktime;
        int64_t block_max_time;
        if (chain().findBlock(*block_hash, FoundBlock().time(blocktime).maxTime(block_max_time))) {
            if (rescanning_old_block) {
                nTimeSmart = block_max_time;
            } else {
                int64_t latestNow = wtx.nTimeReceived;
                int64_t latestEntry = 0;

                // Tolerate times up to the last timestamp in the wallet not more than 5 minutes into the future
                int64_t latestTolerated = latestNow + 300;
                const TxItems& txOrdered = wtxOrdered;
                for (auto it = txOrdered.rbegin(); it != txOrdered.rend(); ++it) {
                    CWalletTx* const pwtx = it->second;
                    if (pwtx == &wtx) {
                        continue;
                    }
                    int64_t nSmartTime;
                    nSmartTime = pwtx->nTimeSmart;
                    if (!nSmartTime) {
                        nSmartTime = pwtx->nTimeReceived;
                    }
                    if (nSmartTime <= latestTolerated) {
                        latestEntry = nSmartTime;
                        if (nSmartTime > latestNow) {
                            latestNow = nSmartTime;
                        }
                        break;
                    }
                }

                nTimeSmart = std::max(latestEntry, std::min(blocktime, latestNow));
            }
        } else {
            WalletLogPrintf("%s: found %s in block %s not in index\n", __func__, wtx.GetHash().ToString(), block_hash->ToString());
        }
    }
    return nTimeSmart;
}

bool CWallet::SetAddressPreviouslySpent(WalletBatch& batch, const CTxDestination& dest, bool used)
{
    if (std::get_if<CNoDestination>(&dest))
        return false;

    if (!used) {
        if (auto* data{common::FindKey(m_address_book, dest)}) data->previously_spent = false;
        return batch.WriteAddressPreviouslySpent(dest, false);
    }

    LoadAddressPreviouslySpent(dest);
    return batch.WriteAddressPreviouslySpent(dest, true);
}

void CWallet::LoadAddressPreviouslySpent(const CTxDestination& dest)
{
    m_address_book[dest].previously_spent = true;
}

void CWallet::LoadAddressReceiveRequest(const CTxDestination& dest, const std::string& id, const std::string& request)
{
    m_address_book[dest].receive_requests[id] = request;
}

bool CWallet::IsAddressPreviouslySpent(const CTxDestination& dest) const
{
    if (auto* data{common::FindKey(m_address_book, dest)}) return data->previously_spent;
    return false;
}

std::vector<std::string> CWallet::GetAddressReceiveRequests() const
{
    std::vector<std::string> values;
    for (const auto& [dest, entry] : m_address_book) {
        for (const auto& [id, request] : entry.receive_requests) {
            values.emplace_back(request);
        }
    }
    return values;
}

bool CWallet::SetAddressReceiveRequest(WalletBatch& batch, const CTxDestination& dest, const std::string& id, const std::string& value)
{
    if (!batch.WriteAddressReceiveRequest(dest, id, value)) return false;
    m_address_book[dest].receive_requests[id] = value;
    return true;
}

bool CWallet::EraseAddressReceiveRequest(WalletBatch& batch, const CTxDestination& dest, const std::string& id)
{
    if (!batch.EraseAddressReceiveRequest(dest, id)) return false;
    m_address_book[dest].receive_requests.erase(id);
    return true;
}

std::unique_ptr<WalletDatabase> MakeWalletDatabase(const std::string& name, const DatabaseOptions& options, DatabaseStatus& status, bilingual_str& error_string)
{
    // Do some checking on wallet path. It should be either a:
    //
    // 1. Path where a directory can be created.
    // 2. Path to an existing directory.
    // 3. Path to a symlink to a directory.
    // 4. For backwards compatibility, the name of a data file in -walletdir.
    const fs::path wallet_path = fsbridge::AbsPathJoin(GetWalletDir(), fs::PathFromString(name));
    fs::file_type path_type = fs::symlink_status(wallet_path).type();
    if (!(path_type == fs::file_type::not_found || path_type == fs::file_type::directory ||
          (path_type == fs::file_type::symlink && fs::is_directory(wallet_path)) ||
          (path_type == fs::file_type::regular && fs::PathFromString(name).filename() == fs::PathFromString(name)))) {
        error_string = Untranslated(strprintf(
              "Invalid -wallet path '%s'. -wallet path should point to a directory where wallet.dat and "
              "database/log.?????????? files can be stored, a location where such a directory could be created, "
              "or (for backwards compatibility) the name of an existing data file in -walletdir (%s)",
              name, fs::quoted(fs::PathToString(GetWalletDir()))));
        status = DatabaseStatus::FAILED_BAD_PATH;
        return nullptr;
    }
    return MakeDatabase(wallet_path, options, status, error_string);
}

std::shared_ptr<CWallet> CWallet::Create(WalletContext& context, const std::string& name, std::unique_ptr<WalletDatabase> database, uint64_t wallet_creation_flags, bilingual_str& error, std::vector<bilingual_str>& warnings)
{
    interfaces::Chain* chain = context.chain;
    ArgsManager& args = *Assert(context.args);
    const std::string& walletFile = database->Filename();

    const auto start{SteadyClock::now()};
    // TODO: Can't use std::make_shared because we need a custom deleter but
    // should be possible to use std::allocate_shared.
    std::shared_ptr<CWallet> walletInstance(new CWallet(chain, name, std::move(database)), ReleaseWallet);
    walletInstance->m_keypool_size = std::max(args.GetIntArg("-keypool", DEFAULT_KEYPOOL_SIZE), int64_t{1});
    walletInstance->m_notify_tx_changed_scripts = args.GetArgs("-walletnotify");

    // Load wallet
    bool rescan_required = false;
    DBErrors nLoadWalletRet = walletInstance->LoadWallet();
    if (nLoadWalletRet != DBErrors::LOAD_OK) {
        if (nLoadWalletRet == DBErrors::CORRUPT) {
            error = strprintf(_("Error loading %s: Wallet corrupted"), walletFile);
            return nullptr;
        }
        else if (nLoadWalletRet == DBErrors::NONCRITICAL_ERROR)
        {
            warnings.push_back(strprintf(_("Error reading %s! All keys read correctly, but transaction data"
                                           " or address metadata may be missing or incorrect."),
                walletFile));
        }
        else if (nLoadWalletRet == DBErrors::TOO_NEW) {
            error = strprintf(_("Error loading %s: Wallet requires newer version of %s"), walletFile, PACKAGE_NAME);
            return nullptr;
        }
        else if (nLoadWalletRet == DBErrors::EXTERNAL_SIGNER_SUPPORT_REQUIRED) {
            error = strprintf(_("Error loading %s: External signer wallet being loaded without external signer support compiled"), walletFile);
            return nullptr;
        }
        else if (nLoadWalletRet == DBErrors::NEED_REWRITE)
        {
            error = strprintf(_("Wallet needed to be rewritten: restart %s to complete"), PACKAGE_NAME);
            return nullptr;
        } else if (nLoadWalletRet == DBErrors::NEED_RESCAN) {
            warnings.push_back(strprintf(_("Error reading %s! Transaction data may be missing or incorrect."
                                           " Rescanning wallet."), walletFile));
            rescan_required = true;
        } else if (nLoadWalletRet == DBErrors::UNKNOWN_DESCRIPTOR) {
            error = strprintf(_("Unrecognized descriptor found. Loading wallet %s\n\n"
                                "The wallet might had been created on a newer version.\n"
                                "Please try running the latest software version.\n"), walletFile);
            return nullptr;
        } else if (nLoadWalletRet == DBErrors::UNEXPECTED_LEGACY_ENTRY) {
            error = strprintf(_("Unexpected legacy entry in descriptor wallet found. Loading wallet %s\n\n"
                                "The wallet might have been tampered with or created with malicious intent.\n"), walletFile);
            return nullptr;
        } else {
            error = strprintf(_("Error loading %s"), walletFile);
            return nullptr;
        }
    }

    // This wallet is in its first run if there are no ScriptPubKeyMans and it isn't blank or no privkeys
    const bool fFirstRun = walletInstance->m_spk_managers.empty() &&
                     !walletInstance->IsWalletFlagSet(WALLET_FLAG_DISABLE_PRIVATE_KEYS) &&
                     !walletInstance->IsWalletFlagSet(WALLET_FLAG_BLANK_WALLET);
    if (fFirstRun)
    {
        // ensure this wallet.dat can only be opened by clients supporting HD with chain split and expects no default key
        walletInstance->SetMinVersion(FEATURE_LATEST);

        walletInstance->InitWalletFlags(wallet_creation_flags);

        // Only create LegacyScriptPubKeyMan when not descriptor wallet
        if (!walletInstance->IsWalletFlagSet(WALLET_FLAG_DESCRIPTORS)) {
            walletInstance->SetupLegacyScriptPubKeyMan();
        }

        if ((wallet_creation_flags & WALLET_FLAG_EXTERNAL_SIGNER) || !(wallet_creation_flags & (WALLET_FLAG_DISABLE_PRIVATE_KEYS | WALLET_FLAG_BLANK_WALLET))) {
            LOCK(walletInstance->cs_wallet);
            if (walletInstance->IsWalletFlagSet(WALLET_FLAG_DESCRIPTORS)) {
                walletInstance->SetupDescriptorScriptPubKeyMans();
                // SetupDescriptorScriptPubKeyMans already calls SetupGeneration for us so we don't need to call SetupGeneration separately
            } else {
                // Legacy wallets need SetupGeneration here.
                for (auto spk_man : walletInstance->GetActiveScriptPubKeyMans()) {
                    if (!spk_man->SetupGeneration()) {
                        error = _("Unable to generate initial keys");
                        return nullptr;
                    }
                }
            }
        }

        if (chain) {
            walletInstance->chainStateFlushed(ChainstateRole::NORMAL, chain->getTipLocator());
        }
    } else if (wallet_creation_flags & WALLET_FLAG_DISABLE_PRIVATE_KEYS) {
        // Make it impossible to disable private keys after creation
        error = strprintf(_("Error loading %s: Private keys can only be disabled during creation"), walletFile);
        return nullptr;
    } else if (walletInstance->IsWalletFlagSet(WALLET_FLAG_DISABLE_PRIVATE_KEYS)) {
        for (auto spk_man : walletInstance->GetActiveScriptPubKeyMans()) {
            if (spk_man->HavePrivateKeys()) {
                warnings.push_back(strprintf(_("Warning: Private keys detected in wallet {%s} with disabled private keys"), walletFile));
                break;
            }
        }
    }

    if (!args.GetArg("-addresstype", "").empty()) {
        std::optional<OutputType> parsed = ParseOutputType(args.GetArg("-addresstype", ""));
        if (!parsed) {
            error = strprintf(_("Unknown address type '%s'"), args.GetArg("-addresstype", ""));
            return nullptr;
        }
        walletInstance->m_default_address_type = parsed.value();
    }

    if (!args.GetArg("-changetype", "").empty()) {
        std::optional<OutputType> parsed = ParseOutputType(args.GetArg("-changetype", ""));
        if (!parsed) {
            error = strprintf(_("Unknown change type '%s'"), args.GetArg("-changetype", ""));
            return nullptr;
        }
        walletInstance->m_default_change_type = parsed.value();
    }

    if (args.IsArgSet("-mintxfee")) {
        std::optional<CAmount> min_tx_fee = ParseMoney(args.GetArg("-mintxfee", ""));
        if (!min_tx_fee) {
            error = AmountErrMsg("mintxfee", args.GetArg("-mintxfee", ""));
            return nullptr;
        } else if (min_tx_fee.value() > HIGH_TX_FEE_PER_KB) {
            warnings.push_back(AmountHighWarn("-mintxfee") + Untranslated(" ") +
                               _("This is the minimum transaction fee you pay on every transaction."));
        }

        walletInstance->m_min_fee = CFeeRate{min_tx_fee.value()};
    }

    if (args.IsArgSet("-maxapsfee")) {
        const std::string max_aps_fee{args.GetArg("-maxapsfee", "")};
        if (max_aps_fee == "-1") {
            walletInstance->m_max_aps_fee = -1;
        } else if (std::optional<CAmount> max_fee = ParseMoney(max_aps_fee)) {
            if (max_fee.value() > HIGH_APS_FEE) {
                warnings.push_back(AmountHighWarn("-maxapsfee") + Untranslated(" ") +
                                  _("This is the maximum transaction fee you pay (in addition to the normal fee) to prioritize partial spend avoidance over regular coin selection."));
            }
            walletInstance->m_max_aps_fee = max_fee.value();
        } else {
            error = AmountErrMsg("maxapsfee", max_aps_fee);
            return nullptr;
        }
    }

    if (args.IsArgSet("-fallbackfee")) {
        std::optional<CAmount> fallback_fee = ParseMoney(args.GetArg("-fallbackfee", ""));
        if (!fallback_fee) {
            error = strprintf(_("Invalid amount for %s=<amount>: '%s'"), "-fallbackfee", args.GetArg("-fallbackfee", ""));
            return nullptr;
        } else if (fallback_fee.value() > HIGH_TX_FEE_PER_KB) {
            warnings.push_back(AmountHighWarn("-fallbackfee") + Untranslated(" ") +
                               _("This is the transaction fee you may pay when fee estimates are not available."));
        }
        walletInstance->m_fallback_fee = CFeeRate{fallback_fee.value()};
    }

    // Disable fallback fee in case value was set to 0, enable if non-null value
    walletInstance->m_allow_fallback_fee = walletInstance->m_fallback_fee.GetFeePerK() != 0;

    if (args.IsArgSet("-discardfee")) {
        std::optional<CAmount> discard_fee = ParseMoney(args.GetArg("-discardfee", ""));
        if (!discard_fee) {
            error = strprintf(_("Invalid amount for %s=<amount>: '%s'"), "-discardfee", args.GetArg("-discardfee", ""));
            return nullptr;
        } else if (discard_fee.value() > HIGH_TX_FEE_PER_KB) {
            warnings.push_back(AmountHighWarn("-discardfee") + Untranslated(" ") +
                               _("This is the transaction fee you may discard if change is smaller than dust at this level"));
        }
        walletInstance->m_discard_rate = CFeeRate{discard_fee.value()};
    }

    if (args.IsArgSet("-paytxfee")) {
        std::optional<CAmount> pay_tx_fee = ParseMoney(args.GetArg("-paytxfee", ""));
        if (!pay_tx_fee) {
            error = AmountErrMsg("paytxfee", args.GetArg("-paytxfee", ""));
            return nullptr;
        } else if (pay_tx_fee.value() > HIGH_TX_FEE_PER_KB) {
            warnings.push_back(AmountHighWarn("-paytxfee") + Untranslated(" ") +
                               _("This is the transaction fee you will pay if you send a transaction."));
        }

        walletInstance->m_pay_tx_fee = CFeeRate{pay_tx_fee.value(), 1000};

        if (chain && walletInstance->m_pay_tx_fee < chain->relayMinFee()) {
            error = strprintf(_("Invalid amount for %s=<amount>: '%s' (must be at least %s)"),
                "-paytxfee", args.GetArg("-paytxfee", ""), chain->relayMinFee().ToString());
            return nullptr;
        }
    }

    if (args.IsArgSet("-maxtxfee")) {
        std::optional<CAmount> max_fee = ParseMoney(args.GetArg("-maxtxfee", ""));
        if (!max_fee) {
            error = AmountErrMsg("maxtxfee", args.GetArg("-maxtxfee", ""));
            return nullptr;
        } else if (max_fee.value() > HIGH_MAX_TX_FEE) {
            warnings.push_back(strprintf(_("%s is set very high! Fees this large could be paid on a single transaction."), "-maxtxfee"));
        }

        if (chain && CFeeRate{max_fee.value(), 1000} < chain->relayMinFee()) {
            error = strprintf(_("Invalid amount for %s=<amount>: '%s' (must be at least the minrelay fee of %s to prevent stuck transactions)"),
                "-maxtxfee", args.GetArg("-maxtxfee", ""), chain->relayMinFee().ToString());
            return nullptr;
        }

        walletInstance->m_default_max_tx_fee = max_fee.value();
    }

    if (args.IsArgSet("-consolidatefeerate")) {
        if (std::optional<CAmount> consolidate_feerate = ParseMoney(args.GetArg("-consolidatefeerate", ""))) {
            walletInstance->m_consolidate_feerate = CFeeRate(*consolidate_feerate);
        } else {
            error = AmountErrMsg("consolidatefeerate", args.GetArg("-consolidatefeerate", ""));
            return nullptr;
        }
    }

    if (chain && chain->relayMinFee().GetFeePerK() > HIGH_TX_FEE_PER_KB) {
        warnings.push_back(AmountHighWarn("-minrelaytxfee") + Untranslated(" ") +
                           _("The wallet will avoid paying less than the minimum relay fee."));
    }

    walletInstance->m_confirm_target = args.GetIntArg("-txconfirmtarget", DEFAULT_TX_CONFIRM_TARGET);
    walletInstance->m_spend_zero_conf_change = args.GetBoolArg("-spendzeroconfchange", DEFAULT_SPEND_ZEROCONF_CHANGE);
    walletInstance->m_signal_rbf = args.GetBoolArg("-walletrbf", DEFAULT_WALLET_RBF);

    walletInstance->WalletLogPrintf("Wallet completed loading in %15dms\n", Ticks<std::chrono::milliseconds>(SteadyClock::now() - start));

    // Try to top up keypool. No-op if the wallet is locked.
    walletInstance->TopUpKeyPool();

    // Cache the first key time
    std::optional<int64_t> time_first_key;
    for (auto spk_man : walletInstance->GetAllScriptPubKeyMans()) {
        int64_t time = spk_man->GetTimeFirstKey();
        if (!time_first_key || time < *time_first_key) time_first_key = time;
    }
    if (time_first_key) walletInstance->MaybeUpdateBirthTime(*time_first_key);

    if (chain && !AttachChain(walletInstance, *chain, rescan_required, error, warnings)) {
        walletInstance->m_chain_notifications_handler.reset(); // Reset this pointer so that the wallet will actually be unloaded
        return nullptr;
    }

    {
        LOCK(walletInstance->cs_wallet);
        walletInstance->SetBroadcastTransactions(args.GetBoolArg("-walletbroadcast", DEFAULT_WALLETBROADCAST));
        walletInstance->WalletLogPrintf("setKeyPool.size() = %u\n",      walletInstance->GetKeyPoolSize());
        walletInstance->WalletLogPrintf("mapWallet.size() = %u\n",       walletInstance->mapWallet.size());
        walletInstance->WalletLogPrintf("m_address_book.size() = %u\n",  walletInstance->m_address_book.size());
    }

    return walletInstance;
}

bool CWallet::AttachChain(const std::shared_ptr<CWallet>& walletInstance, interfaces::Chain& chain, const bool rescan_required, bilingual_str& error, std::vector<bilingual_str>& warnings)
{
    LOCK(walletInstance->cs_wallet);
    // allow setting the chain if it hasn't been set already but prevent changing it
    assert(!walletInstance->m_chain || walletInstance->m_chain == &chain);
    walletInstance->m_chain = &chain;

    // Unless allowed, ensure wallet files are not reused across chains:
    if (!gArgs.GetBoolArg("-walletcrosschain", DEFAULT_WALLETCROSSCHAIN)) {
        WalletBatch batch(walletInstance->GetDatabase());
        CBlockLocator locator;
        if (batch.ReadBestBlock(locator) && locator.vHave.size() > 0 && chain.getHeight()) {
            // Wallet is assumed to be from another chain, if genesis block in the active
            // chain differs from the genesis block known to the wallet.
            if (chain.getBlockHash(0) != locator.vHave.back()) {
                error = Untranslated("Wallet files should not be reused across chains. Restart bitcoind with -walletcrosschain to override.");
                return false;
            }
        }
    }

    // Register wallet with validationinterface. It's done before rescan to avoid
    // missing block connections between end of rescan and validation subscribing.
    // Because of wallet lock being hold, block connection notifications are going to
    // be pending on the validation-side until lock release. It's likely to have
    // block processing duplicata (if rescan block range overlaps with notification one)
    // but we guarantee at least than wallet state is correct after notifications delivery.
    // However, chainStateFlushed notifications are ignored until the rescan is finished
    // so that in case of a shutdown event, the rescan will be repeated at the next start.
    // This is temporary until rescan and notifications delivery are unified under same
    // interface.
    walletInstance->m_attaching_chain = true; //ignores chainStateFlushed notifications
    walletInstance->m_chain_notifications_handler = walletInstance->chain().handleNotifications(walletInstance);

    // If rescan_required = true, rescan_height remains equal to 0
    int rescan_height = 0;
    if (!rescan_required)
    {
        WalletBatch batch(walletInstance->GetDatabase());
        CBlockLocator locator;
        if (batch.ReadBestBlock(locator)) {
            if (const std::optional<int> fork_height = chain.findLocatorFork(locator)) {
                rescan_height = *fork_height;
            }
        }
    }

    const std::optional<int> tip_height = chain.getHeight();
    if (tip_height) {
        walletInstance->m_last_block_processed = chain.getBlockHash(*tip_height);
        walletInstance->m_last_block_processed_height = *tip_height;
    } else {
        walletInstance->m_last_block_processed.SetNull();
        walletInstance->m_last_block_processed_height = -1;
    }

    if (tip_height && *tip_height != rescan_height)
    {
        // No need to read and scan block if block was created before
        // our wallet birthday (as adjusted for block time variability)
        std::optional<int64_t> time_first_key = walletInstance->m_birth_time.load();
        if (time_first_key) {
            FoundBlock found = FoundBlock().height(rescan_height);
            chain.findFirstBlockWithTimeAndHeight(*time_first_key - TIMESTAMP_WINDOW, rescan_height, found);
            if (!found.found) {
                // We were unable to find a block that had a time more recent than our earliest timestamp
                // or a height higher than the wallet was synced to, indicating that the wallet is newer than the
                // current chain tip. Skip rescanning in this case.
                rescan_height = *tip_height;
            }
        }

        // Technically we could execute the code below in any case, but performing the
        // `while` loop below can make startup very slow, so only check blocks on disk
        // if necessary.
        if (chain.havePruned() || chain.hasAssumedValidChain()) {
            int block_height = *tip_height;
            while (block_height > 0 && chain.haveBlockOnDisk(block_height - 1) && rescan_height != block_height) {
                --block_height;
            }

            if (rescan_height != block_height) {
                // We can't rescan beyond blocks we don't have data for, stop and throw an error.
                // This might happen if a user uses an old wallet within a pruned node
                // or if they ran -disablewallet for a longer time, then decided to re-enable
                // Exit early and print an error.
                // It also may happen if an assumed-valid chain is in use and therefore not
                // all block data is available.
                // If a block is pruned after this check, we will load the wallet,
                // but fail the rescan with a generic error.

                error = chain.havePruned() ?
                     _("Prune: last wallet synchronisation goes beyond pruned data. You need to -reindex (download the whole blockchain again in case of pruned node)") :
                     strprintf(_(
                        "Error loading wallet. Wallet requires blocks to be downloaded, "
                        "and software does not currently support loading wallets while "
                        "blocks are being downloaded out of order when using assumeutxo "
                        "snapshots. Wallet should be able to load successfully after "
                        "node sync reaches height %s"), block_height);
                return false;
            }
        }

        chain.initMessage(_("Rescanning…").translated);
        walletInstance->WalletLogPrintf("Rescanning last %i blocks (from block %i)...\n", *tip_height - rescan_height, rescan_height);

        {
            WalletRescanReserver reserver(*walletInstance);
            if (!reserver.reserve() || (ScanResult::SUCCESS != walletInstance->ScanForWalletTransactions(chain.getBlockHash(rescan_height), rescan_height, /*max_height=*/{}, reserver, /*fUpdate=*/true, /*save_progress=*/true).status)) {
                error = _("Failed to rescan the wallet during initialization");
                return false;
            }
        }
        walletInstance->m_attaching_chain = false;
        walletInstance->chainStateFlushed(ChainstateRole::NORMAL, chain.getTipLocator());
        walletInstance->GetDatabase().IncrementUpdateCounter();
    }
    walletInstance->m_attaching_chain = false;

    return true;
}

const CAddressBookData* CWallet::FindAddressBookEntry(const CTxDestination& dest, bool allow_change) const
{
    const auto& address_book_it = m_address_book.find(dest);
    if (address_book_it == m_address_book.end()) return nullptr;
    if ((!allow_change) && address_book_it->second.IsChange()) {
        return nullptr;
    }
    return &address_book_it->second;
}

bool CWallet::UpgradeWallet(int version, bilingual_str& error)
{
    int prev_version = GetVersion();
    if (version == 0) {
        WalletLogPrintf("Performing wallet upgrade to %i\n", FEATURE_LATEST);
        version = FEATURE_LATEST;
    } else {
        WalletLogPrintf("Allowing wallet upgrade up to %i\n", version);
    }
    if (version < prev_version) {
        error = strprintf(_("Cannot downgrade wallet from version %i to version %i. Wallet version unchanged."), prev_version, version);
        return false;
    }

    LOCK(cs_wallet);

    // Do not upgrade versions to any version between HD_SPLIT and FEATURE_PRE_SPLIT_KEYPOOL unless already supporting HD_SPLIT
    if (!CanSupportFeature(FEATURE_HD_SPLIT) && version >= FEATURE_HD_SPLIT && version < FEATURE_PRE_SPLIT_KEYPOOL) {
        error = strprintf(_("Cannot upgrade a non HD split wallet from version %i to version %i without upgrading to support pre-split keypool. Please use version %i or no version specified."), prev_version, version, FEATURE_PRE_SPLIT_KEYPOOL);
        return false;
    }

    // Permanently upgrade to the version
    SetMinVersion(GetClosestWalletFeature(version));

    for (auto spk_man : GetActiveScriptPubKeyMans()) {
        if (!spk_man->Upgrade(prev_version, version, error)) {
            return false;
        }
    }
    return true;
}

void CWallet::postInitProcess()
{
    // Add wallet transactions that aren't already in a block to mempool
    // Do this here as mempool requires genesis block to be loaded
    ResubmitWalletTransactions(/*relay=*/false, /*force=*/true);

    // Update wallet transactions with current mempool transactions.
    WITH_LOCK(cs_wallet, chain().requestMempoolTransactions(*this));
}

bool CWallet::BackupWallet(const std::string& strDest) const
{
    return GetDatabase().Backup(strDest);
}

CKeyPool::CKeyPool()
{
    nTime = GetTime();
    fInternal = false;
    m_pre_split = false;
}

CKeyPool::CKeyPool(const CPubKey& vchPubKeyIn, bool internalIn)
{
    nTime = GetTime();
    vchPubKey = vchPubKeyIn;
    fInternal = internalIn;
    m_pre_split = false;
}

int CWallet::GetTxDepthInMainChain(const CWalletTx& wtx) const
{
    AssertLockHeld(cs_wallet);
    if (auto* conf = wtx.state<TxStateConfirmed>()) {
        assert(conf->confirmed_block_height >= 0);
        return GetLastBlockHeight() - conf->confirmed_block_height + 1;
    } else if (auto* conf = wtx.state<TxStateConflicted>()) {
        assert(conf->conflicting_block_height >= 0);
        return -1 * (GetLastBlockHeight() - conf->conflicting_block_height + 1);
    } else {
        return 0;
    }
}

int CWallet::GetTxBlocksToMaturity(const CWalletTx& wtx) const
{
    AssertLockHeld(cs_wallet);

    if (!wtx.IsCoinBase()) {
        return 0;
    }
    int chain_depth = GetTxDepthInMainChain(wtx);
    assert(chain_depth >= 0); // coinbase tx should not be conflicted
    return std::max(0, (COINBASE_MATURITY+1) - chain_depth);
}

bool CWallet::IsTxImmatureCoinBase(const CWalletTx& wtx) const
{
    AssertLockHeld(cs_wallet);

    // note GetBlocksToMaturity is 0 for non-coinbase tx
    return GetTxBlocksToMaturity(wtx) > 0;
}

bool CWallet::IsCrypted() const
{
    return HasEncryptionKeys();
}

bool CWallet::IsLocked() const
{
    if (!IsCrypted()) {
        return false;
    }
    LOCK(cs_wallet);
    return vMasterKey.empty();
}

bool CWallet::Lock()
{
    if (!IsCrypted())
        return false;

    {
        LOCK2(m_relock_mutex, cs_wallet);
        if (!vMasterKey.empty()) {
            memory_cleanse(vMasterKey.data(), vMasterKey.size() * sizeof(decltype(vMasterKey)::value_type));
            vMasterKey.clear();
        }
    }

    NotifyStatusChanged(this);
    return true;
}

bool CWallet::Unlock(const CKeyingMaterial& vMasterKeyIn)
{
    {
        LOCK(cs_wallet);
        for (const auto& spk_man_pair : m_spk_managers) {
            if (!spk_man_pair.second->CheckDecryptionKey(vMasterKeyIn)) {
                return false;
            }
        }
        vMasterKey = vMasterKeyIn;
    }
    NotifyStatusChanged(this);
    return true;
}

std::set<ScriptPubKeyMan*> CWallet::GetActiveScriptPubKeyMans() const
{
    std::set<ScriptPubKeyMan*> spk_mans;
    for (bool internal : {false, true}) {
        for (OutputType t : OUTPUT_TYPES) {
            auto spk_man = GetScriptPubKeyMan(t, internal);
            if (spk_man) {
                spk_mans.insert(spk_man);
            }
        }
    }
    return spk_mans;
}

std::set<ScriptPubKeyMan*> CWallet::GetAllScriptPubKeyMans() const
{
    std::set<ScriptPubKeyMan*> spk_mans;
    for (const auto& spk_man_pair : m_spk_managers) {
        spk_mans.insert(spk_man_pair.second.get());
    }
    return spk_mans;
}

ScriptPubKeyMan* CWallet::GetScriptPubKeyMan(const OutputType& type, bool internal) const
{
    const std::map<OutputType, ScriptPubKeyMan*>& spk_managers = internal ? m_internal_spk_managers : m_external_spk_managers;
    std::map<OutputType, ScriptPubKeyMan*>::const_iterator it = spk_managers.find(type);
    if (it == spk_managers.end()) {
        return nullptr;
    }
    return it->second;
}

std::set<ScriptPubKeyMan*> CWallet::GetScriptPubKeyMans(const CScript& script) const
{
    std::set<ScriptPubKeyMan*> spk_mans;

    // Search the cache for relevant SPKMs instead of iterating m_spk_managers
    const auto& it = m_cached_spks.find(script);
    if (it != m_cached_spks.end()) {
        spk_mans.insert(it->second.begin(), it->second.end());
    }
    SignatureData sigdata;
    Assume(std::all_of(spk_mans.begin(), spk_mans.end(), [&script, &sigdata](ScriptPubKeyMan* spkm) { return spkm->CanProvide(script, sigdata); }));

    // Legacy wallet
    if (IsLegacy() && GetLegacyScriptPubKeyMan()->CanProvide(script, sigdata)) spk_mans.insert(GetLegacyScriptPubKeyMan());

    return spk_mans;
}

ScriptPubKeyMan* CWallet::GetScriptPubKeyMan(const uint256& id) const
{
    if (m_spk_managers.count(id) > 0) {
        return m_spk_managers.at(id).get();
    }
    return nullptr;
}

std::unique_ptr<SigningProvider> CWallet::GetSolvingProvider(const CScript& script) const
{
    SignatureData sigdata;
    return GetSolvingProvider(script, sigdata);
}

std::unique_ptr<SigningProvider> CWallet::GetSolvingProvider(const CScript& script, SignatureData& sigdata) const
{
    // Search the cache for relevant SPKMs instead of iterating m_spk_managers
    const auto& it = m_cached_spks.find(script);
    if (it != m_cached_spks.end()) {
        // All spkms for a given script must already be able to make a SigningProvider for the script, so just return the first one.
        Assume(it->second.at(0)->CanProvide(script, sigdata));
        return it->second.at(0)->GetSolvingProvider(script);
    }

    // Legacy wallet
    if (IsLegacy() && GetLegacyScriptPubKeyMan()->CanProvide(script, sigdata)) return GetLegacyScriptPubKeyMan()->GetSolvingProvider(script);

    return nullptr;
}

std::vector<WalletDescriptor> CWallet::GetWalletDescriptors(const CScript& script) const
{
    std::vector<WalletDescriptor> descs;
    for (const auto spk_man: GetScriptPubKeyMans(script)) {
        if (const auto desc_spk_man = dynamic_cast<DescriptorScriptPubKeyMan*>(spk_man)) {
            LOCK(desc_spk_man->cs_desc_man);
            descs.push_back(desc_spk_man->GetWalletDescriptor());
        }
    }
    return descs;
}

LegacyScriptPubKeyMan* CWallet::GetLegacyScriptPubKeyMan() const
{
    if (IsWalletFlagSet(WALLET_FLAG_DESCRIPTORS)) {
        return nullptr;
    }
    // Legacy wallets only have one ScriptPubKeyMan which is a LegacyScriptPubKeyMan.
    // Everything in m_internal_spk_managers and m_external_spk_managers point to the same legacyScriptPubKeyMan.
    auto it = m_internal_spk_managers.find(OutputType::LEGACY);
    if (it == m_internal_spk_managers.end()) return nullptr;
    return dynamic_cast<LegacyScriptPubKeyMan*>(it->second);
}

LegacyScriptPubKeyMan* CWallet::GetOrCreateLegacyScriptPubKeyMan()
{
    SetupLegacyScriptPubKeyMan();
    return GetLegacyScriptPubKeyMan();
}

void CWallet::AddScriptPubKeyMan(const uint256& id, std::unique_ptr<ScriptPubKeyMan> spkm_man)
{
    // Add spkm_man to m_spk_managers before calling any method
    // that might access it.
    const auto& spkm = m_spk_managers[id] = std::move(spkm_man);

    // Update birth time if needed
    MaybeUpdateBirthTime(spkm->GetTimeFirstKey());
}

void CWallet::SetupLegacyScriptPubKeyMan()
{
    if (!m_internal_spk_managers.empty() || !m_external_spk_managers.empty() || !m_spk_managers.empty() || IsWalletFlagSet(WALLET_FLAG_DESCRIPTORS)) {
        return;
    }

    auto spk_manager = std::unique_ptr<ScriptPubKeyMan>(new LegacyScriptPubKeyMan(*this, m_keypool_size));
    for (const auto& type : LEGACY_OUTPUT_TYPES) {
        m_internal_spk_managers[type] = spk_manager.get();
        m_external_spk_managers[type] = spk_manager.get();
    }
    uint256 id = spk_manager->GetID();
    AddScriptPubKeyMan(id, std::move(spk_manager));
}

bool CWallet::WithEncryptionKey(std::function<bool (const CKeyingMaterial&)> cb) const
{
    LOCK(cs_wallet);
    return cb(vMasterKey);
}

bool CWallet::HasEncryptionKeys() const
{
    return !mapMasterKeys.empty();
}

void CWallet::ConnectScriptPubKeyManNotifiers()
{
    for (const auto& spk_man : GetActiveScriptPubKeyMans()) {
        spk_man->NotifyWatchonlyChanged.connect(NotifyWatchonlyChanged);
        spk_man->NotifyCanGetAddressesChanged.connect(NotifyCanGetAddressesChanged);
        spk_man->NotifyFirstKeyTimeChanged.connect(std::bind(&CWallet::MaybeUpdateBirthTime, this, std::placeholders::_2));
    }
}

DescriptorScriptPubKeyMan& CWallet::LoadDescriptorScriptPubKeyMan(uint256 id, WalletDescriptor& desc)
{
    DescriptorScriptPubKeyMan* spk_manager;
    if (IsWalletFlagSet(WALLET_FLAG_EXTERNAL_SIGNER)) {
        spk_manager = new ExternalSignerScriptPubKeyMan(*this, desc, m_keypool_size);
    } else {
        spk_manager = new DescriptorScriptPubKeyMan(*this, desc, m_keypool_size);
    }
    AddScriptPubKeyMan(id, std::unique_ptr<ScriptPubKeyMan>(spk_manager));
    return *spk_manager;
}

void CWallet::SetupDescriptorScriptPubKeyMans(const CExtKey& master_key)
{
    AssertLockHeld(cs_wallet);

    // Create single batch txn
    WalletBatch batch(GetDatabase());
    if (!batch.TxnBegin()) throw std::runtime_error("Error: cannot create db transaction for descriptors setup");

    for (bool internal : {false, true}) {
        for (OutputType t : OUTPUT_TYPES) {
            auto spk_manager = std::unique_ptr<DescriptorScriptPubKeyMan>(new DescriptorScriptPubKeyMan(*this, m_keypool_size));
            if (IsCrypted()) {
                if (IsLocked()) {
                    throw std::runtime_error(std::string(__func__) + ": Wallet is locked, cannot setup new descriptors");
                }
                if (!spk_manager->CheckDecryptionKey(vMasterKey) && !spk_manager->Encrypt(vMasterKey, &batch)) {
                    throw std::runtime_error(std::string(__func__) + ": Could not encrypt new descriptors");
                }
            }
            spk_manager->SetupDescriptorGeneration(batch, master_key, t, internal);
            uint256 id = spk_manager->GetID();
            AddScriptPubKeyMan(id, std::move(spk_manager));
            AddActiveScriptPubKeyManWithDb(batch, id, t, internal);
        }
    }

    // Ensure information is committed to disk
    if (!batch.TxnCommit()) throw std::runtime_error("Error: cannot commit db transaction for descriptors setup");
}

void CWallet::SetupDescriptorScriptPubKeyMans()
{
    AssertLockHeld(cs_wallet);

    if (!IsWalletFlagSet(WALLET_FLAG_EXTERNAL_SIGNER)) {
        // Make a seed
        CKey seed_key = GenerateRandomKey();
        CPubKey seed = seed_key.GetPubKey();
        assert(seed_key.VerifyPubKey(seed));

        // Get the extended key
        CExtKey master_key;
        master_key.SetSeed(seed_key);

        SetupDescriptorScriptPubKeyMans(master_key);
    } else {
        ExternalSigner signer = ExternalSignerScriptPubKeyMan::GetExternalSigner();

        // TODO: add account parameter
        int account = 0;
        UniValue signer_res = signer.GetDescriptors(account);

        if (!signer_res.isObject()) throw std::runtime_error(std::string(__func__) + ": Unexpected result");

        WalletBatch batch(GetDatabase());
        if (!batch.TxnBegin()) throw std::runtime_error("Error: cannot create db transaction for descriptors import");

        for (bool internal : {false, true}) {
            const UniValue& descriptor_vals = signer_res.find_value(internal ? "internal" : "receive");
            if (!descriptor_vals.isArray()) throw std::runtime_error(std::string(__func__) + ": Unexpected result");
            for (const UniValue& desc_val : descriptor_vals.get_array().getValues()) {
                const std::string& desc_str = desc_val.getValStr();
                FlatSigningProvider keys;
                std::string desc_error;
                std::unique_ptr<Descriptor> desc = Parse(desc_str, keys, desc_error, false);
                if (desc == nullptr) {
                    throw std::runtime_error(std::string(__func__) + ": Invalid descriptor \"" + desc_str + "\" (" + desc_error + ")");
                }
                if (!desc->GetOutputType()) {
                    continue;
                }
                OutputType t =  *desc->GetOutputType();
                auto spk_manager = std::unique_ptr<ExternalSignerScriptPubKeyMan>(new ExternalSignerScriptPubKeyMan(*this, m_keypool_size));
                spk_manager->SetupDescriptor(batch, std::move(desc));
                uint256 id = spk_manager->GetID();
                AddScriptPubKeyMan(id, std::move(spk_manager));
                AddActiveScriptPubKeyManWithDb(batch, id, t, internal);
            }
        }

        // Ensure imported descriptors are committed to disk
        if (!batch.TxnCommit()) throw std::runtime_error("Error: cannot commit db transaction for descriptors import");
    }
}

void CWallet::AddActiveScriptPubKeyMan(uint256 id, OutputType type, bool internal)
{
    WalletBatch batch(GetDatabase());
    return AddActiveScriptPubKeyManWithDb(batch, id, type, internal);
}

void CWallet::AddActiveScriptPubKeyManWithDb(WalletBatch& batch, uint256 id, OutputType type, bool internal)
{
    if (!batch.WriteActiveScriptPubKeyMan(static_cast<uint8_t>(type), id, internal)) {
        throw std::runtime_error(std::string(__func__) + ": writing active ScriptPubKeyMan id failed");
    }
    LoadActiveScriptPubKeyMan(id, type, internal);
}

void CWallet::LoadActiveScriptPubKeyMan(uint256 id, OutputType type, bool internal)
{
    // Activating ScriptPubKeyManager for a given output and change type is incompatible with legacy wallets.
    // Legacy wallets have only one ScriptPubKeyManager and it's active for all output and change types.
    Assert(IsWalletFlagSet(WALLET_FLAG_DESCRIPTORS));

    WalletLogPrintf("Setting spkMan to active: id = %s, type = %s, internal = %s\n", id.ToString(), FormatOutputType(type), internal ? "true" : "false");
    auto& spk_mans = internal ? m_internal_spk_managers : m_external_spk_managers;
    auto& spk_mans_other = internal ? m_external_spk_managers : m_internal_spk_managers;
    auto spk_man = m_spk_managers.at(id).get();
    spk_mans[type] = spk_man;

    const auto it = spk_mans_other.find(type);
    if (it != spk_mans_other.end() && it->second == spk_man) {
        spk_mans_other.erase(type);
    }

    NotifyCanGetAddressesChanged();
}

void CWallet::DeactivateScriptPubKeyMan(uint256 id, OutputType type, bool internal)
{
    auto spk_man = GetScriptPubKeyMan(type, internal);
    if (spk_man != nullptr && spk_man->GetID() == id) {
        WalletLogPrintf("Deactivate spkMan: id = %s, type = %s, internal = %s\n", id.ToString(), FormatOutputType(type), internal ? "true" : "false");
        WalletBatch batch(GetDatabase());
        if (!batch.EraseActiveScriptPubKeyMan(static_cast<uint8_t>(type), internal)) {
            throw std::runtime_error(std::string(__func__) + ": erasing active ScriptPubKeyMan id failed");
        }

        auto& spk_mans = internal ? m_internal_spk_managers : m_external_spk_managers;
        spk_mans.erase(type);
    }

    NotifyCanGetAddressesChanged();
}

bool CWallet::IsLegacy() const
{
    if (m_internal_spk_managers.count(OutputType::LEGACY) == 0) {
        return false;
    }
    auto spk_man = dynamic_cast<LegacyScriptPubKeyMan*>(m_internal_spk_managers.at(OutputType::LEGACY));
    return spk_man != nullptr;
}

DescriptorScriptPubKeyMan* CWallet::GetDescriptorScriptPubKeyMan(const WalletDescriptor& desc) const
{
    for (auto& spk_man_pair : m_spk_managers) {
        // Try to downcast to DescriptorScriptPubKeyMan then check if the descriptors match
        DescriptorScriptPubKeyMan* spk_manager = dynamic_cast<DescriptorScriptPubKeyMan*>(spk_man_pair.second.get());
        if (spk_manager != nullptr && spk_manager->HasWalletDescriptor(desc)) {
            return spk_manager;
        }
    }

    return nullptr;
}

std::optional<bool> CWallet::IsInternalScriptPubKeyMan(ScriptPubKeyMan* spk_man) const
{
    // Legacy script pubkey man can't be either external or internal
    if (IsLegacy()) {
        return std::nullopt;
    }

    // only active ScriptPubKeyMan can be internal
    if (!GetActiveScriptPubKeyMans().count(spk_man)) {
        return std::nullopt;
    }

    const auto desc_spk_man = dynamic_cast<DescriptorScriptPubKeyMan*>(spk_man);
    if (!desc_spk_man) {
        throw std::runtime_error(std::string(__func__) + ": unexpected ScriptPubKeyMan type.");
    }

    LOCK(desc_spk_man->cs_desc_man);
    const auto& type = desc_spk_man->GetWalletDescriptor().descriptor->GetOutputType();
    assert(type.has_value());

    return GetScriptPubKeyMan(*type, /* internal= */ true) == desc_spk_man;
}

ScriptPubKeyMan* CWallet::AddWalletDescriptor(WalletDescriptor& desc, const FlatSigningProvider& signing_provider, const std::string& label, bool internal)
{
    AssertLockHeld(cs_wallet);

    if (!IsWalletFlagSet(WALLET_FLAG_DESCRIPTORS)) {
        WalletLogPrintf("Cannot add WalletDescriptor to a non-descriptor wallet\n");
        return nullptr;
    }

    auto spk_man = GetDescriptorScriptPubKeyMan(desc);
    if (spk_man) {
        WalletLogPrintf("Update existing descriptor: %s\n", desc.descriptor->ToString());
        spk_man->UpdateWalletDescriptor(desc);
    } else {
        auto new_spk_man = std::unique_ptr<DescriptorScriptPubKeyMan>(new DescriptorScriptPubKeyMan(*this, desc, m_keypool_size));
        spk_man = new_spk_man.get();

        // Save the descriptor to memory
        uint256 id = new_spk_man->GetID();
        AddScriptPubKeyMan(id, std::move(new_spk_man));
    }

    // Add the private keys to the descriptor
    for (const auto& entry : signing_provider.keys) {
        const CKey& key = entry.second;
        spk_man->AddDescriptorKey(key, key.GetPubKey());
    }

    // Top up key pool, the manager will generate new scriptPubKeys internally
    if (!spk_man->TopUp()) {
        WalletLogPrintf("Could not top up scriptPubKeys\n");
        return nullptr;
    }

    // Apply the label if necessary
    // Note: we disable labels for ranged descriptors
    if (!desc.descriptor->IsRange()) {
        auto script_pub_keys = spk_man->GetScriptPubKeys();
        if (script_pub_keys.empty()) {
            WalletLogPrintf("Could not generate scriptPubKeys (cache is empty)\n");
            return nullptr;
        }

        if (!internal) {
            for (const auto& script : script_pub_keys) {
                CTxDestination dest;
                if (ExtractDestination(script, dest)) {
                    SetAddressBook(dest, label, AddressPurpose::RECEIVE);
                }
            }
        }
    }

    // Save the descriptor to DB
    spk_man->WriteDescriptor();

    return spk_man;
}

bool CWallet::MigrateToSQLite(bilingual_str& error)
{
    AssertLockHeld(cs_wallet);

    WalletLogPrintf("Migrating wallet storage database from BerkeleyDB to SQLite.\n");

    if (m_database->Format() == "sqlite") {
        error = _("Error: This wallet already uses SQLite");
        return false;
    }

    // Get all of the records for DB type migration
    std::unique_ptr<DatabaseBatch> batch = m_database->MakeBatch();
    std::unique_ptr<DatabaseCursor> cursor = batch->GetNewCursor();
    std::vector<std::pair<SerializeData, SerializeData>> records;
    if (!cursor) {
        error = _("Error: Unable to begin reading all records in the database");
        return false;
    }
    DatabaseCursor::Status status = DatabaseCursor::Status::FAIL;
    while (true) {
        DataStream ss_key{};
        DataStream ss_value{};
        status = cursor->Next(ss_key, ss_value);
        if (status != DatabaseCursor::Status::MORE) {
            break;
        }
        SerializeData key(ss_key.begin(), ss_key.end());
        SerializeData value(ss_value.begin(), ss_value.end());
        records.emplace_back(key, value);
    }
    cursor.reset();
    batch.reset();
    if (status != DatabaseCursor::Status::DONE) {
        error = _("Error: Unable to read all records in the database");
        return false;
    }

    // Close this database and delete the file
    fs::path db_path = fs::PathFromString(m_database->Filename());
    m_database->Close();
    fs::remove(db_path);

    // Generate the path for the location of the migrated wallet
    // Wallets that are plain files rather than wallet directories will be migrated to be wallet directories.
    const fs::path wallet_path = fsbridge::AbsPathJoin(GetWalletDir(), fs::PathFromString(m_name));

    // Make new DB
    DatabaseOptions opts;
    opts.require_create = true;
    opts.require_format = DatabaseFormat::SQLITE;
    DatabaseStatus db_status;
    std::unique_ptr<WalletDatabase> new_db = MakeDatabase(wallet_path, opts, db_status, error);
    assert(new_db); // This is to prevent doing anything further with this wallet. The original file was deleted, but a backup exists.
    m_database.reset();
    m_database = std::move(new_db);

    // Write existing records into the new DB
    batch = m_database->MakeBatch();
    bool began = batch->TxnBegin();
    assert(began); // This is a critical error, the new db could not be written to. The original db exists as a backup, but we should not continue execution.
    for (const auto& [key, value] : records) {
        if (!batch->Write(Span{key}, Span{value})) {
            batch->TxnAbort();
            m_database->Close();
            fs::remove(m_database->Filename());
            assert(false); // This is a critical error, the new db could not be written to. The original db exists as a backup, but we should not continue execution.
        }
    }
    bool committed = batch->TxnCommit();
    assert(committed); // This is a critical error, the new db could not be written to. The original db exists as a backup, but we should not continue execution.
    return true;
}

std::optional<MigrationData> CWallet::GetDescriptorsForLegacy(bilingual_str& error) const
{
    AssertLockHeld(cs_wallet);

    LegacyScriptPubKeyMan* legacy_spkm = GetLegacyScriptPubKeyMan();
    if (!Assume(legacy_spkm)) {
        // This shouldn't happen
        error = Untranslated(STR_INTERNAL_BUG("Error: Legacy wallet data missing"));
        return std::nullopt;
    }

    std::optional<MigrationData> res = legacy_spkm->MigrateToDescriptor();
    if (res == std::nullopt) {
        error = _("Error: Unable to produce descriptors for this legacy wallet. Make sure to provide the wallet's passphrase if it is encrypted.");
        return std::nullopt;
    }
    return res;
}

bool CWallet::ApplyMigrationData(MigrationData& data, bilingual_str& error)
{
    AssertLockHeld(cs_wallet);

    LegacyScriptPubKeyMan* legacy_spkm = GetLegacyScriptPubKeyMan();
    if (!Assume(legacy_spkm)) {
        // This shouldn't happen
        error = Untranslated(STR_INTERNAL_BUG("Error: Legacy wallet data missing"));
        return false;
    }

    // Get all invalid or non-watched scripts that will not be migrated
    std::set<CTxDestination> not_migrated_dests;
    for (const auto& script : legacy_spkm->GetNotMineScriptPubKeys()) {
        CTxDestination dest;
        if (ExtractDestination(script, dest)) not_migrated_dests.emplace(dest);
    }

    Assume(!m_cached_spks.empty());

    for (auto& desc_spkm : data.desc_spkms) {
        if (m_spk_managers.count(desc_spkm->GetID()) > 0) {
            error = _("Error: Duplicate descriptors created during migration. Your wallet may be corrupted.");
            return false;
        }
        uint256 id = desc_spkm->GetID();
        AddScriptPubKeyMan(id, std::move(desc_spkm));
    }

    // Remove the LegacyScriptPubKeyMan from disk
    if (!legacy_spkm->DeleteRecords()) {
        return false;
    }

    // Remove the LegacyScriptPubKeyMan from memory
    m_spk_managers.erase(legacy_spkm->GetID());
    m_external_spk_managers.clear();
    m_internal_spk_managers.clear();

    // Setup new descriptors
    SetWalletFlag(WALLET_FLAG_DESCRIPTORS);
    if (!IsWalletFlagSet(WALLET_FLAG_DISABLE_PRIVATE_KEYS)) {
        // Use the existing master key if we have it
        if (data.master_key.key.IsValid()) {
            SetupDescriptorScriptPubKeyMans(data.master_key);
        } else {
            // Setup with a new seed if we don't.
            SetupDescriptorScriptPubKeyMans();
        }
    }

    // Get best block locator so that we can copy it to the watchonly and solvables
    CBlockLocator best_block_locator;
    if (!WalletBatch(GetDatabase()).ReadBestBlock(best_block_locator)) {
        error = _("Error: Unable to read wallet's best block locator record");
        return false;
    }

    // Check if the transactions in the wallet are still ours. Either they belong here, or they belong in the watchonly wallet.
    // We need to go through these in the tx insertion order so that lookups to spends works.
    std::vector<uint256> txids_to_delete;
    std::unique_ptr<WalletBatch> watchonly_batch;
    if (data.watchonly_wallet) {
        watchonly_batch = std::make_unique<WalletBatch>(data.watchonly_wallet->GetDatabase());
        // Copy the next tx order pos to the watchonly wallet
        LOCK(data.watchonly_wallet->cs_wallet);
        data.watchonly_wallet->nOrderPosNext = nOrderPosNext;
        watchonly_batch->WriteOrderPosNext(data.watchonly_wallet->nOrderPosNext);
        // Write the best block locator to avoid rescanning on reload
        if (!watchonly_batch->WriteBestBlock(best_block_locator)) {
            error = _("Error: Unable to write watchonly wallet best block locator record");
            return false;
        }
    }
    if (data.solvable_wallet) {
        // Write the best block locator to avoid rescanning on reload
        if (!WalletBatch(data.solvable_wallet->GetDatabase()).WriteBestBlock(best_block_locator)) {
            error = _("Error: Unable to write solvable wallet best block locator record");
            return false;
        }
    }
    for (const auto& [_pos, wtx] : wtxOrdered) {
        // Check it is the watchonly wallet's
        // solvable_wallet doesn't need to be checked because transactions for those scripts weren't being watched for
        bool is_mine = IsMine(*wtx->tx) || IsFromMe(*wtx->tx);
        if (data.watchonly_wallet) {
            LOCK(data.watchonly_wallet->cs_wallet);
            if (data.watchonly_wallet->IsMine(*wtx->tx) || data.watchonly_wallet->IsFromMe(*wtx->tx)) {
                // Add to watchonly wallet
                const uint256& hash = wtx->GetHash();
                const CWalletTx& to_copy_wtx = *wtx;
                if (!data.watchonly_wallet->LoadToWallet(hash, [&](CWalletTx& ins_wtx, bool new_tx) EXCLUSIVE_LOCKS_REQUIRED(data.watchonly_wallet->cs_wallet) {
                    if (!new_tx) return false;
                    ins_wtx.SetTx(to_copy_wtx.tx);
                    ins_wtx.CopyFrom(to_copy_wtx);
                    return true;
                })) {
                    error = strprintf(_("Error: Could not add watchonly tx %s to watchonly wallet"), wtx->GetHash().GetHex());
                    return false;
                }
                watchonly_batch->WriteTx(data.watchonly_wallet->mapWallet.at(hash));
                // Mark as to remove from the migrated wallet only if it does not also belong to it
                if (!is_mine) {
                    txids_to_delete.push_back(hash);
                }
                continue;
            }
        }
        if (!is_mine) {
            // Both not ours and not in the watchonly wallet
            error = strprintf(_("Error: Transaction %s in wallet cannot be identified to belong to migrated wallets"), wtx->GetHash().GetHex());
            return false;
        }
    }
    watchonly_batch.reset(); // Flush
    // Do the removes
    if (txids_to_delete.size() > 0) {
        if (auto res = RemoveTxs(txids_to_delete); !res) {
            error = _("Error: Could not delete watchonly transactions. ") + util::ErrorString(res);
            return false;
        }
    }

    // Pair external wallets with their corresponding db handler
    std::vector<std::pair<std::shared_ptr<CWallet>, std::unique_ptr<WalletBatch>>> wallets_vec;
    for (const auto& ext_wallet : {data.watchonly_wallet, data.solvable_wallet}) {
        if (!ext_wallet) continue;

        std::unique_ptr<WalletBatch> batch = std::make_unique<WalletBatch>(ext_wallet->GetDatabase());
        if (!batch->TxnBegin()) {
            error = strprintf(_("Error: database transaction cannot be executed for wallet %s"), ext_wallet->GetName());
            return false;
        }
        wallets_vec.emplace_back(ext_wallet, std::move(batch));
    }

    // Write address book entry to disk
    auto func_store_addr = [](WalletBatch& batch, const CTxDestination& dest, const CAddressBookData& entry) {
        auto address{EncodeDestination(dest)};
        if (entry.purpose) batch.WritePurpose(address, PurposeToString(*entry.purpose));
        if (entry.label) batch.WriteName(address, *entry.label);
        for (const auto& [id, request] : entry.receive_requests) {
            batch.WriteAddressReceiveRequest(dest, id, request);
        }
        if (entry.previously_spent) batch.WriteAddressPreviouslySpent(dest, true);
    };

    // Check the address book data in the same way we did for transactions
    std::vector<CTxDestination> dests_to_delete;
    for (const auto& [dest, record] : m_address_book) {
        // Ensure "receive" entries that are no longer part of the original wallet are transferred to another wallet
        // Entries for everything else ("send") will be cloned to all wallets.
        bool require_transfer = record.purpose == AddressPurpose::RECEIVE && !IsMine(dest);
        bool copied = false;
        for (auto& [wallet, batch] : wallets_vec) {
            LOCK(wallet->cs_wallet);
            if (require_transfer && !wallet->IsMine(dest)) continue;

            // Copy the entire address book entry
            wallet->m_address_book[dest] = record;
            func_store_addr(*batch, dest, record);

            copied = true;
            // Only delete 'receive' records that are no longer part of the original wallet
            if (require_transfer) {
                dests_to_delete.push_back(dest);
                break;
            }
        }

        // Fail immediately if we ever found an entry that was ours and cannot be transferred
        // to any of the created wallets (watch-only, solvable).
        // Means that no inferred descriptor maps to the stored entry. Which mustn't happen.
        if (require_transfer && !copied) {

            // Skip invalid/non-watched scripts that will not be migrated
            if (not_migrated_dests.count(dest) > 0) {
                dests_to_delete.push_back(dest);
                continue;
            }

            error = _("Error: Address book data in wallet cannot be identified to belong to migrated wallets");
            return false;
        }
    }

    // Persist external wallets address book entries
    for (auto& [wallet, batch] : wallets_vec) {
        if (!batch->TxnCommit()) {
            error = strprintf(_("Error: address book copy failed for wallet %s"), wallet->GetName());
            return false;
        }
    }

    // Remove the things to delete in this wallet
    WalletBatch local_wallet_batch(GetDatabase());
    local_wallet_batch.TxnBegin();
    if (dests_to_delete.size() > 0) {
        for (const auto& dest : dests_to_delete) {
            if (!DelAddressBookWithDB(local_wallet_batch, dest)) {
                error = _("Error: Unable to remove watchonly address book data");
                return false;
            }
        }
    }
    local_wallet_batch.TxnCommit();

    // Connect the SPKM signals
    ConnectScriptPubKeyManNotifiers();
    NotifyCanGetAddressesChanged();

    WalletLogPrintf("Wallet migration complete.\n");

    return true;
}

bool CWallet::CanGrindR() const
{
    return !IsWalletFlagSet(WALLET_FLAG_EXTERNAL_SIGNER);
}

bool DoMigration(CWallet& wallet, WalletContext& context, bilingual_str& error, MigrationResult& res) EXCLUSIVE_LOCKS_REQUIRED(wallet.cs_wallet)
{
    AssertLockHeld(wallet.cs_wallet);

    // Get all of the descriptors from the legacy wallet
    std::optional<MigrationData> data = wallet.GetDescriptorsForLegacy(error);
    if (data == std::nullopt) return false;

    // Create the watchonly and solvable wallets if necessary
    if (data->watch_descs.size() > 0 || data->solvable_descs.size() > 0) {
        DatabaseOptions options;
        options.require_existing = false;
        options.require_create = true;
        options.require_format = DatabaseFormat::SQLITE;

        WalletContext empty_context;
        empty_context.args = context.args;

        // Make the wallets
        options.create_flags = WALLET_FLAG_DISABLE_PRIVATE_KEYS | WALLET_FLAG_BLANK_WALLET | WALLET_FLAG_DESCRIPTORS;
        if (wallet.IsWalletFlagSet(WALLET_FLAG_AVOID_REUSE)) {
            options.create_flags |= WALLET_FLAG_AVOID_REUSE;
        }
        if (wallet.IsWalletFlagSet(WALLET_FLAG_KEY_ORIGIN_METADATA)) {
            options.create_flags |= WALLET_FLAG_KEY_ORIGIN_METADATA;
        }
        if (data->watch_descs.size() > 0) {
            wallet.WalletLogPrintf("Making a new watchonly wallet containing the watched scripts\n");

            DatabaseStatus status;
            std::vector<bilingual_str> warnings;
            std::string wallet_name = wallet.GetName() + "_watchonly";
            std::unique_ptr<WalletDatabase> database = MakeWalletDatabase(wallet_name, options, status, error);
            if (!database) {
                error = strprintf(_("Wallet file creation failed: %s"), error);
                return false;
            }

            data->watchonly_wallet = CWallet::Create(empty_context, wallet_name, std::move(database), options.create_flags, error, warnings);
            if (!data->watchonly_wallet) {
                error = _("Error: Failed to create new watchonly wallet");
                return false;
            }
            res.watchonly_wallet = data->watchonly_wallet;
            LOCK(data->watchonly_wallet->cs_wallet);

            // Parse the descriptors and add them to the new wallet
            for (const auto& [desc_str, creation_time] : data->watch_descs) {
                // Parse the descriptor
                FlatSigningProvider keys;
                std::string parse_err;
                std::unique_ptr<Descriptor> desc = Parse(desc_str, keys, parse_err, /* require_checksum */ true);
                assert(desc); // It shouldn't be possible to have the LegacyScriptPubKeyMan make an invalid descriptor
                assert(!desc->IsRange()); // It shouldn't be possible to have LegacyScriptPubKeyMan make a ranged watchonly descriptor

                // Add to the wallet
                WalletDescriptor w_desc(std::move(desc), creation_time, 0, 0, 0);
                data->watchonly_wallet->AddWalletDescriptor(w_desc, keys, "", false);
            }

            // Add the wallet to settings
            UpdateWalletSetting(*context.chain, wallet_name, /*load_on_startup=*/true, warnings);
        }
        if (data->solvable_descs.size() > 0) {
            wallet.WalletLogPrintf("Making a new watchonly wallet containing the unwatched solvable scripts\n");

            DatabaseStatus status;
            std::vector<bilingual_str> warnings;
            std::string wallet_name = wallet.GetName() + "_solvables";
            std::unique_ptr<WalletDatabase> database = MakeWalletDatabase(wallet_name, options, status, error);
            if (!database) {
                error = strprintf(_("Wallet file creation failed: %s"), error);
                return false;
            }

            data->solvable_wallet = CWallet::Create(empty_context, wallet_name, std::move(database), options.create_flags, error, warnings);
            if (!data->solvable_wallet) {
                error = _("Error: Failed to create new watchonly wallet");
                return false;
            }
            res.solvables_wallet = data->solvable_wallet;
            LOCK(data->solvable_wallet->cs_wallet);

            // Parse the descriptors and add them to the new wallet
            for (const auto& [desc_str, creation_time] : data->solvable_descs) {
                // Parse the descriptor
                FlatSigningProvider keys;
                std::string parse_err;
                std::unique_ptr<Descriptor> desc = Parse(desc_str, keys, parse_err, /* require_checksum */ true);
                assert(desc); // It shouldn't be possible to have the LegacyScriptPubKeyMan make an invalid descriptor
                assert(!desc->IsRange()); // It shouldn't be possible to have LegacyScriptPubKeyMan make a ranged watchonly descriptor

                // Add to the wallet
                WalletDescriptor w_desc(std::move(desc), creation_time, 0, 0, 0);
                data->solvable_wallet->AddWalletDescriptor(w_desc, keys, "", false);
            }

            // Add the wallet to settings
            UpdateWalletSetting(*context.chain, wallet_name, /*load_on_startup=*/true, warnings);
        }
    }

    // Add the descriptors to wallet, remove LegacyScriptPubKeyMan, and cleanup txs and address book data
    if (!wallet.ApplyMigrationData(*data, error)) {
        return false;
    }
    return true;
}

util::Result<MigrationResult> MigrateLegacyToDescriptor(const std::string& wallet_name, const SecureString& passphrase, WalletContext& context)
{
    MigrationResult res;
    bilingual_str error;
    std::vector<bilingual_str> warnings;

    // If the wallet is still loaded, unload it so that nothing else tries to use it while we're changing it
    bool was_loaded = false;
    if (auto wallet = GetWallet(context, wallet_name)) {
        if (!RemoveWallet(context, wallet, /*load_on_start=*/std::nullopt, warnings)) {
            return util::Error{_("Unable to unload the wallet before migrating")};
        }
        UnloadWallet(std::move(wallet));
        was_loaded = true;
    }

    // Load the wallet but only in the context of this function.
    // No signals should be connected nor should anything else be aware of this wallet
    WalletContext empty_context;
    empty_context.args = context.args;
    DatabaseOptions options;
    options.require_existing = true;
    DatabaseStatus status;
    std::unique_ptr<WalletDatabase> database = MakeWalletDatabase(wallet_name, options, status, error);
    if (!database) {
        return util::Error{Untranslated("Wallet file verification failed.") + Untranslated(" ") + error};
    }

    // Make the local wallet
    std::shared_ptr<CWallet> local_wallet = CWallet::Create(empty_context, wallet_name, std::move(database), options.create_flags, error, warnings);
    if (!local_wallet) {
        return util::Error{Untranslated("Wallet loading failed.") + Untranslated(" ") + error};
    }

    // Helper to reload as normal for some of our exit scenarios
    const auto& reload_wallet = [&](std::shared_ptr<CWallet>& to_reload) {
        assert(to_reload.use_count() == 1);
        std::string name = to_reload->GetName();
        to_reload.reset();
        to_reload = LoadWallet(context, name, /*load_on_start=*/std::nullopt, options, status, error, warnings);
        return to_reload != nullptr;
    };

    // Before anything else, check if there is something to migrate.
    if (local_wallet->IsWalletFlagSet(WALLET_FLAG_DESCRIPTORS)) {
        if (was_loaded) {
            reload_wallet(local_wallet);
        }
        return util::Error{_("Error: This wallet is already a descriptor wallet")};
    }

    // Make a backup of the DB
    fs::path this_wallet_dir = fs::absolute(fs::PathFromString(local_wallet->GetDatabase().Filename())).parent_path();
    fs::path backup_filename = fs::PathFromString(strprintf("%s_%d.legacy.bak", (wallet_name.empty() ? "default_wallet" : wallet_name), GetTime()));
    fs::path backup_path = this_wallet_dir / backup_filename;
    if (!local_wallet->BackupWallet(fs::PathToString(backup_path))) {
        if (was_loaded) {
            reload_wallet(local_wallet);
        }
        return util::Error{_("Error: Unable to make a backup of your wallet")};
    }
    res.backup_path = backup_path;

    bool success = false;

    // Unlock the wallet if needed
    if (local_wallet->IsLocked() && !local_wallet->Unlock(passphrase)) {
        if (was_loaded) {
            reload_wallet(local_wallet);
        }
        if (passphrase.find('\0') == std::string::npos) {
            return util::Error{Untranslated("Error: Wallet decryption failed, the wallet passphrase was not provided or was incorrect.")};
        } else {
            return util::Error{Untranslated("Error: Wallet decryption failed, the wallet passphrase entered was incorrect. "
                                            "The passphrase contains a null character (ie - a zero byte). "
                                            "If this passphrase was set with a version of this software prior to 25.0, "
                                            "please try again with only the characters up to — but not including — "
                                            "the first null character.")};
        }
    }

    {
        LOCK(local_wallet->cs_wallet);
        // First change to using SQLite
        if (!local_wallet->MigrateToSQLite(error)) return util::Error{error};

        // Do the migration of keys and scripts for non-blank wallets, and cleanup if it fails
        success = local_wallet->IsWalletFlagSet(WALLET_FLAG_BLANK_WALLET);
        if (!success) {
            success = DoMigration(*local_wallet, context, error, res);
        } else {
            // Make sure that descriptors flag is actually set
            local_wallet->SetWalletFlag(WALLET_FLAG_DESCRIPTORS);
        }
    }

    // In case of reloading failure, we need to remember the wallet dirs to remove
    // Set is used as it may be populated with the same wallet directory paths multiple times,
    // both before and after reloading. This ensures the set is complete even if one of the wallets
    // fails to reload.
    std::set<fs::path> wallet_dirs;
    if (success) {
        // Migration successful, unload all wallets locally, then reload them.
        // Reload the main wallet
        wallet_dirs.insert(fs::PathFromString(local_wallet->GetDatabase().Filename()).parent_path());
        success = reload_wallet(local_wallet);
        res.wallet = local_wallet;
        res.wallet_name = wallet_name;
        if (success && res.watchonly_wallet) {
            // Reload watchonly
            wallet_dirs.insert(fs::PathFromString(res.watchonly_wallet->GetDatabase().Filename()).parent_path());
            success = reload_wallet(res.watchonly_wallet);
        }
        if (success && res.solvables_wallet) {
            // Reload solvables
            wallet_dirs.insert(fs::PathFromString(res.solvables_wallet->GetDatabase().Filename()).parent_path());
            success = reload_wallet(res.solvables_wallet);
        }
    }
    if (!success) {
        // Migration failed, cleanup
        // Copy the backup to the actual wallet dir
        fs::path temp_backup_location = fsbridge::AbsPathJoin(GetWalletDir(), backup_filename);
        fs::copy_file(backup_path, temp_backup_location, fs::copy_options::none);

        // Make list of wallets to cleanup
        std::vector<std::shared_ptr<CWallet>> created_wallets;
        if (local_wallet) created_wallets.push_back(std::move(local_wallet));
        if (res.watchonly_wallet) created_wallets.push_back(std::move(res.watchonly_wallet));
        if (res.solvables_wallet) created_wallets.push_back(std::move(res.solvables_wallet));

        // Get the directories to remove after unloading
        for (std::shared_ptr<CWallet>& w : created_wallets) {
            wallet_dirs.emplace(fs::PathFromString(w->GetDatabase().Filename()).parent_path());
        }

        // Unload the wallets
        for (std::shared_ptr<CWallet>& w : created_wallets) {
            if (w->HaveChain()) {
                // Unloading for wallets that were loaded for normal use
                if (!RemoveWallet(context, w, /*load_on_start=*/false)) {
                    error += _("\nUnable to cleanup failed migration");
                    return util::Error{error};
                }
                UnloadWallet(std::move(w));
            } else {
                // Unloading for wallets in local context
                assert(w.use_count() == 1);
                w.reset();
            }
        }

        // Delete the wallet directories
        for (const fs::path& dir : wallet_dirs) {
            fs::remove_all(dir);
        }

        // Restore the backup
        DatabaseStatus status;
        std::vector<bilingual_str> warnings;
        if (!RestoreWallet(context, temp_backup_location, wallet_name, /*load_on_start=*/std::nullopt, status, error, warnings)) {
            error += _("\nUnable to restore backup of wallet.");
            return util::Error{error};
        }

        // Move the backup to the wallet dir
        fs::copy_file(temp_backup_location, backup_path, fs::copy_options::none);
        fs::remove(temp_backup_location);

        return util::Error{error};
    }
    return res;
}

void CWallet::CacheNewScriptPubKeys(const std::set<CScript>& spks, ScriptPubKeyMan* spkm)
{
    for (const auto& script : spks) {
        m_cached_spks[script].push_back(spkm);
    }
}

void CWallet::TopUpCallback(const std::set<CScript>& spks, ScriptPubKeyMan* spkm)
{
    // Update scriptPubKey cache
    CacheNewScriptPubKeys(spks, spkm);
}
} // namespace wallet<|MERGE_RESOLUTION|>--- conflicted
+++ resolved
@@ -1212,20 +1212,7 @@
 #if HAVE_SYSTEM
     // notify an external script when a wallet transaction comes in or is updated
     if (!m_notify_tx_changed_scripts.empty()) {
-<<<<<<< HEAD
-#ifdef WIN32
-        // Substituting the wallet name isn't currently supported on windows
-        // because windows shell escaping has not been implemented yet:
-        // https://github.com/bitcoin/bitcoin/pull/13339#issuecomment-537384875
-        // A few ways it could be implemented in the future are described in:
-        // https://github.com/bitcoin/bitcoin/pull/13339#issuecomment-461288094
-        const std::string walletname_escaped = "wallet_name_substitution_is_not_available_on_Windows";
-#else
         const std::string walletname_escaped = ShellEscape(GetName());
-#endif
-=======
-        const std::string walletname_escaped = ShellEscape(GetName());
->>>>>>> 2bad09b2
         const std::string txid_hex = hash.GetHex();
         std::string blockhash_hex, blockheight_str;
         if (auto* conf = wtx.state<TxStateConfirmed>()) {
