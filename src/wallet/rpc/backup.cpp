// Copyright (c) 2009-2022 The Bitcoin Core developers
// Distributed under the MIT software license, see the accompanying
// file COPYING or http://www.opensource.org/licenses/mit-license.php.

#if defined(HAVE_CONFIG_H)
#include <config/bitcoin-config.h>
#endif

#include <chain.h>
#include <clientversion.h>
#include <codex32.h>
#include <core_io.h>
#include <hash.h>
#include <interfaces/chain.h>
#include <key_io.h>
#include <merkleblock.h>
#include <rpc/util.h>
#include <script/descriptor.h>
#include <script/script.h>
#include <script/solver.h>
#include <sync.h>
#include <uint256.h>
#include <util/bip32.h>
#include <util/fs.h>
#include <util/time.h>
#include <util/translation.h>
#include <wallet/rpc/util.h>
#include <wallet/wallet.h>

#include <cstdint>
#include <fstream>
#include <tuple>
#include <string>

#include <univalue.h>



using interfaces::FoundBlock;

namespace wallet {
std::string static EncodeDumpString(const std::string &str) {
    std::stringstream ret;
    for (const unsigned char c : str) {
        if (c <= 32 || c >= 128 || c == '%') {
            ret << '%' << HexStr({&c, 1});
        } else {
            ret << c;
        }
    }
    return ret.str();
}

static std::string DecodeDumpString(const std::string &str) {
    std::stringstream ret;
    for (unsigned int pos = 0; pos < str.length(); pos++) {
        unsigned char c = str[pos];
        if (c == '%' && pos+2 < str.length()) {
            c = (((str[pos+1]>>6)*9+((str[pos+1]-'0')&15)) << 4) |
                ((str[pos+2]>>6)*9+((str[pos+2]-'0')&15));
            pos += 2;
        }
        ret << c;
    }
    return ret.str();
}

static bool GetWalletAddressesForKey(const LegacyScriptPubKeyMan* spk_man, const CWallet& wallet, const CKeyID& keyid, std::string& strAddr, std::string& strLabel) EXCLUSIVE_LOCKS_REQUIRED(wallet.cs_wallet)
{
    bool fLabelFound = false;
    CKey key;
    spk_man->GetKey(keyid, key);
    for (const auto& dest : GetAllDestinationsForKey(key.GetPubKey())) {
        const auto* address_book_entry = wallet.FindAddressBookEntry(dest);
        if (address_book_entry) {
            if (!strAddr.empty()) {
                strAddr += ",";
            }
            strAddr += EncodeDestination(dest);
            strLabel = EncodeDumpString(address_book_entry->GetLabel());
            fLabelFound = true;
        }
    }
    if (!fLabelFound) {
        strAddr = EncodeDestination(GetDestinationForKey(key.GetPubKey(), wallet.m_default_address_type));
    }
    return fLabelFound;
}

static const int64_t TIMESTAMP_MIN = 0;

static void RescanWallet(CWallet& wallet, const WalletRescanReserver& reserver, int64_t time_begin = TIMESTAMP_MIN, bool update = true)
{
    int64_t scanned_time = wallet.RescanFromTime(time_begin, reserver, update);
    if (wallet.IsAbortingRescan()) {
        throw JSONRPCError(RPC_MISC_ERROR, "Rescan aborted by user.");
    } else if (scanned_time > time_begin) {
        throw JSONRPCError(RPC_WALLET_ERROR, "Rescan was unable to fully rescan the blockchain. Some transactions may be missing.");
    }
}

static void EnsureBlockDataFromTime(const CWallet& wallet, int64_t timestamp)
{
    auto& chain{wallet.chain()};
    if (!chain.havePruned()) {
        return;
    }

    int height{0};
    const bool found{chain.findFirstBlockWithTimeAndHeight(timestamp - TIMESTAMP_WINDOW, 0, FoundBlock().height(height))};

    uint256 tip_hash{WITH_LOCK(wallet.cs_wallet, return wallet.GetLastBlockHash())};
    if (found && !chain.hasBlocks(tip_hash, height)) {
        throw JSONRPCError(RPC_WALLET_ERROR, strprintf("Pruned blocks from height %d required to import keys. Use RPC call getblockchaininfo to determine your pruned height.", height));
    }
}

RPCHelpMan importprivkey()
{
    return RPCHelpMan{"importprivkey",
                "\nAdds a private key (as returned by dumpprivkey) to your wallet. Requires a new wallet backup.\n"
                "Hint: use importmulti to import more than one private key.\n"
            "\nNote: This call can take over an hour to complete if rescan is true, during that time, other rpc calls\n"
            "may report that the imported key exists but related transactions are still missing, leading to temporarily incorrect/bogus balances and unspent outputs until rescan completes.\n"
            "The rescan parameter can be set to false if the key was never used to create transactions. If it is set to false,\n"
            "but the key was used to create transactions, rescanblockchain needs to be called with the appropriate block range.\n"
            "Note: Use \"getwalletinfo\" to query the scanning progress.\n"
            "Note: This command is only compatible with legacy wallets. Use \"importdescriptors\" with \"combo(X)\" for descriptor wallets.\n",
                {
                    {"privkey", RPCArg::Type::STR, RPCArg::Optional::NO, "The private key (see dumpprivkey)"},
                    {"label", RPCArg::Type::STR, RPCArg::DefaultHint{"current label if address exists, otherwise \"\""}, "An optional label"},
                    {"rescan", RPCArg::Type::BOOL, RPCArg::Default{true}, "Scan the chain and mempool for wallet transactions."},
                },
                RPCResult{RPCResult::Type::NONE, "", ""},
                RPCExamples{
            "\nDump a private key\n"
            + HelpExampleCli("dumpprivkey", "\"myaddress\"") +
            "\nImport the private key with rescan\n"
            + HelpExampleCli("importprivkey", "\"mykey\"") +
            "\nImport using a label and without rescan\n"
            + HelpExampleCli("importprivkey", "\"mykey\" \"testing\" false") +
            "\nImport using default blank label and without rescan\n"
            + HelpExampleCli("importprivkey", "\"mykey\" \"\" false") +
            "\nAs a JSON-RPC call\n"
            + HelpExampleRpc("importprivkey", "\"mykey\", \"testing\", false")
                },
        [&](const RPCHelpMan& self, const JSONRPCRequest& request) -> UniValue
{
    std::shared_ptr<CWallet> const pwallet = GetWalletForJSONRPCRequest(request);
    if (!pwallet) return UniValue::VNULL;

    if (pwallet->IsWalletFlagSet(WALLET_FLAG_DISABLE_PRIVATE_KEYS)) {
        throw JSONRPCError(RPC_WALLET_ERROR, "Cannot import private keys to a wallet with private keys disabled");
    }

    EnsureLegacyScriptPubKeyMan(*pwallet, true);

    WalletRescanReserver reserver(*pwallet);
    bool fRescan = true;
    {
        LOCK(pwallet->cs_wallet);

        EnsureWalletIsUnlocked(*pwallet);

        std::string strSecret = request.params[0].get_str();
        const std::string strLabel{LabelFromValue(request.params[1])};

        // Whether to perform rescan after import
        if (!request.params[2].isNull())
            fRescan = request.params[2].get_bool();

        if (fRescan && pwallet->chain().havePruned()) {
            // Exit early and print an error.
            // If a block is pruned after this check, we will import the key(s),
            // but fail the rescan with a generic error.
            throw JSONRPCError(RPC_WALLET_ERROR, "Rescan is disabled when blocks are pruned");
        }

        if (fRescan && !reserver.reserve()) {
            throw JSONRPCError(RPC_WALLET_ERROR, "Wallet is currently rescanning. Abort existing rescan or wait.");
        }

        CKey key = DecodeSecret(strSecret);
        if (!key.IsValid()) throw JSONRPCError(RPC_INVALID_ADDRESS_OR_KEY, "Invalid private key encoding");

        CPubKey pubkey = key.GetPubKey();
        CHECK_NONFATAL(key.VerifyPubKey(pubkey));
        CKeyID vchAddress = pubkey.GetID();
        {
            pwallet->MarkDirty();

            // We don't know which corresponding address will be used;
            // label all new addresses, and label existing addresses if a
            // label was passed.
            for (const auto& dest : GetAllDestinationsForKey(pubkey)) {
                if (!request.params[1].isNull() || !pwallet->FindAddressBookEntry(dest)) {
                    pwallet->SetAddressBook(dest, strLabel, AddressPurpose::RECEIVE);
                }
            }

            // Use timestamp of 1 to scan the whole chain
            if (!pwallet->ImportPrivKeys({{vchAddress, key}}, 1)) {
                throw JSONRPCError(RPC_WALLET_ERROR, "Error adding key to wallet");
            }

            // Add the wpkh script for this key if possible
            if (pubkey.IsCompressed()) {
                pwallet->ImportScripts({GetScriptForDestination(WitnessV0KeyHash(vchAddress))}, /*timestamp=*/0);
            }
        }
    }
    if (fRescan) {
        RescanWallet(*pwallet, reserver);
    }

    return UniValue::VNULL;
},
    };
}

UniValue ProcessDescriptorImport(CWallet& wallet, const UniValue& data, const int64_t timestamp, const std::vector<CExtKey>& master_keys = {}) EXCLUSIVE_LOCKS_REQUIRED(wallet.cs_wallet);

RPCHelpMan importaddress()
{
    return RPCHelpMan{"importaddress",
            "\nAdds an address or script (in hex) that can be watched as if it were in your wallet but cannot be used to spend. Requires a new wallet backup.\n"
            "\nNote: This call can take over an hour to complete if rescan is true, during that time, other rpc calls\n"
            "may report that the imported address exists but related transactions are still missing, leading to temporarily incorrect/bogus balances and unspent outputs until rescan completes.\n"
            "The rescan parameter can be set to false if the key was never used to create transactions. If it is set to false,\n"
            "but the key was used to create transactions, rescanblockchain needs to be called with the appropriate block range.\n"
            "If you have the full public key, you should call importpubkey instead of this.\n"
            "Hint: use importmulti to import more than one address.\n"
            "\nNote: If you import a non-standard raw script in hex form, outputs sending to it will be treated\n"
            "as change, and not show up in many RPCs.\n"
            "Note: Use \"getwalletinfo\" to query the scanning progress.\n"
            "Note: For descriptor wallets, this command will create new descriptor/s, and only works if the wallet has private keys disabled.\n",
                {
                    {"address", RPCArg::Type::STR, RPCArg::Optional::NO, "The Bitcoin address (or hex-encoded script)"},
                    {"label", RPCArg::Type::STR, RPCArg::Default{""}, "An optional label"},
                    {"rescan", RPCArg::Type::BOOL, RPCArg::Default{true}, "Scan the chain and mempool for wallet transactions."},
                    {"p2sh", RPCArg::Type::BOOL, RPCArg::Default{false}, "Add the P2SH version of the script as well"},
                },
                RPCResult{RPCResult::Type::NONE, "", ""},
                RPCExamples{
            "\nImport an address with rescan\n"
            + HelpExampleCli("importaddress", "\"myaddress\"") +
            "\nImport using a label without rescan\n"
            + HelpExampleCli("importaddress", "\"myaddress\" \"testing\" false") +
            "\nAs a JSON-RPC call\n"
            + HelpExampleRpc("importaddress", "\"myaddress\", \"testing\", false")
                },
        [&](const RPCHelpMan& self, const JSONRPCRequest& request) -> UniValue
{
    std::shared_ptr<CWallet> const pwallet = GetWalletForJSONRPCRequest(request);
    if (!pwallet) return UniValue::VNULL;

    // Use legacy spkm only if the wallet does not support descriptors.
    bool use_legacy = !pwallet->IsWalletFlagSet(WALLET_FLAG_DESCRIPTORS);
    if (use_legacy) {
        // In case the wallet is blank
    EnsureLegacyScriptPubKeyMan(*pwallet, true);
    } else {
        // We don't allow mixing watch-only descriptors with spendable ones.
        if (!pwallet->IsWalletFlagSet(WALLET_FLAG_DISABLE_PRIVATE_KEYS)) {
            throw JSONRPCError(RPC_WALLET_ERROR, "Cannot import address in wallet with private keys enabled. "
                                                 "Create wallet with no private keys to watch specific addresses/scripts");
        }
    }

    const std::string strLabel{LabelFromValue(request.params[1])};

    // Whether to perform rescan after import
    bool fRescan = true;
    if (!request.params[2].isNull())
        fRescan = request.params[2].get_bool();

    if (fRescan && pwallet->chain().havePruned()) {
        // Exit early and print an error.
        // If a block is pruned after this check, we will import the key(s),
        // but fail the rescan with a generic error.
        throw JSONRPCError(RPC_WALLET_ERROR, "Rescan is disabled when blocks are pruned");
    }

    WalletRescanReserver reserver(*pwallet);
    if (fRescan && !reserver.reserve()) {
        throw JSONRPCError(RPC_WALLET_ERROR, "Wallet is currently rescanning. Abort existing rescan or wait.");
    }

    // Whether to import a p2sh version, too
    bool fP2SH = false;
    if (!request.params[3].isNull())
        fP2SH = request.params[3].get_bool();

    // Import descriptor helper function
    const auto& import_descriptor = [pwallet](const std::string& desc, const std::string label) EXCLUSIVE_LOCKS_REQUIRED(pwallet->cs_wallet) {
        UniValue data(UniValue::VType::VOBJ);
        data.pushKV("desc", AddChecksum(desc));
        if (!label.empty()) data.pushKV("label", label);
        const UniValue& ret = ProcessDescriptorImport(*pwallet, data, /*timestamp=*/1);
        if (ret.exists("error")) throw ret["error"];
    };

    {
        LOCK(pwallet->cs_wallet);

        const std::string& address = request.params[0].get_str();
        CTxDestination dest = DecodeDestination(address);
        if (IsValidDestination(dest)) {
            if (fP2SH) {
                throw JSONRPCError(RPC_INVALID_ADDRESS_OR_KEY, "Cannot use the p2sh flag with an address - use a script instead");
            }
            if (OutputTypeFromDestination(dest) == OutputType::BECH32M) {
                if (use_legacy)
                throw JSONRPCError(RPC_INVALID_ADDRESS_OR_KEY, "Bech32m addresses cannot be imported into legacy wallets");
            }

            pwallet->MarkDirty();

            if (use_legacy) {
            pwallet->ImportScriptPubKeys(strLabel, {GetScriptForDestination(dest)}, /*have_solving_data=*/false, /*apply_label=*/true, /*timestamp=*/1);
            } else {
                import_descriptor("addr(" + address + ")", strLabel);
            }
        } else if (IsHex(request.params[0].get_str())) {
            const std::string& hex = request.params[0].get_str();

            if (use_legacy) {
                std::vector<unsigned char> data(ParseHex(hex));
            CScript redeem_script(data.begin(), data.end());

            std::set<CScript> scripts = {redeem_script};
            pwallet->ImportScripts(scripts, /*timestamp=*/0);

            if (fP2SH) {
                scripts.insert(GetScriptForDestination(ScriptHash(redeem_script)));
            }

            pwallet->ImportScriptPubKeys(strLabel, scripts, /*have_solving_data=*/false, /*apply_label=*/true, /*timestamp=*/1);
            } else {
                // P2SH Not allowed. Can't detect inner P2SH function from a raw hex.
                if (fP2SH) throw JSONRPCError(RPC_WALLET_ERROR, "P2SH import feature disabled for descriptors' wallet. "
                                                                "Use 'importdescriptors' to specify inner P2SH function");

                // Import descriptors
                import_descriptor("raw(" + hex + ")", strLabel);
            }
        } else {
            throw JSONRPCError(RPC_INVALID_ADDRESS_OR_KEY, "Invalid Bitcoin address or script");
        }
    }
    if (fRescan)
    {
        RescanWallet(*pwallet, reserver);
        pwallet->ResubmitWalletTransactions(/*relay=*/false, /*force=*/true);
    }

    return UniValue::VNULL;
},
    };
}

RPCHelpMan importprunedfunds()
{
    return RPCHelpMan{"importprunedfunds",
                "\nImports funds without rescan. Corresponding address or script must previously be included in wallet. Aimed towards pruned wallets. The end-user is responsible to import additional transactions that subsequently spend the imported outputs or rescan after the point in the blockchain the transaction is included.\n",
                {
                    {"rawtransaction", RPCArg::Type::STR_HEX, RPCArg::Optional::NO, "A raw transaction in hex funding an already-existing address in wallet"},
                    {"txoutproof", RPCArg::Type::STR_HEX, RPCArg::Optional::NO, "The hex output from gettxoutproof that contains the transaction"},
                },
                RPCResult{RPCResult::Type::NONE, "", ""},
                RPCExamples{""},
        [&](const RPCHelpMan& self, const JSONRPCRequest& request) -> UniValue
{
    std::shared_ptr<CWallet> const pwallet = GetWalletForJSONRPCRequest(request);
    if (!pwallet) return UniValue::VNULL;

    CMutableTransaction tx;
    if (!DecodeHexTx(tx, request.params[0].get_str())) {
        throw JSONRPCError(RPC_DESERIALIZATION_ERROR, "TX decode failed. Make sure the tx has at least one input.");
    }
    uint256 hashTx = tx.GetHash();

    DataStream ssMB{ParseHexV(request.params[1], "proof")};
    CMerkleBlock merkleBlock;
    ssMB >> merkleBlock;

    //Search partial merkle tree in proof for our transaction and index in valid block
    std::vector<uint256> vMatch;
    std::vector<unsigned int> vIndex;
    if (merkleBlock.txn.ExtractMatches(vMatch, vIndex) != merkleBlock.header.hashMerkleRoot) {
        throw JSONRPCError(RPC_INVALID_ADDRESS_OR_KEY, "Something wrong with merkleblock");
    }

    LOCK(pwallet->cs_wallet);
    int height;
    if (!pwallet->chain().findAncestorByHash(pwallet->GetLastBlockHash(), merkleBlock.header.GetHash(), FoundBlock().height(height))) {
        throw JSONRPCError(RPC_INVALID_ADDRESS_OR_KEY, "Block not found in chain");
    }

    std::vector<uint256>::const_iterator it;
    if ((it = std::find(vMatch.begin(), vMatch.end(), hashTx)) == vMatch.end()) {
        throw JSONRPCError(RPC_INVALID_ADDRESS_OR_KEY, "Transaction given doesn't exist in proof");
    }

    unsigned int txnIndex = vIndex[it - vMatch.begin()];

    CTransactionRef tx_ref = MakeTransactionRef(tx);
    if (pwallet->IsMine(*tx_ref)) {
        pwallet->AddToWallet(std::move(tx_ref), TxStateConfirmed{merkleBlock.header.GetHash(), height, static_cast<int>(txnIndex)});
        return UniValue::VNULL;
    }

    throw JSONRPCError(RPC_INVALID_ADDRESS_OR_KEY, "No addresses in wallet correspond to included transaction");
},
    };
}

RPCHelpMan removeprunedfunds()
{
    return RPCHelpMan{"removeprunedfunds",
                "\nDeletes the specified transaction from the wallet. Meant for use with pruned wallets and as a companion to importprunedfunds. This will affect wallet balances.\n",
                {
                    {"txid", RPCArg::Type::STR_HEX, RPCArg::Optional::NO, "The hex-encoded id of the transaction you are deleting"},
                },
                RPCResult{RPCResult::Type::NONE, "", ""},
                RPCExamples{
                    HelpExampleCli("removeprunedfunds", "\"a8d0c0184dde994a09ec054286f1ce581bebf46446a512166eae7628734ea0a5\"") +
            "\nAs a JSON-RPC call\n"
            + HelpExampleRpc("removeprunedfunds", "\"a8d0c0184dde994a09ec054286f1ce581bebf46446a512166eae7628734ea0a5\"")
                },
        [&](const RPCHelpMan& self, const JSONRPCRequest& request) -> UniValue
{
    std::shared_ptr<CWallet> const pwallet = GetWalletForJSONRPCRequest(request);
    if (!pwallet) return UniValue::VNULL;

    LOCK(pwallet->cs_wallet);

    uint256 hash(ParseHashV(request.params[0], "txid"));
    std::vector<uint256> vHash;
    vHash.push_back(hash);
    if (auto res = pwallet->RemoveTxs(vHash); !res) {
        throw JSONRPCError(RPC_WALLET_ERROR, util::ErrorString(res).original);
    }

    return UniValue::VNULL;
},
    };
}

RPCHelpMan importpubkey()
{
    return RPCHelpMan{"importpubkey",
                "\nAdds a public key (in hex) that can be watched as if it were in your wallet but cannot be used to spend. Requires a new wallet backup.\n"
                "Hint: use importmulti to import more than one public key.\n"
            "\nNote: This call can take over an hour to complete if rescan is true, during that time, other rpc calls\n"
            "may report that the imported pubkey exists but related transactions are still missing, leading to temporarily incorrect/bogus balances and unspent outputs until rescan completes.\n"
            "The rescan parameter can be set to false if the key was never used to create transactions. If it is set to false,\n"
            "but the key was used to create transactions, rescanblockchain needs to be called with the appropriate block range.\n"
            "Note: Use \"getwalletinfo\" to query the scanning progress.\n"
            "Note: This command is only compatible with legacy wallets. Use \"importdescriptors\" with \"combo(X)\" for descriptor wallets.\n",
                {
                    {"pubkey", RPCArg::Type::STR, RPCArg::Optional::NO, "The hex-encoded public key"},
                    {"label", RPCArg::Type::STR, RPCArg::Default{""}, "An optional label"},
                    {"rescan", RPCArg::Type::BOOL, RPCArg::Default{true}, "Scan the chain and mempool for wallet transactions."},
                },
                RPCResult{RPCResult::Type::NONE, "", ""},
                RPCExamples{
            "\nImport a public key with rescan\n"
            + HelpExampleCli("importpubkey", "\"mypubkey\"") +
            "\nImport using a label without rescan\n"
            + HelpExampleCli("importpubkey", "\"mypubkey\" \"testing\" false") +
            "\nAs a JSON-RPC call\n"
            + HelpExampleRpc("importpubkey", "\"mypubkey\", \"testing\", false")
                },
        [&](const RPCHelpMan& self, const JSONRPCRequest& request) -> UniValue
{
    std::shared_ptr<CWallet> const pwallet = GetWalletForJSONRPCRequest(request);
    if (!pwallet) return UniValue::VNULL;

    EnsureLegacyScriptPubKeyMan(*pwallet, true);

    const std::string strLabel{LabelFromValue(request.params[1])};

    // Whether to perform rescan after import
    bool fRescan = true;
    if (!request.params[2].isNull())
        fRescan = request.params[2].get_bool();

    if (fRescan && pwallet->chain().havePruned()) {
        // Exit early and print an error.
        // If a block is pruned after this check, we will import the key(s),
        // but fail the rescan with a generic error.
        throw JSONRPCError(RPC_WALLET_ERROR, "Rescan is disabled when blocks are pruned");
    }

    WalletRescanReserver reserver(*pwallet);
    if (fRescan && !reserver.reserve()) {
        throw JSONRPCError(RPC_WALLET_ERROR, "Wallet is currently rescanning. Abort existing rescan or wait.");
    }

    if (!IsHex(request.params[0].get_str()))
        throw JSONRPCError(RPC_INVALID_ADDRESS_OR_KEY, "Pubkey must be a hex string");
    std::vector<unsigned char> data(ParseHex(request.params[0].get_str()));
    CPubKey pubKey(data);
    if (!pubKey.IsFullyValid())
        throw JSONRPCError(RPC_INVALID_ADDRESS_OR_KEY, "Pubkey is not a valid public key");

    {
        LOCK(pwallet->cs_wallet);

        std::set<CScript> script_pub_keys;
        for (const auto& dest : GetAllDestinationsForKey(pubKey)) {
            script_pub_keys.insert(GetScriptForDestination(dest));
        }

        pwallet->MarkDirty();

        pwallet->ImportScriptPubKeys(strLabel, script_pub_keys, /*have_solving_data=*/true, /*apply_label=*/true, /*timestamp=*/1);

        pwallet->ImportPubKeys({pubKey.GetID()}, {{pubKey.GetID(), pubKey}} , /*key_origins=*/{}, /*add_keypool=*/false, /*internal=*/false, /*timestamp=*/1);
    }
    if (fRescan)
    {
        RescanWallet(*pwallet, reserver);
        pwallet->ResubmitWalletTransactions(/*relay=*/false, /*force=*/true);
    }

    return UniValue::VNULL;
},
    };
}


RPCHelpMan importwallet()
{
    return RPCHelpMan{"importwallet",
                "\nImports keys from a wallet dump file (see dumpwallet). Requires a new wallet backup to include imported keys.\n"
                "Note: Blockchain and Mempool will be rescanned after a successful import. Use \"getwalletinfo\" to query the scanning progress.\n"
                "Note: This command is only compatible with legacy wallets.\n",
                {
                    {"filename", RPCArg::Type::STR, RPCArg::Optional::NO, "The wallet file"},
                },
                RPCResult{RPCResult::Type::NONE, "", ""},
                RPCExamples{
            "\nDump the wallet\n"
            + HelpExampleCli("dumpwallet", "\"test\"") +
            "\nImport the wallet\n"
            + HelpExampleCli("importwallet", "\"test\"") +
            "\nImport using the json rpc call\n"
            + HelpExampleRpc("importwallet", "\"test\"")
                },
        [&](const RPCHelpMan& self, const JSONRPCRequest& request) -> UniValue
{
    std::shared_ptr<CWallet> const pwallet = GetWalletForJSONRPCRequest(request);
    if (!pwallet) return UniValue::VNULL;

    EnsureLegacyScriptPubKeyMan(*pwallet, true);

    WalletRescanReserver reserver(*pwallet);
    if (!reserver.reserve()) {
        throw JSONRPCError(RPC_WALLET_ERROR, "Wallet is currently rescanning. Abort existing rescan or wait.");
    }

    int64_t nTimeBegin = 0;
    bool fGood = true;
    {
        LOCK(pwallet->cs_wallet);

        EnsureWalletIsUnlocked(*pwallet);

        std::ifstream file;
        file.open(fs::u8path(request.params[0].get_str()), std::ios::in | std::ios::ate);
        if (!file.is_open()) {
            throw JSONRPCError(RPC_INVALID_PARAMETER, "Cannot open wallet dump file");
        }
        CHECK_NONFATAL(pwallet->chain().findBlock(pwallet->GetLastBlockHash(), FoundBlock().time(nTimeBegin)));

        int64_t nFilesize = std::max((int64_t)1, (int64_t)file.tellg());
        file.seekg(0, file.beg);

        // Use uiInterface.ShowProgress instead of pwallet.ShowProgress because pwallet.ShowProgress has a cancel button tied to AbortRescan which
        // we don't want for this progress bar showing the import progress. uiInterface.ShowProgress does not have a cancel button.
        pwallet->chain().showProgress(strprintf("%s " + _("Importing…").translated, pwallet->GetDisplayName()), 0, false); // show progress dialog in GUI
        std::vector<std::tuple<CKey, int64_t, bool, std::string>> keys;
        std::vector<std::pair<CScript, int64_t>> scripts;
        while (file.good()) {
            pwallet->chain().showProgress("", std::max(1, std::min(50, (int)(((double)file.tellg() / (double)nFilesize) * 100))), false);
            std::string line;
            std::getline(file, line);
            if (line.empty() || line[0] == '#')
                continue;

            std::vector<std::string> vstr = SplitString(line, ' ');
            if (vstr.size() < 2)
                continue;
            CKey key = DecodeSecret(vstr[0]);
            if (key.IsValid()) {
                int64_t nTime = ParseISO8601DateTime(vstr[1]);
                std::string strLabel;
                bool fLabel = true;
                for (unsigned int nStr = 2; nStr < vstr.size(); nStr++) {
                    if (vstr[nStr].front() == '#')
                        break;
                    if (vstr[nStr] == "change=1")
                        fLabel = false;
                    if (vstr[nStr] == "reserve=1")
                        fLabel = false;
                    if (vstr[nStr].substr(0,6) == "label=") {
                        strLabel = DecodeDumpString(vstr[nStr].substr(6));
                        fLabel = true;
                    }
                }
                nTimeBegin = std::min(nTimeBegin, nTime);
                keys.emplace_back(key, nTime, fLabel, strLabel);
            } else if(IsHex(vstr[0])) {
                std::vector<unsigned char> vData(ParseHex(vstr[0]));
                CScript script = CScript(vData.begin(), vData.end());
                int64_t birth_time = ParseISO8601DateTime(vstr[1]);
                if (birth_time > 0) nTimeBegin = std::min(nTimeBegin, birth_time);
                scripts.emplace_back(script, birth_time);
            }
        }
        file.close();
        EnsureBlockDataFromTime(*pwallet, nTimeBegin);
        // We now know whether we are importing private keys, so we can error if private keys are disabled
        if (keys.size() > 0 && pwallet->IsWalletFlagSet(WALLET_FLAG_DISABLE_PRIVATE_KEYS)) {
            pwallet->chain().showProgress("", 100, false); // hide progress dialog in GUI
            throw JSONRPCError(RPC_WALLET_ERROR, "Importing wallets is disabled when private keys are disabled");
        }
        double total = (double)(keys.size() + scripts.size());
        double progress = 0;
        for (const auto& key_tuple : keys) {
            pwallet->chain().showProgress("", std::max(50, std::min(75, (int)((progress / total) * 100) + 50)), false);
            const CKey& key = std::get<0>(key_tuple);
            int64_t time = std::get<1>(key_tuple);
            bool has_label = std::get<2>(key_tuple);
            std::string label = std::get<3>(key_tuple);

            CPubKey pubkey = key.GetPubKey();
            CHECK_NONFATAL(key.VerifyPubKey(pubkey));
            CKeyID keyid = pubkey.GetID();

            pwallet->WalletLogPrintf("Importing %s...\n", EncodeDestination(PKHash(keyid)));

            if (!pwallet->ImportPrivKeys({{keyid, key}}, time)) {
                pwallet->WalletLogPrintf("Error importing key for %s\n", EncodeDestination(PKHash(keyid)));
                fGood = false;
                continue;
            }

            if (has_label)
                pwallet->SetAddressBook(PKHash(keyid), label, AddressPurpose::RECEIVE);
            progress++;
        }
        for (const auto& script_pair : scripts) {
            pwallet->chain().showProgress("", std::max(50, std::min(75, (int)((progress / total) * 100) + 50)), false);
            const CScript& script = script_pair.first;
            int64_t time = script_pair.second;

            if (!pwallet->ImportScripts({script}, time)) {
                pwallet->WalletLogPrintf("Error importing script %s\n", HexStr(script));
                fGood = false;
                continue;
            }

            progress++;
        }
        pwallet->chain().showProgress("", 100, false); // hide progress dialog in GUI
    }
    pwallet->chain().showProgress("", 100, false); // hide progress dialog in GUI
    RescanWallet(*pwallet, reserver, nTimeBegin, /*update=*/false);
    pwallet->MarkDirty();

    if (!fGood)
        throw JSONRPCError(RPC_WALLET_ERROR, "Error adding some keys/scripts to wallet");

    return UniValue::VNULL;
},
    };
}

RPCHelpMan dumpprivkey()
{
    return RPCHelpMan{"dumpprivkey",
                "\nReveals the private key corresponding to 'address'.\n"
                "Then the importprivkey can be used with this output\n"
                "Note: This command is only compatible with legacy wallets.\n",
                {
                    {"address", RPCArg::Type::STR, RPCArg::Optional::NO, "The bitcoin address for the private key"},
                },
                RPCResult{
                    RPCResult::Type::STR, "key", "The private key"
                },
                RPCExamples{
                    HelpExampleCli("dumpprivkey", "\"myaddress\"")
            + HelpExampleCli("importprivkey", "\"mykey\"")
            + HelpExampleRpc("dumpprivkey", "\"myaddress\"")
                },
        [&](const RPCHelpMan& self, const JSONRPCRequest& request) -> UniValue
{
    const std::shared_ptr<const CWallet> pwallet = GetWalletForJSONRPCRequest(request);
    if (!pwallet) return UniValue::VNULL;

    const LegacyScriptPubKeyMan& spk_man = EnsureConstLegacyScriptPubKeyMan(*pwallet);

    LOCK2(pwallet->cs_wallet, spk_man.cs_KeyStore);

    EnsureWalletIsUnlocked(*pwallet);

    std::string strAddress = request.params[0].get_str();
    CTxDestination dest = DecodeDestination(strAddress);
    if (!IsValidDestination(dest)) {
        throw JSONRPCError(RPC_INVALID_ADDRESS_OR_KEY, "Invalid Bitcoin address");
    }
    auto keyid = GetKeyForDestination(spk_man, dest);
    if (keyid.IsNull()) {
        throw JSONRPCError(RPC_TYPE_ERROR, "Address does not refer to a key");
    }
    CKey vchSecret;
    if (!spk_man.GetKey(keyid, vchSecret)) {
        throw JSONRPCError(RPC_WALLET_ERROR, "Private key for address " + strAddress + " is not known");
    }
    return EncodeSecret(vchSecret);
},
    };
}


RPCHelpMan dumpwallet()
{
    return RPCHelpMan{"dumpwallet",
                "\nDumps all wallet keys in a human-readable format to a server-side file. This does not allow overwriting existing files.\n"
                "Imported scripts are included in the dumpfile, but corresponding BIP173 addresses, etc. may not be added automatically by importwallet.\n"
                "Note that if your wallet contains keys which are not derived from your HD seed (e.g. imported keys), these are not covered by\n"
                "only backing up the seed itself, and must be backed up too (e.g. ensure you back up the whole dumpfile).\n"
                "Note: This command is only compatible with legacy wallets.\n",
                {
                    {"filename", RPCArg::Type::STR, RPCArg::Optional::NO, "The filename with path (absolute path recommended)"},
                },
                RPCResult{
                    RPCResult::Type::OBJ, "", "",
                    {
                        {RPCResult::Type::STR, "filename", "The filename with full absolute path"},
                    }
                },
                RPCExamples{
                    HelpExampleCli("dumpwallet", "\"test\"")
            + HelpExampleRpc("dumpwallet", "\"test\"")
                },
        [&](const RPCHelpMan& self, const JSONRPCRequest& request) -> UniValue
{
    const std::shared_ptr<const CWallet> pwallet = GetWalletForJSONRPCRequest(request);
    if (!pwallet) return UniValue::VNULL;

    const CWallet& wallet = *pwallet;
    const LegacyScriptPubKeyMan& spk_man = EnsureConstLegacyScriptPubKeyMan(wallet);

    // Make sure the results are valid at least up to the most recent block
    // the user could have gotten from another RPC command prior to now
    wallet.BlockUntilSyncedToCurrentChain();

    LOCK(wallet.cs_wallet);

    EnsureWalletIsUnlocked(wallet);

    fs::path filepath = fs::u8path(request.params[0].get_str());
    filepath = fs::absolute(filepath);

    /* Prevent arbitrary files from being overwritten. There have been reports
     * that users have overwritten wallet files this way:
     * https://github.com/bitcoin/bitcoin/issues/9934
     * It may also avoid other security issues.
     */
    if (fs::exists(filepath)) {
        throw JSONRPCError(RPC_INVALID_PARAMETER, filepath.utf8string() + " already exists. If you are sure this is what you want, move it out of the way first");
    }

    std::ofstream file;
    file.open(filepath);
    if (!file.is_open())
        throw JSONRPCError(RPC_INVALID_PARAMETER, "Cannot open wallet dump file");

    std::map<CKeyID, int64_t> mapKeyBirth;
    wallet.GetKeyBirthTimes(mapKeyBirth);

    int64_t block_time = 0;
    CHECK_NONFATAL(wallet.chain().findBlock(wallet.GetLastBlockHash(), FoundBlock().time(block_time)));

    // Note: To avoid a lock order issue, access to cs_main must be locked before cs_KeyStore.
    // So we do the two things in this function that lock cs_main first: GetKeyBirthTimes, and findBlock.
    LOCK(spk_man.cs_KeyStore);

    const std::map<CKeyID, int64_t>& mapKeyPool = spk_man.GetAllReserveKeys();
    std::set<CScriptID> scripts = spk_man.GetCScripts();

    // sort time/key pairs
    std::vector<std::pair<int64_t, CKeyID> > vKeyBirth;
    vKeyBirth.reserve(mapKeyBirth.size());
    for (const auto& entry : mapKeyBirth) {
        vKeyBirth.emplace_back(entry.second, entry.first);
    }
    mapKeyBirth.clear();
    std::sort(vKeyBirth.begin(), vKeyBirth.end());

    // produce output
    file << strprintf("# Wallet dump created by %s %s\n", PACKAGE_NAME, FormatFullVersion());
    file << strprintf("# * Created on %s\n", FormatISO8601DateTime(GetTime()));
    file << strprintf("# * Best block at time of backup was %i (%s),\n", wallet.GetLastBlockHeight(), wallet.GetLastBlockHash().ToString());
    file << strprintf("#   mined on %s\n", FormatISO8601DateTime(block_time));
    file << "\n";

    // add the base58check encoded extended master if the wallet uses HD
    CKeyID seed_id = spk_man.GetHDChain().seed_id;
    if (!seed_id.IsNull())
    {
        CKey seed;
        if (spk_man.GetKey(seed_id, seed)) {
            CExtKey masterKey;
            masterKey.SetSeed(seed);

            file << "# extended private masterkey: " << EncodeExtKey(masterKey) << "\n\n";
        }
    }
    for (std::vector<std::pair<int64_t, CKeyID> >::const_iterator it = vKeyBirth.begin(); it != vKeyBirth.end(); it++) {
        const CKeyID &keyid = it->second;
        std::string strTime = FormatISO8601DateTime(it->first);
        std::string strAddr;
        std::string strLabel;
        CKey key;
        if (spk_man.GetKey(keyid, key)) {
            CKeyMetadata metadata;
            const auto it{spk_man.mapKeyMetadata.find(keyid)};
            if (it != spk_man.mapKeyMetadata.end()) metadata = it->second;
            file << strprintf("%s %s ", EncodeSecret(key), strTime);
            if (GetWalletAddressesForKey(&spk_man, wallet, keyid, strAddr, strLabel)) {
                file << strprintf("label=%s", strLabel);
            } else if (keyid == seed_id) {
                file << "hdseed=1";
            } else if (mapKeyPool.count(keyid)) {
                file << "reserve=1";
            } else if (metadata.hdKeypath == "s") {
                file << "inactivehdseed=1";
            } else {
                file << "change=1";
            }
            file << strprintf(" # addr=%s%s\n", strAddr, (metadata.has_key_origin ? " hdkeypath="+WriteHDKeypath(metadata.key_origin.path, /*apostrophe=*/true) : ""));
        }
    }
    file << "\n";
    for (const CScriptID &scriptid : scripts) {
        CScript script;
        std::string create_time = "0";
        std::string address = EncodeDestination(ScriptHash(scriptid));
        // get birth times for scripts with metadata
        auto it = spk_man.m_script_metadata.find(scriptid);
        if (it != spk_man.m_script_metadata.end()) {
            create_time = FormatISO8601DateTime(it->second.nCreateTime);
        }
        if(spk_man.GetCScript(scriptid, script)) {
            file << strprintf("%s %s script=1", HexStr(script), create_time);
            file << strprintf(" # addr=%s\n", address);
        }
    }
    file << "\n";
    file << "# End of dump\n";
    file.close();

    UniValue reply(UniValue::VOBJ);
    reply.pushKV("filename", filepath.utf8string());

    return reply;
},
    };
}

struct ImportData
{
    // Input data
    std::unique_ptr<CScript> redeemscript; //!< Provided redeemScript; will be moved to `import_scripts` if relevant.
    std::unique_ptr<CScript> witnessscript; //!< Provided witnessScript; will be moved to `import_scripts` if relevant.

    // Output data
    std::set<CScript> import_scripts;
    std::map<CKeyID, bool> used_keys; //!< Import these private keys if available (the value indicates whether if the key is required for solvability)
    std::map<CKeyID, std::pair<CPubKey, KeyOriginInfo>> key_origins;
};

enum class ScriptContext
{
    TOP, //!< Top-level scriptPubKey
    P2SH, //!< P2SH redeemScript
    WITNESS_V0, //!< P2WSH witnessScript
};

// Analyse the provided scriptPubKey, determining which keys and which redeem scripts from the ImportData struct are needed to spend it, and mark them as used.
// Returns an error string, or the empty string for success.
static std::string RecurseImportData(const CScript& script, ImportData& import_data, const ScriptContext script_ctx)
{
    // Use Solver to obtain script type and parsed pubkeys or hashes:
    std::vector<std::vector<unsigned char>> solverdata;
    TxoutType script_type = Solver(script, solverdata);

    switch (script_type) {
    case TxoutType::PUBKEY: {
        CPubKey pubkey(solverdata[0]);
        import_data.used_keys.emplace(pubkey.GetID(), false);
        return "";
    }
    case TxoutType::PUBKEYHASH: {
        CKeyID id = CKeyID(uint160(solverdata[0]));
        import_data.used_keys[id] = true;
        return "";
    }
    case TxoutType::SCRIPTHASH: {
        if (script_ctx == ScriptContext::P2SH) throw JSONRPCError(RPC_INVALID_ADDRESS_OR_KEY, "Trying to nest P2SH inside another P2SH");
        if (script_ctx == ScriptContext::WITNESS_V0) throw JSONRPCError(RPC_INVALID_ADDRESS_OR_KEY, "Trying to nest P2SH inside a P2WSH");
        CHECK_NONFATAL(script_ctx == ScriptContext::TOP);
        CScriptID id = CScriptID(uint160(solverdata[0]));
        auto subscript = std::move(import_data.redeemscript); // Remove redeemscript from import_data to check for superfluous script later.
        if (!subscript) return "missing redeemscript";
        if (CScriptID(*subscript) != id) return "redeemScript does not match the scriptPubKey";
        import_data.import_scripts.emplace(*subscript);
        return RecurseImportData(*subscript, import_data, ScriptContext::P2SH);
    }
    case TxoutType::MULTISIG: {
        for (size_t i = 1; i + 1< solverdata.size(); ++i) {
            CPubKey pubkey(solverdata[i]);
            import_data.used_keys.emplace(pubkey.GetID(), false);
        }
        return "";
    }
    case TxoutType::WITNESS_V0_SCRIPTHASH: {
        if (script_ctx == ScriptContext::WITNESS_V0) throw JSONRPCError(RPC_INVALID_ADDRESS_OR_KEY, "Trying to nest P2WSH inside another P2WSH");
        CScriptID id{RIPEMD160(solverdata[0])};
        auto subscript = std::move(import_data.witnessscript); // Remove redeemscript from import_data to check for superfluous script later.
        if (!subscript) return "missing witnessscript";
        if (CScriptID(*subscript) != id) return "witnessScript does not match the scriptPubKey or redeemScript";
        if (script_ctx == ScriptContext::TOP) {
            import_data.import_scripts.emplace(script); // Special rule for IsMine: native P2WSH requires the TOP script imported (see script/ismine.cpp)
        }
        import_data.import_scripts.emplace(*subscript);
        return RecurseImportData(*subscript, import_data, ScriptContext::WITNESS_V0);
    }
    case TxoutType::WITNESS_V0_KEYHASH: {
        if (script_ctx == ScriptContext::WITNESS_V0) throw JSONRPCError(RPC_INVALID_ADDRESS_OR_KEY, "Trying to nest P2WPKH inside P2WSH");
        CKeyID id = CKeyID(uint160(solverdata[0]));
        import_data.used_keys[id] = true;
        if (script_ctx == ScriptContext::TOP) {
            import_data.import_scripts.emplace(script); // Special rule for IsMine: native P2WPKH requires the TOP script imported (see script/ismine.cpp)
        }
        return "";
    }
    case TxoutType::NULL_DATA:
        return "unspendable script";
    case TxoutType::NONSTANDARD:
    case TxoutType::WITNESS_UNKNOWN:
    case TxoutType::WITNESS_V1_TAPROOT:
        return "unrecognized script";
    } // no default case, so the compiler can warn about missing cases
    NONFATAL_UNREACHABLE();
}

static UniValue ProcessImportLegacy(ImportData& import_data, std::map<CKeyID, CPubKey>& pubkey_map, std::map<CKeyID, CKey>& privkey_map, std::set<CScript>& script_pub_keys, bool& have_solving_data, const UniValue& data, std::vector<CKeyID>& ordered_pubkeys)
{
    UniValue warnings(UniValue::VARR);

    // First ensure scriptPubKey has either a script or JSON with "address" string
    const UniValue& scriptPubKey = data["scriptPubKey"];
    bool isScript = scriptPubKey.getType() == UniValue::VSTR;
    if (!isScript && !(scriptPubKey.getType() == UniValue::VOBJ && scriptPubKey.exists("address"))) {
        throw JSONRPCError(RPC_INVALID_PARAMETER, "scriptPubKey must be string with script or JSON with address string");
    }
    const std::string& output = isScript ? scriptPubKey.get_str() : scriptPubKey["address"].get_str();

    // Optional fields.
    const std::string& strRedeemScript = data.exists("redeemscript") ? data["redeemscript"].get_str() : "";
    const std::string& witness_script_hex = data.exists("witnessscript") ? data["witnessscript"].get_str() : "";
    const UniValue& pubKeys = data.exists("pubkeys") ? data["pubkeys"].get_array() : UniValue();
    const UniValue& keys = data.exists("keys") ? data["keys"].get_array() : UniValue();
    const bool internal = data.exists("internal") ? data["internal"].get_bool() : false;
    const bool watchOnly = data.exists("watchonly") ? data["watchonly"].get_bool() : false;

    if (data.exists("range")) {
        throw JSONRPCError(RPC_INVALID_PARAMETER, "Range should not be specified for a non-descriptor import");
    }

    // Generate the script and destination for the scriptPubKey provided
    CScript script;
    if (!isScript) {
        CTxDestination dest = DecodeDestination(output);
        if (!IsValidDestination(dest)) {
            throw JSONRPCError(RPC_INVALID_ADDRESS_OR_KEY, "Invalid address \"" + output + "\"");
        }
        if (OutputTypeFromDestination(dest) == OutputType::BECH32M) {
            throw JSONRPCError(RPC_INVALID_ADDRESS_OR_KEY, "Bech32m addresses cannot be imported into legacy wallets");
        }
        script = GetScriptForDestination(dest);
    } else {
        if (!IsHex(output)) {
            throw JSONRPCError(RPC_INVALID_ADDRESS_OR_KEY, "Invalid scriptPubKey \"" + output + "\"");
        }
        std::vector<unsigned char> vData(ParseHex(output));
        script = CScript(vData.begin(), vData.end());
        CTxDestination dest;
        if (!ExtractDestination(script, dest) && !internal) {
            throw JSONRPCError(RPC_INVALID_PARAMETER, "Internal must be set to true for nonstandard scriptPubKey imports.");
        }
    }
    script_pub_keys.emplace(script);

    // Parse all arguments
    if (strRedeemScript.size()) {
        if (!IsHex(strRedeemScript)) {
            throw JSONRPCError(RPC_INVALID_ADDRESS_OR_KEY, "Invalid redeem script \"" + strRedeemScript + "\": must be hex string");
        }
        auto parsed_redeemscript = ParseHex(strRedeemScript);
        import_data.redeemscript = std::make_unique<CScript>(parsed_redeemscript.begin(), parsed_redeemscript.end());
    }
    if (witness_script_hex.size()) {
        if (!IsHex(witness_script_hex)) {
            throw JSONRPCError(RPC_INVALID_ADDRESS_OR_KEY, "Invalid witness script \"" + witness_script_hex + "\": must be hex string");
        }
        auto parsed_witnessscript = ParseHex(witness_script_hex);
        import_data.witnessscript = std::make_unique<CScript>(parsed_witnessscript.begin(), parsed_witnessscript.end());
    }
    for (size_t i = 0; i < pubKeys.size(); ++i) {
        const auto& str = pubKeys[i].get_str();
        if (!IsHex(str)) {
            throw JSONRPCError(RPC_INVALID_ADDRESS_OR_KEY, "Pubkey \"" + str + "\" must be a hex string");
        }
        auto parsed_pubkey = ParseHex(str);
        CPubKey pubkey(parsed_pubkey);
        if (!pubkey.IsFullyValid()) {
            throw JSONRPCError(RPC_INVALID_ADDRESS_OR_KEY, "Pubkey \"" + str + "\" is not a valid public key");
        }
        pubkey_map.emplace(pubkey.GetID(), pubkey);
        ordered_pubkeys.push_back(pubkey.GetID());
    }
    for (size_t i = 0; i < keys.size(); ++i) {
        const auto& str = keys[i].get_str();
        CKey key = DecodeSecret(str);
        if (!key.IsValid()) {
            throw JSONRPCError(RPC_INVALID_ADDRESS_OR_KEY, "Invalid private key encoding");
        }
        CPubKey pubkey = key.GetPubKey();
        CKeyID id = pubkey.GetID();
        if (pubkey_map.count(id)) {
            pubkey_map.erase(id);
        }
        privkey_map.emplace(id, key);
    }


    // Verify and process input data
    have_solving_data = import_data.redeemscript || import_data.witnessscript || pubkey_map.size() || privkey_map.size();
    if (have_solving_data) {
        // Match up data in import_data with the scriptPubKey in script.
        auto error = RecurseImportData(script, import_data, ScriptContext::TOP);

        // Verify whether the watchonly option corresponds to the availability of private keys.
        bool spendable = std::all_of(import_data.used_keys.begin(), import_data.used_keys.end(), [&](const std::pair<CKeyID, bool>& used_key){ return privkey_map.count(used_key.first) > 0; });
        if (!watchOnly && !spendable) {
            warnings.push_back("Some private keys are missing, outputs will be considered watchonly. If this is intentional, specify the watchonly flag.");
        }
        if (watchOnly && spendable) {
            warnings.push_back("All private keys are provided, outputs will be considered spendable. If this is intentional, do not specify the watchonly flag.");
        }

        // Check that all required keys for solvability are provided.
        if (error.empty()) {
            for (const auto& require_key : import_data.used_keys) {
                if (!require_key.second) continue; // Not a required key
                if (pubkey_map.count(require_key.first) == 0 && privkey_map.count(require_key.first) == 0) {
                    error = "some required keys are missing";
                }
            }
        }

        if (!error.empty()) {
            warnings.push_back("Importing as non-solvable: " + error + ". If this is intentional, don't provide any keys, pubkeys, witnessscript, or redeemscript.");
            import_data = ImportData();
            pubkey_map.clear();
            privkey_map.clear();
            have_solving_data = false;
        } else {
            // RecurseImportData() removes any relevant redeemscript/witnessscript from import_data, so we can use that to discover if a superfluous one was provided.
            if (import_data.redeemscript) warnings.push_back("Ignoring redeemscript as this is not a P2SH script.");
            if (import_data.witnessscript) warnings.push_back("Ignoring witnessscript as this is not a (P2SH-)P2WSH script.");
            for (auto it = privkey_map.begin(); it != privkey_map.end(); ) {
                auto oldit = it++;
                if (import_data.used_keys.count(oldit->first) == 0) {
                    warnings.push_back("Ignoring irrelevant private key.");
                    privkey_map.erase(oldit);
                }
            }
            for (auto it = pubkey_map.begin(); it != pubkey_map.end(); ) {
                auto oldit = it++;
                auto key_data_it = import_data.used_keys.find(oldit->first);
                if (key_data_it == import_data.used_keys.end() || !key_data_it->second) {
                    warnings.push_back("Ignoring public key \"" + HexStr(oldit->first) + "\" as it doesn't appear inside P2PKH or P2WPKH.");
                    pubkey_map.erase(oldit);
                }
            }
        }
    }

    return warnings;
}

static UniValue ProcessImportDescriptor(ImportData& import_data, std::map<CKeyID, CPubKey>& pubkey_map, std::map<CKeyID, CKey>& privkey_map, std::set<CScript>& script_pub_keys, bool& have_solving_data, const UniValue& data, std::vector<CKeyID>& ordered_pubkeys)
{
    UniValue warnings(UniValue::VARR);

    const std::string& descriptor = data["desc"].get_str();
    FlatSigningProvider keys;
    std::string error;
    auto parsed_desc = Parse(descriptor, keys, error, /* require_checksum = */ true);
    if (!parsed_desc) {
        throw JSONRPCError(RPC_INVALID_ADDRESS_OR_KEY, error);
    }
    if (parsed_desc->GetOutputType() == OutputType::BECH32M) {
        throw JSONRPCError(RPC_INVALID_ADDRESS_OR_KEY, "Bech32m descriptors cannot be imported into legacy wallets");
    }

    have_solving_data = parsed_desc->IsSolvable();
    const bool watch_only = data.exists("watchonly") ? data["watchonly"].get_bool() : false;

    int64_t range_start = 0, range_end = 0;
    if (!parsed_desc->IsRange() && data.exists("range")) {
        throw JSONRPCError(RPC_INVALID_PARAMETER, "Range should not be specified for an un-ranged descriptor");
    } else if (parsed_desc->IsRange()) {
        if (!data.exists("range")) {
            throw JSONRPCError(RPC_INVALID_PARAMETER, "Descriptor is ranged, please specify the range");
        }
        std::tie(range_start, range_end) = ParseDescriptorRange(data["range"]);
    }

    const UniValue& priv_keys = data.exists("keys") ? data["keys"].get_array() : UniValue();

    // Expand all descriptors to get public keys and scripts, and private keys if available.
    for (int i = range_start; i <= range_end; ++i) {
        FlatSigningProvider out_keys;
        std::vector<CScript> scripts_temp;
        parsed_desc->Expand(i, keys, scripts_temp, out_keys);
        std::copy(scripts_temp.begin(), scripts_temp.end(), std::inserter(script_pub_keys, script_pub_keys.end()));
        for (const auto& key_pair : out_keys.pubkeys) {
            ordered_pubkeys.push_back(key_pair.first);
        }

        for (const auto& x : out_keys.scripts) {
            import_data.import_scripts.emplace(x.second);
        }

        parsed_desc->ExpandPrivate(i, keys, out_keys);

        std::copy(out_keys.pubkeys.begin(), out_keys.pubkeys.end(), std::inserter(pubkey_map, pubkey_map.end()));
        std::copy(out_keys.keys.begin(), out_keys.keys.end(), std::inserter(privkey_map, privkey_map.end()));
        import_data.key_origins.insert(out_keys.origins.begin(), out_keys.origins.end());
    }

    for (size_t i = 0; i < priv_keys.size(); ++i) {
        const auto& str = priv_keys[i].get_str();
        CKey key = DecodeSecret(str);
        if (!key.IsValid()) {
            throw JSONRPCError(RPC_INVALID_ADDRESS_OR_KEY, "Invalid private key encoding");
        }
        CPubKey pubkey = key.GetPubKey();
        CKeyID id = pubkey.GetID();

        // Check if this private key corresponds to a public key from the descriptor
        if (!pubkey_map.count(id)) {
            warnings.push_back("Ignoring irrelevant private key.");
        } else {
            privkey_map.emplace(id, key);
        }
    }

    // Check if all the public keys have corresponding private keys in the import for spendability.
    // This does not take into account threshold multisigs which could be spendable without all keys.
    // Thus, threshold multisigs without all keys will be considered not spendable here, even if they are,
    // perhaps triggering a false warning message. This is consistent with the current wallet IsMine check.
    bool spendable = std::all_of(pubkey_map.begin(), pubkey_map.end(),
        [&](const std::pair<CKeyID, CPubKey>& used_key) {
            return privkey_map.count(used_key.first) > 0;
        }) && std::all_of(import_data.key_origins.begin(), import_data.key_origins.end(),
        [&](const std::pair<CKeyID, std::pair<CPubKey, KeyOriginInfo>>& entry) {
            return privkey_map.count(entry.first) > 0;
        });
    if (!watch_only && !spendable) {
        warnings.push_back("Some private keys are missing, outputs will be considered watchonly. If this is intentional, specify the watchonly flag.");
    }
    if (watch_only && spendable) {
        warnings.push_back("All private keys are provided, outputs will be considered spendable. If this is intentional, do not specify the watchonly flag.");
    }

    return warnings;
}

static UniValue ProcessImport(CWallet& wallet, const UniValue& data, const int64_t timestamp) EXCLUSIVE_LOCKS_REQUIRED(wallet.cs_wallet)
{
    UniValue warnings(UniValue::VARR);
    UniValue result(UniValue::VOBJ);

    try {
        const bool internal = data.exists("internal") ? data["internal"].get_bool() : false;
        // Internal addresses should not have a label
        if (internal && data.exists("label")) {
            throw JSONRPCError(RPC_INVALID_PARAMETER, "Internal addresses should not have a label");
        }
        const std::string label{LabelFromValue(data["label"])};
        const bool add_keypool = data.exists("keypool") ? data["keypool"].get_bool() : false;

        // Add to keypool only works with privkeys disabled
        if (add_keypool && !wallet.IsWalletFlagSet(WALLET_FLAG_DISABLE_PRIVATE_KEYS)) {
            throw JSONRPCError(RPC_INVALID_PARAMETER, "Keys can only be imported to the keypool when private keys are disabled");
        }

        ImportData import_data;
        std::map<CKeyID, CPubKey> pubkey_map;
        std::map<CKeyID, CKey> privkey_map;
        std::set<CScript> script_pub_keys;
        std::vector<CKeyID> ordered_pubkeys;
        bool have_solving_data;

        if (data.exists("scriptPubKey") && data.exists("desc")) {
            throw JSONRPCError(RPC_INVALID_PARAMETER, "Both a descriptor and a scriptPubKey should not be provided.");
        } else if (data.exists("scriptPubKey")) {
            warnings = ProcessImportLegacy(import_data, pubkey_map, privkey_map, script_pub_keys, have_solving_data, data, ordered_pubkeys);
        } else if (data.exists("desc")) {
            warnings = ProcessImportDescriptor(import_data, pubkey_map, privkey_map, script_pub_keys, have_solving_data, data, ordered_pubkeys);
        } else {
            throw JSONRPCError(RPC_INVALID_PARAMETER, "Either a descriptor or scriptPubKey must be provided.");
        }

        // If private keys are disabled, abort if private keys are being imported
        if (wallet.IsWalletFlagSet(WALLET_FLAG_DISABLE_PRIVATE_KEYS) && !privkey_map.empty()) {
            throw JSONRPCError(RPC_WALLET_ERROR, "Cannot import private keys to a wallet with private keys disabled");
        }

        // Check whether we have any work to do
        for (const CScript& script : script_pub_keys) {
            if (wallet.IsMine(script) & ISMINE_SPENDABLE) {
                throw JSONRPCError(RPC_WALLET_ERROR, "The wallet already contains the private key for this address or script (\"" + HexStr(script) + "\")");
            }
        }

        // All good, time to import
        wallet.MarkDirty();
        if (!wallet.ImportScripts(import_data.import_scripts, timestamp)) {
            throw JSONRPCError(RPC_WALLET_ERROR, "Error adding script to wallet");
        }
        if (!wallet.ImportPrivKeys(privkey_map, timestamp)) {
            throw JSONRPCError(RPC_WALLET_ERROR, "Error adding key to wallet");
        }
        if (!wallet.ImportPubKeys(ordered_pubkeys, pubkey_map, import_data.key_origins, add_keypool, internal, timestamp)) {
            throw JSONRPCError(RPC_WALLET_ERROR, "Error adding address to wallet");
        }
        if (!wallet.ImportScriptPubKeys(label, script_pub_keys, have_solving_data, !internal, timestamp)) {
            throw JSONRPCError(RPC_WALLET_ERROR, "Error adding address to wallet");
        }

        result.pushKV("success", UniValue(true));
    } catch (const UniValue& e) {
        result.pushKV("success", UniValue(false));
        result.pushKV("error", e);
    } catch (...) {
        result.pushKV("success", UniValue(false));

        result.pushKV("error", JSONRPCError(RPC_MISC_ERROR, "Missing required fields"));
    }
    PushWarnings(warnings, result);
    return result;
}

static int64_t GetImportTimestamp(const UniValue& data, int64_t now)
{
    if (data.exists("timestamp")) {
        const UniValue& timestamp = data["timestamp"];
        if (timestamp.isNum()) {
            return timestamp.getInt<int64_t>();
        } else if (timestamp.isStr() && timestamp.get_str() == "now") {
            return now;
        }
        throw JSONRPCError(RPC_TYPE_ERROR, strprintf("Expected number or \"now\" timestamp value for key. got type %s", uvTypeName(timestamp.type())));
    }
    throw JSONRPCError(RPC_TYPE_ERROR, "Missing required timestamp field for key");
}

RPCHelpMan importmulti()
{
    return RPCHelpMan{"importmulti",
                "\nImport addresses/scripts (with private or public keys, redeem script (P2SH)), optionally rescanning the blockchain from the earliest creation time of the imported scripts. Requires a new wallet backup.\n"
                "If an address/script is imported without all of the private keys required to spend from that address, it will be watchonly. The 'watchonly' option must be set to true in this case or a warning will be returned.\n"
                "Conversely, if all the private keys are provided and the address/script is spendable, the watchonly option must be set to false, or a warning will be returned.\n"
            "\nNote: This call can take over an hour to complete if rescan is true, during that time, other rpc calls\n"
            "may report that the imported keys, addresses or scripts exist but related transactions are still missing.\n"
            "The rescan parameter can be set to false if the key was never used to create transactions. If it is set to false,\n"
            "but the key was used to create transactions, rescanblockchain needs to be called with the appropriate block range.\n"
            "Note: Use \"getwalletinfo\" to query the scanning progress.\n"
            "Note: This command is only compatible with legacy wallets. Use \"importdescriptors\" for descriptor wallets.\n",
                {
                    {"requests", RPCArg::Type::ARR, RPCArg::Optional::NO, "Data to be imported",
                        {
                            {"", RPCArg::Type::OBJ, RPCArg::Optional::OMITTED, "",
                                {
                                    {"desc", RPCArg::Type::STR, RPCArg::Optional::OMITTED, "Descriptor to import. If using descriptor, do not also provide address/scriptPubKey, scripts, or pubkeys"},
                                    {"scriptPubKey", RPCArg::Type::STR, RPCArg::Optional::NO, "Type of scriptPubKey (string for script, json for address). Should not be provided if using a descriptor",
                                        RPCArgOptions{.type_str={"\"<script>\" | { \"address\":\"<address>\" }", "string / json"}}
                                    },
                                    {"timestamp", RPCArg::Type::NUM, RPCArg::Optional::NO, "Creation time of the key expressed in " + UNIX_EPOCH_TIME + ",\n"
                                        "or the string \"now\" to substitute the current synced blockchain time. The timestamp of the oldest\n"
                                        "key will determine how far back blockchain rescans need to begin for missing wallet transactions.\n"
                                        "\"now\" can be specified to bypass scanning, for keys which are known to never have been used, and\n"
                                        "0 can be specified to scan the entire blockchain. Blocks up to 2 hours before the earliest key\n"
                                        "creation time of all keys being imported by the importmulti call will be scanned.",
                                        RPCArgOptions{.type_str={"timestamp | \"now\"", "integer / string"}}
                                    },
                                    {"redeemscript", RPCArg::Type::STR, RPCArg::Optional::OMITTED, "Allowed only if the scriptPubKey is a P2SH or P2SH-P2WSH address/scriptPubKey"},
                                    {"witnessscript", RPCArg::Type::STR, RPCArg::Optional::OMITTED, "Allowed only if the scriptPubKey is a P2SH-P2WSH or P2WSH address/scriptPubKey"},
                                    {"pubkeys", RPCArg::Type::ARR, RPCArg::Default{UniValue::VARR}, "Array of strings giving pubkeys to import. They must occur in P2PKH or P2WPKH scripts. They are not required when the private key is also provided (see the \"keys\" argument).",
                                        {
                                            {"pubKey", RPCArg::Type::STR, RPCArg::Optional::OMITTED, ""},
                                        }
                                    },
                                    {"keys", RPCArg::Type::ARR, RPCArg::Default{UniValue::VARR}, "Array of strings giving private keys to import. The corresponding public keys must occur in the output or redeemscript.",
                                        {
                                            {"key", RPCArg::Type::STR, RPCArg::Optional::OMITTED, ""},
                                        }
                                    },
                                    {"range", RPCArg::Type::RANGE, RPCArg::Optional::OMITTED, "If a ranged descriptor is used, this specifies the end or the range (in the form [begin,end]) to import"},
                                    {"internal", RPCArg::Type::BOOL, RPCArg::Default{false}, "Stating whether matching outputs should be treated as not incoming payments (also known as change)"},
                                    {"watchonly", RPCArg::Type::BOOL, RPCArg::Default{false}, "Stating whether matching outputs should be considered watchonly."},
                                    {"label", RPCArg::Type::STR, RPCArg::Default{""}, "Label to assign to the address, only allowed with internal=false"},
                                    {"keypool", RPCArg::Type::BOOL, RPCArg::Default{false}, "Stating whether imported public keys should be added to the keypool for when users request new addresses. Only allowed when wallet private keys are disabled"},
                                },
                            },
                        },
                        RPCArgOptions{.oneline_description="requests"}},
                    {"options", RPCArg::Type::OBJ_NAMED_PARAMS, RPCArg::Optional::OMITTED, "",
                        {
                            {"rescan", RPCArg::Type::BOOL, RPCArg::Default{true}, "Scan the chain and mempool for wallet transactions after all imports."},
                        },
                        RPCArgOptions{.oneline_description="options"}},
                },
                RPCResult{
                    RPCResult::Type::ARR, "", "Response is an array with the same size as the input that has the execution result",
                    {
                        {RPCResult::Type::OBJ, "", "",
                        {
                            {RPCResult::Type::BOOL, "success", ""},
                            {RPCResult::Type::ARR, "warnings", /*optional=*/true, "",
                            {
                                {RPCResult::Type::STR, "", ""},
                            }},
                            {RPCResult::Type::OBJ, "error", /*optional=*/true, "",
                            {
                                {RPCResult::Type::ELISION, "", "JSONRPC error"},
                            }},
                        }},
                    }
                },
                RPCExamples{
                    HelpExampleCli("importmulti", "'[{ \"scriptPubKey\": { \"address\": \"<my address>\" }, \"timestamp\":1455191478 }, "
                                          "{ \"scriptPubKey\": { \"address\": \"<my 2nd address>\" }, \"label\": \"example 2\", \"timestamp\": 1455191480 }]'") +
                    HelpExampleCli("importmulti", "'[{ \"scriptPubKey\": { \"address\": \"<my address>\" }, \"timestamp\":1455191478 }]' '{ \"rescan\": false}'")
                },
        [&](const RPCHelpMan& self, const JSONRPCRequest& mainRequest) -> UniValue
{
    std::shared_ptr<CWallet> const pwallet = GetWalletForJSONRPCRequest(mainRequest);
    if (!pwallet) return UniValue::VNULL;
    CWallet& wallet{*pwallet};

    // Make sure the results are valid at least up to the most recent block
    // the user could have gotten from another RPC command prior to now
    wallet.BlockUntilSyncedToCurrentChain();

    EnsureLegacyScriptPubKeyMan(*pwallet, true);

    const UniValue& requests = mainRequest.params[0];

    //Default options
    bool fRescan = true;

    if (!mainRequest.params[1].isNull()) {
        const UniValue& options = mainRequest.params[1];

        if (options.exists("rescan")) {
            fRescan = options["rescan"].get_bool();
        }
    }

    WalletRescanReserver reserver(*pwallet);
    if (fRescan && !reserver.reserve()) {
        throw JSONRPCError(RPC_WALLET_ERROR, "Wallet is currently rescanning. Abort existing rescan or wait.");
    }

    int64_t now = 0;
    bool fRunScan = false;
    int64_t nLowestTimestamp = 0;
    UniValue response(UniValue::VARR);
    {
        LOCK(pwallet->cs_wallet);

        // Check all requests are watchonly
        bool is_watchonly{true};
        for (size_t i = 0; i < requests.size(); ++i) {
            const UniValue& request = requests[i];
            if (!request.exists("watchonly") || !request["watchonly"].get_bool()) {
                is_watchonly = false;
                break;
            }
        }
        // Wallet does not need to be unlocked if all requests are watchonly
        if (!is_watchonly) EnsureWalletIsUnlocked(wallet);

        // Verify all timestamps are present before importing any keys.
        CHECK_NONFATAL(pwallet->chain().findBlock(pwallet->GetLastBlockHash(), FoundBlock().time(nLowestTimestamp).mtpTime(now)));
        for (const UniValue& data : requests.getValues()) {
            GetImportTimestamp(data, now);
        }

        const int64_t minimumTimestamp = 1;

        for (const UniValue& data : requests.getValues()) {
            const int64_t timestamp = std::max(GetImportTimestamp(data, now), minimumTimestamp);
            const UniValue result = ProcessImport(*pwallet, data, timestamp);
            response.push_back(result);

            if (!fRescan) {
                continue;
            }

            // If at least one request was successful then allow rescan.
            if (result["success"].get_bool()) {
                fRunScan = true;
            }

            // Get the lowest timestamp.
            if (timestamp < nLowestTimestamp) {
                nLowestTimestamp = timestamp;
            }
        }
    }
    if (fRescan && fRunScan && requests.size()) {
        int64_t scannedTime = pwallet->RescanFromTime(nLowestTimestamp, reserver, /*update=*/true);
        pwallet->ResubmitWalletTransactions(/*relay=*/false, /*force=*/true);

        if (pwallet->IsAbortingRescan()) {
            throw JSONRPCError(RPC_MISC_ERROR, "Rescan aborted by user.");
        }
        if (scannedTime > nLowestTimestamp) {
            std::vector<UniValue> results = response.getValues();
            response.clear();
            response.setArray();
            size_t i = 0;
            for (const UniValue& request : requests.getValues()) {
                // If key creation date is within the successfully scanned
                // range, or if the import result already has an error set, let
                // the result stand unmodified. Otherwise replace the result
                // with an error message.
                if (scannedTime <= GetImportTimestamp(request, now) || results.at(i).exists("error")) {
                    response.push_back(results.at(i));
                } else {
                    UniValue result = UniValue(UniValue::VOBJ);
                    result.pushKV("success", UniValue(false));
                    result.pushKV(
                        "error",
                        JSONRPCError(
                            RPC_MISC_ERROR,
                            strprintf("Rescan failed for key with creation timestamp %d. There was an error reading a "
                                      "block from time %d, which is after or within %d seconds of key creation, and "
                                      "could contain transactions pertaining to the key. As a result, transactions "
                                      "and coins using this key may not appear in the wallet. This error could be "
                                      "caused by pruning or data corruption (see bitcoind log for details) and could "
                                      "be dealt with by downloading and rescanning the relevant blocks (see -reindex "
                                      "option and rescanblockchain RPC).",
                                GetImportTimestamp(request, now), scannedTime - TIMESTAMP_WINDOW - 1, TIMESTAMP_WINDOW)));
                    response.push_back(std::move(result));
                }
                ++i;
            }
        }
    }

    return response;
},
    };
}

<<<<<<< HEAD
UniValue ProcessDescriptorImport(CWallet& wallet, const UniValue& data, const int64_t timestamp) EXCLUSIVE_LOCKS_REQUIRED(wallet.cs_wallet)
=======
UniValue ProcessDescriptorImport(CWallet& wallet, const UniValue& data, const int64_t timestamp, const std::vector<CExtKey>& master_keys) EXCLUSIVE_LOCKS_REQUIRED(wallet.cs_wallet)
>>>>>>> 34b60740
{
    UniValue warnings(UniValue::VARR);
    UniValue result(UniValue::VOBJ);

    try {
        if (!data.exists("desc")) {
            throw JSONRPCError(RPC_INVALID_PARAMETER, "Descriptor not found.");
        }

        const std::string& descriptor = data["desc"].get_str();
        const bool active = data.exists("active") ? data["active"].get_bool() : false;
        const bool internal = data.exists("internal") ? data["internal"].get_bool() : false;
        const std::string label{LabelFromValue(data["label"])};

        // Parse descriptor string
        FlatSigningProvider keys;
        for (const auto& mk : master_keys) {
            keys.AddMasterKey(mk);
        }

        std::string error;
        auto parsed_desc = Parse(descriptor, keys, error, /* require_checksum = */ true);
        if (!parsed_desc) {
            throw JSONRPCError(RPC_INVALID_ADDRESS_OR_KEY, error);
        }

        // Range check
        int64_t range_start = 0, range_end = 1, next_index = 0;
        if (!parsed_desc->IsRange() && data.exists("range")) {
            throw JSONRPCError(RPC_INVALID_PARAMETER, "Range should not be specified for an un-ranged descriptor");
        } else if (parsed_desc->IsRange()) {
            if (data.exists("range")) {
                auto range = ParseDescriptorRange(data["range"]);
                range_start = range.first;
                range_end = range.second + 1; // Specified range end is inclusive, but we need range end as exclusive
            } else {
                warnings.push_back("Range not given, using default keypool range");
                range_start = 0;
                range_end = wallet.m_keypool_size;
            }
            next_index = range_start;

            if (data.exists("next_index")) {
                next_index = data["next_index"].getInt<int64_t>();
                // bound checks
                if (next_index < range_start || next_index >= range_end) {
                    throw JSONRPCError(RPC_INVALID_PARAMETER, "next_index is out of range");
                }
            }
        }

        // Active descriptors must be ranged
        if (active && !parsed_desc->IsRange()) {
            throw JSONRPCError(RPC_INVALID_PARAMETER, "Active descriptors must be ranged");
        }

        // Ranged descriptors should not have a label
        if (data.exists("range") && data.exists("label")) {
            throw JSONRPCError(RPC_INVALID_PARAMETER, "Ranged descriptors should not have a label");
        }

        // Internal addresses should not have a label either
        if (internal && data.exists("label")) {
            throw JSONRPCError(RPC_INVALID_PARAMETER, "Internal addresses should not have a label");
        }

        // Combo descriptor check
        if (active && !parsed_desc->IsSingleType()) {
            throw JSONRPCError(RPC_WALLET_ERROR, "Combo descriptors cannot be set to active");
        }

        // If the wallet disabled private keys, abort if private keys exist
        if (wallet.IsWalletFlagSet(WALLET_FLAG_DISABLE_PRIVATE_KEYS) && !keys.keys.empty()) {
            throw JSONRPCError(RPC_WALLET_ERROR, "Cannot import private keys to a wallet with private keys disabled");
        }

        // Need to ExpandPrivate to check if private keys are available for all pubkeys
        FlatSigningProvider expand_keys;
        std::vector<CScript> scripts;
        if (!parsed_desc->Expand(0, keys, scripts, expand_keys)) {
            throw JSONRPCError(RPC_WALLET_ERROR, "Cannot expand descriptor. Probably because of hardened derivations without private keys provided");
        }
        parsed_desc->ExpandPrivate(0, keys, expand_keys);

        // Check if all private keys are provided
        bool have_all_privkeys = !expand_keys.keys.empty();
        for (const auto& entry : expand_keys.origins) {
            const CKeyID& key_id = entry.first;
            CKey key;
            if (!expand_keys.GetKey(key_id, key)) {
                have_all_privkeys = false;
                break;
            }
        }

        // If private keys are enabled, check some things.
        if (!wallet.IsWalletFlagSet(WALLET_FLAG_DISABLE_PRIVATE_KEYS)) {
           if (keys.keys.empty()) {
                throw JSONRPCError(RPC_WALLET_ERROR, "Cannot import descriptor without private keys to a wallet with private keys enabled");
           }
           if (!have_all_privkeys) {
               warnings.push_back("Not all private keys provided. Some wallet functionality may return unexpected errors");
           }
        }

        WalletDescriptor w_desc(std::move(parsed_desc), timestamp, range_start, range_end, next_index);

        // Check if the wallet already contains the descriptor
        auto existing_spk_manager = wallet.GetDescriptorScriptPubKeyMan(w_desc);
        if (existing_spk_manager) {
            if (!existing_spk_manager->CanUpdateToWalletDescriptor(w_desc, error)) {
                throw JSONRPCError(RPC_INVALID_PARAMETER, error);
            }
        }

        // Add descriptor to the wallet
        auto spk_manager = wallet.AddWalletDescriptor(w_desc, keys, label, internal);
        if (spk_manager == nullptr) {
            throw JSONRPCError(RPC_WALLET_ERROR, strprintf("Could not add descriptor '%s'", descriptor));
        }

        // Set descriptor as active if necessary
        if (active) {
            if (!w_desc.descriptor->GetOutputType()) {
                warnings.push_back("Unknown output type, cannot set descriptor to active.");
            } else {
                wallet.AddActiveScriptPubKeyMan(spk_manager->GetID(), *w_desc.descriptor->GetOutputType(), internal);
            }
        } else {
            if (w_desc.descriptor->GetOutputType()) {
                wallet.DeactivateScriptPubKeyMan(spk_manager->GetID(), *w_desc.descriptor->GetOutputType(), internal);
            }
        }

        result.pushKV("success", UniValue(true));
    } catch (const UniValue& e) {
        result.pushKV("success", UniValue(false));
        result.pushKV("error", e);
    }
    PushWarnings(warnings, result);
    return result;
}

RPCHelpMan importdescriptors()
{
    return RPCHelpMan{"importdescriptors",
                "\nImport descriptors. This will trigger a rescan of the blockchain based on the earliest timestamp of all descriptors being imported. Requires a new wallet backup.\n"
            "\nNote: This call can take over an hour to complete if using an early timestamp; during that time, other rpc calls\n"
            "may report that the imported keys, addresses or scripts exist but related transactions are still missing.\n"
            "The rescan is significantly faster if block filters are available (using startup option \"-blockfilterindex=1\").\n",
                {
                    {"requests", RPCArg::Type::ARR, RPCArg::Optional::NO, "Data to be imported",
                        {
                            {"", RPCArg::Type::OBJ, RPCArg::Optional::OMITTED, "",
                                {
                                    {"desc", RPCArg::Type::STR, RPCArg::Optional::NO, "Descriptor to import."},
                                    {"active", RPCArg::Type::BOOL, RPCArg::Default{false}, "Set this descriptor to be the active descriptor for the corresponding output type/externality"},
                                    {"range", RPCArg::Type::RANGE, RPCArg::Optional::OMITTED, "If a ranged descriptor is used, this specifies the end or the range (in the form [begin,end]) to import"},
                                    {"next_index", RPCArg::Type::NUM, RPCArg::Optional::OMITTED, "If a ranged descriptor is set to active, this specifies the next index to generate addresses from"},
                                    {"timestamp", RPCArg::Type::NUM, RPCArg::Optional::NO, "Time from which to start rescanning the blockchain for this descriptor, in " + UNIX_EPOCH_TIME + "\n"
                                        "Use the string \"now\" to substitute the current synced blockchain time.\n"
                                        "\"now\" can be specified to bypass scanning, for outputs which are known to never have been used, and\n"
                                        "0 can be specified to scan the entire blockchain. Blocks up to 2 hours before the earliest timestamp\n"
                                        "of all descriptors being imported will be scanned as well as the mempool.",
                                        RPCArgOptions{.type_str={"timestamp | \"now\"", "integer / string"}}
                                    },
                                    {"internal", RPCArg::Type::BOOL, RPCArg::Default{false}, "Whether matching outputs should be treated as not incoming payments (e.g. change)"},
                                    {"label", RPCArg::Type::STR, RPCArg::Default{""}, "Label to assign to the address, only allowed with internal=false. Disabled for ranged descriptors"},
                                },
                            },
                        },
                        RPCArgOptions{.oneline_description="requests"}},
                    {"seeds", RPCArg::Type::ARR, RPCArg::Default{UniValue::VARR}, "BIP32 master seeds for the above descriptors",
                        {
                            {"shares", RPCArg::Type::ARR, RPCArg::Optional::OMITTED, "a codex32 (BIP 93) encoded seed, or list of codex32-encoded shares",
                                {
                                    {"share 1", RPCArg::Type::STR, RPCArg::Optional::OMITTED, ""},
                                },
                            },
                        },
                        RPCArgOptions{.oneline_description="seeds"}},
                },
                RPCResult{
                    RPCResult::Type::ARR, "", "Response is an array with the same size as the input that has the execution result",
                    {
                        {RPCResult::Type::OBJ, "", "",
                        {
                            {RPCResult::Type::BOOL, "success", ""},
                            {RPCResult::Type::ARR, "warnings", /*optional=*/true, "",
                            {
                                {RPCResult::Type::STR, "", ""},
                            }},
                            {RPCResult::Type::OBJ, "error", /*optional=*/true, "",
                            {
                                {RPCResult::Type::ELISION, "", "JSONRPC error"},
                            }},
                        }},
                    }
                },
                RPCExamples{
                    HelpExampleCli("importdescriptors", "'[{ \"desc\": \"<my descriptor>\", \"timestamp\":1455191478, \"internal\": true }, "
                                          "{ \"desc\": \"<my descriptor 2>\", \"label\": \"example 2\", \"timestamp\": 1455191480 }]'") +
                    HelpExampleCli("importdescriptors", "'[{ \"desc\": \"<my descriptor>\", \"timestamp\":1455191478, \"active\": true, \"range\": [0,100], \"label\": \"<my bech32 wallet>\" }]'")
                },
        [&](const RPCHelpMan& self, const JSONRPCRequest& main_request) -> UniValue
{
    std::shared_ptr<CWallet> const pwallet = GetWalletForJSONRPCRequest(main_request);
    if (!pwallet) return UniValue::VNULL;
    CWallet& wallet{*pwallet};

    // Make sure the results are valid at least up to the most recent block
    // the user could have gotten from another RPC command prior to now
    wallet.BlockUntilSyncedToCurrentChain();

    //  Make sure wallet is a descriptor wallet
    if (!pwallet->IsWalletFlagSet(WALLET_FLAG_DESCRIPTORS)) {
        throw JSONRPCError(RPC_WALLET_ERROR, "importdescriptors is not available for non-descriptor wallets");
    }

    WalletRescanReserver reserver(*pwallet);
    if (!reserver.reserve(/*with_passphrase=*/true)) {
        throw JSONRPCError(RPC_WALLET_ERROR, "Wallet is currently rescanning. Abort existing rescan or wait.");
    }

    // Ensure that the wallet is not locked for the remainder of this RPC, as
    // the passphrase is used to top up the keypool.
    LOCK(pwallet->m_relock_mutex);

    const UniValue& requests = main_request.params[0];
    const int64_t minimum_timestamp = 1;
    int64_t now = 0;
    int64_t lowest_timestamp = 0;
    bool rescan = false;

    // Parse codex32 strings
    std::vector<CExtKey> master_keys;
    if (main_request.params[1].isArray()) {
        const auto& req_seeds = main_request.params[1].get_array();
        master_keys.reserve(req_seeds.size());
        for (size_t i = 0; i < req_seeds.size(); ++i) {
            const auto& req_shares = req_seeds[i].get_array();
            std::vector<codex32::Result> shares;
            shares.reserve(req_shares.size());
            for (size_t j = 0; j < req_shares.size(); ++j) {
                if (!req_shares[j].isStr()) {
                    throw JSONRPCError(RPC_INVALID_ADDRESS_OR_KEY, "codex32 shares must be strings");
                }
                codex32::Result key_res{req_shares[j].get_str()};
                if (!key_res.IsValid()) {
                    throw JSONRPCError(RPC_INVALID_ADDRESS_OR_KEY, "Invalid codex32 share: " + codex32::ErrorString(key_res.error()));
                }
                shares.push_back(key_res);
            }

            // Recover seed
            std::vector<unsigned char> seed;
            if (shares.size() == 1) {
                if (shares[0].GetShareIndex() != 's') {
                    throw JSONRPCError(RPC_INVALID_ADDRESS_OR_KEY, "Invalid codex32: single share must be the S share");
                }
                seed = shares[0].GetPayload();
            } else {
                codex32::Result s{shares, 's'};
                if (!s.IsValid()) {
                    throw JSONRPCError(RPC_INVALID_ADDRESS_OR_KEY, "Failed to derive codex32 seed: " + codex32::ErrorString(s.error()));
                }
                seed = s.GetPayload();
            }

            CExtKey master_key;
            master_key.SetSeed(Span{(std::byte*) seed.data(), seed.size()});
            master_keys.push_back(master_key);
        }
    }

    UniValue response(UniValue::VARR);
    {
        LOCK(pwallet->cs_wallet);
        EnsureWalletIsUnlocked(*pwallet);

        CHECK_NONFATAL(pwallet->chain().findBlock(pwallet->GetLastBlockHash(), FoundBlock().time(lowest_timestamp).mtpTime(now)));

        // Get all timestamps and extract the lowest timestamp
        for (const UniValue& request : requests.getValues()) {
            // This throws an error if "timestamp" doesn't exist
            const int64_t timestamp = std::max(GetImportTimestamp(request, now), minimum_timestamp);
            const UniValue result = ProcessDescriptorImport(*pwallet, request, timestamp, master_keys);
            response.push_back(result);

            if (lowest_timestamp > timestamp ) {
                lowest_timestamp = timestamp;
            }

            // If we know the chain tip, and at least one request was successful then allow rescan
            if (!rescan && result["success"].get_bool()) {
                rescan = true;
            }
        }
        pwallet->ConnectScriptPubKeyManNotifiers();
    }

    // Rescan the blockchain using the lowest timestamp
    if (rescan) {
        int64_t scanned_time = pwallet->RescanFromTime(lowest_timestamp, reserver, /*update=*/true);
        pwallet->ResubmitWalletTransactions(/*relay=*/false, /*force=*/true);

        if (pwallet->IsAbortingRescan()) {
            throw JSONRPCError(RPC_MISC_ERROR, "Rescan aborted by user.");
        }

        if (scanned_time > lowest_timestamp) {
            std::vector<UniValue> results = response.getValues();
            response.clear();
            response.setArray();

            // Compose the response
            for (unsigned int i = 0; i < requests.size(); ++i) {
                const UniValue& request = requests.getValues().at(i);

                // If the descriptor timestamp is within the successfully scanned
                // range, or if the import result already has an error set, let
                // the result stand unmodified. Otherwise replace the result
                // with an error message.
                if (scanned_time <= GetImportTimestamp(request, now) || results.at(i).exists("error")) {
                    response.push_back(results.at(i));
                } else {
                    UniValue result = UniValue(UniValue::VOBJ);
                    result.pushKV("success", UniValue(false));
                    result.pushKV(
                        "error",
                        JSONRPCError(
                            RPC_MISC_ERROR,
                            strprintf("Rescan failed for descriptor with timestamp %d. There was an error reading a "
                                      "block from time %d, which is after or within %d seconds of key creation, and "
                                      "could contain transactions pertaining to the desc. As a result, transactions "
                                      "and coins using this desc may not appear in the wallet. This error could be "
                                      "caused by pruning or data corruption (see bitcoind log for details) and could "
                                      "be dealt with by downloading and rescanning the relevant blocks (see -reindex "
                                      "option and rescanblockchain RPC).",
                                GetImportTimestamp(request, now), scanned_time - TIMESTAMP_WINDOW - 1, TIMESTAMP_WINDOW)));
                    response.push_back(std::move(result));
                }
            }
        }
    }

    return response;
},
    };
}

RPCHelpMan listdescriptors()
{
    return RPCHelpMan{
        "listdescriptors",
        "\nList descriptors imported into a descriptor-enabled wallet.\n",
        {
            {"private", RPCArg::Type::BOOL, RPCArg::Default{false}, "Show private descriptors."}
        },
        RPCResult{RPCResult::Type::OBJ, "", "", {
            {RPCResult::Type::STR, "wallet_name", "Name of wallet this operation was performed on"},
            {RPCResult::Type::ARR, "descriptors", "Array of descriptor objects (sorted by descriptor string representation)",
            {
                {RPCResult::Type::OBJ, "", "", {
                    {RPCResult::Type::STR, "desc", "Descriptor string representation"},
                    {RPCResult::Type::NUM, "timestamp", "The creation time of the descriptor"},
                    {RPCResult::Type::BOOL, "active", "Whether this descriptor is currently used to generate new addresses"},
                    {RPCResult::Type::BOOL, "internal", /*optional=*/true, "True if this descriptor is used to generate change addresses. False if this descriptor is used to generate receiving addresses; defined only for active descriptors"},
                    {RPCResult::Type::ARR_FIXED, "range", /*optional=*/true, "Defined only for ranged descriptors", {
                        {RPCResult::Type::NUM, "", "Range start inclusive"},
                        {RPCResult::Type::NUM, "", "Range end inclusive"},
                    }},
                    {RPCResult::Type::NUM, "next", /*optional=*/true, "Same as next_index field. Kept for compatibility reason."},
                    {RPCResult::Type::NUM, "next_index", /*optional=*/true, "The next index to generate addresses from; defined only for ranged descriptors"},
                }},
            }}
        }},
        RPCExamples{
            HelpExampleCli("listdescriptors", "") + HelpExampleRpc("listdescriptors", "")
            + HelpExampleCli("listdescriptors", "true") + HelpExampleRpc("listdescriptors", "true")
        },
        [&](const RPCHelpMan& self, const JSONRPCRequest& request) -> UniValue
{
    const std::shared_ptr<const CWallet> wallet = GetWalletForJSONRPCRequest(request);
    if (!wallet) return UniValue::VNULL;

    if (!wallet->IsWalletFlagSet(WALLET_FLAG_DESCRIPTORS)) {
        throw JSONRPCError(RPC_WALLET_ERROR, "listdescriptors is not available for non-descriptor wallets");
    }

    const bool priv = !request.params[0].isNull() && request.params[0].get_bool();
    if (priv) {
        EnsureWalletIsUnlocked(*wallet);
    }

    LOCK(wallet->cs_wallet);

    const auto active_spk_mans = wallet->GetActiveScriptPubKeyMans();

    struct WalletDescInfo {
        std::string descriptor;
        uint64_t creation_time;
        bool active;
        std::optional<bool> internal;
        std::optional<std::pair<int64_t,int64_t>> range;
        int64_t next_index;
    };

    std::vector<WalletDescInfo> wallet_descriptors;
    for (const auto& spk_man : wallet->GetAllScriptPubKeyMans()) {
        const auto desc_spk_man = dynamic_cast<DescriptorScriptPubKeyMan*>(spk_man);
        if (!desc_spk_man) {
            throw JSONRPCError(RPC_WALLET_ERROR, "Unexpected ScriptPubKey manager type.");
        }
        LOCK(desc_spk_man->cs_desc_man);
        const auto& wallet_descriptor = desc_spk_man->GetWalletDescriptor();
        std::string descriptor;
        if (!desc_spk_man->GetDescriptorString(descriptor, priv)) {
            throw JSONRPCError(RPC_WALLET_ERROR, "Can't get descriptor string.");
        }
        const bool is_range = wallet_descriptor.descriptor->IsRange();
        wallet_descriptors.push_back({
            descriptor,
            wallet_descriptor.creation_time,
            active_spk_mans.count(desc_spk_man) != 0,
            wallet->IsInternalScriptPubKeyMan(desc_spk_man),
            is_range ? std::optional(std::make_pair(wallet_descriptor.range_start, wallet_descriptor.range_end)) : std::nullopt,
            wallet_descriptor.next_index
        });
    }

    std::sort(wallet_descriptors.begin(), wallet_descriptors.end(), [](const auto& a, const auto& b) {
        return a.descriptor < b.descriptor;
    });

    UniValue descriptors(UniValue::VARR);
    for (const WalletDescInfo& info : wallet_descriptors) {
        UniValue spk(UniValue::VOBJ);
        spk.pushKV("desc", info.descriptor);
        spk.pushKV("timestamp", info.creation_time);
        spk.pushKV("active", info.active);
        if (info.internal.has_value()) {
            spk.pushKV("internal", info.internal.value());
        }
        if (info.range.has_value()) {
            UniValue range(UniValue::VARR);
            range.push_back(info.range->first);
            range.push_back(info.range->second - 1);
            spk.pushKV("range", std::move(range));
            spk.pushKV("next", info.next_index);
            spk.pushKV("next_index", info.next_index);
        }
        descriptors.push_back(std::move(spk));
    }

    UniValue response(UniValue::VOBJ);
    response.pushKV("wallet_name", wallet->GetName());
    response.pushKV("descriptors", std::move(descriptors));

    return response;
},
    };
}

RPCHelpMan backupwallet()
{
    return RPCHelpMan{"backupwallet",
                "\nSafely copies the current wallet file to the specified destination, which can either be a directory or a path with a filename.\n",
                {
                    {"destination", RPCArg::Type::STR, RPCArg::Optional::NO, "The destination directory or file"},
                },
                RPCResult{RPCResult::Type::NONE, "", ""},
                RPCExamples{
                    HelpExampleCli("backupwallet", "\"backup.dat\"")
            + HelpExampleRpc("backupwallet", "\"backup.dat\"")
                },
        [&](const RPCHelpMan& self, const JSONRPCRequest& request) -> UniValue
{
    const std::shared_ptr<const CWallet> pwallet = GetWalletForJSONRPCRequest(request);
    if (!pwallet) return UniValue::VNULL;

    // Make sure the results are valid at least up to the most recent block
    // the user could have gotten from another RPC command prior to now
    pwallet->BlockUntilSyncedToCurrentChain();

    LOCK(pwallet->cs_wallet);

    std::string strDest = request.params[0].get_str();
    if (!pwallet->BackupWallet(strDest)) {
        throw JSONRPCError(RPC_WALLET_ERROR, "Error: Wallet backup failed!");
    }

    return UniValue::VNULL;
},
    };
}


RPCHelpMan restorewallet()
{
    return RPCHelpMan{
        "restorewallet",
        "\nRestores and loads a wallet from backup.\n"
        "\nThe rescan is significantly faster if a descriptor wallet is restored"
        "\nand block filters are available (using startup option \"-blockfilterindex=1\").\n",
        {
            {"wallet_name", RPCArg::Type::STR, RPCArg::Optional::NO, "The name that will be applied to the restored wallet"},
            {"backup_file", RPCArg::Type::STR, RPCArg::Optional::NO, "The backup file that will be used to restore the wallet."},
            {"load_on_startup", RPCArg::Type::BOOL, RPCArg::Optional::OMITTED, "Save wallet name to persistent settings and load on startup. True to add wallet to startup list, false to remove, null to leave unchanged."},
        },
        RPCResult{
            RPCResult::Type::OBJ, "", "",
            {
                {RPCResult::Type::STR, "name", "The wallet name if restored successfully."},
                {RPCResult::Type::ARR, "warnings", /*optional=*/true, "Warning messages, if any, related to restoring and loading the wallet.",
                {
                    {RPCResult::Type::STR, "", ""},
                }},
            }
        },
        RPCExamples{
            HelpExampleCli("restorewallet", "\"testwallet\" \"home\\backups\\backup-file.bak\"")
            + HelpExampleRpc("restorewallet", "\"testwallet\" \"home\\backups\\backup-file.bak\"")
            + HelpExampleCliNamed("restorewallet", {{"wallet_name", "testwallet"}, {"backup_file", "home\\backups\\backup-file.bak\""}, {"load_on_startup", true}})
            + HelpExampleRpcNamed("restorewallet", {{"wallet_name", "testwallet"}, {"backup_file", "home\\backups\\backup-file.bak\""}, {"load_on_startup", true}})
        },
        [&](const RPCHelpMan& self, const JSONRPCRequest& request) -> UniValue
{

    WalletContext& context = EnsureWalletContext(request.context);

    auto backup_file = fs::u8path(request.params[1].get_str());

    std::string wallet_name = request.params[0].get_str();

    std::optional<bool> load_on_start = request.params[2].isNull() ? std::nullopt : std::optional<bool>(request.params[2].get_bool());

    DatabaseStatus status;
    bilingual_str error;
    std::vector<bilingual_str> warnings;

    const std::shared_ptr<CWallet> wallet = RestoreWallet(context, backup_file, wallet_name, load_on_start, status, error, warnings);

    HandleWalletError(wallet, status, error);

    UniValue obj(UniValue::VOBJ);
    obj.pushKV("name", wallet->GetName());
    PushWarnings(warnings, obj);

    return obj;

},
    };
}
} // namespace wallet<|MERGE_RESOLUTION|>--- conflicted
+++ resolved
@@ -1487,11 +1487,7 @@
     };
 }
 
-<<<<<<< HEAD
-UniValue ProcessDescriptorImport(CWallet& wallet, const UniValue& data, const int64_t timestamp) EXCLUSIVE_LOCKS_REQUIRED(wallet.cs_wallet)
-=======
 UniValue ProcessDescriptorImport(CWallet& wallet, const UniValue& data, const int64_t timestamp, const std::vector<CExtKey>& master_keys) EXCLUSIVE_LOCKS_REQUIRED(wallet.cs_wallet)
->>>>>>> 34b60740
 {
     UniValue warnings(UniValue::VARR);
     UniValue result(UniValue::VOBJ);
