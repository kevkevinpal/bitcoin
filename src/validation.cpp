--- conflicted
+++ resolved
@@ -1095,11 +1095,7 @@
     // check using the full ancestor set here because it's more convenient to use what we have
     // already calculated.
     if (m_pool.m_truc_policy == TRUCPolicy::Enforce) {
-<<<<<<< HEAD
     if (const auto err{SingleV3Checks(ws.m_ptx, "truc-", reason, ignore_rejects, ws.m_ancestors, conflicts_as_a_set, ws.m_vsize)}) {
-=======
-    if (const auto err{SingleV3Checks(ws.m_ptx, "truc-", reason, ignore_rejects, ws.m_ancestors, ws.m_conflicts, ws.m_vsize)}) {
->>>>>>> 0203c5db
         // Disabled within package validation.
         if (err->second != nullptr && args.m_allow_replacement) {
             // Potential sibling eviction. Add the sibling to our list of mempool conflicts to be
