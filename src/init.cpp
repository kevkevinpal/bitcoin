// Copyright (c) 2009-2010 Satoshi Nakamoto
// Copyright (c) 2009-2022 The Bitcoin Core developers
// Distributed under the MIT software license, see the accompanying
// file COPYING or http://www.opensource.org/licenses/mit-license.php.

#if defined(HAVE_CONFIG_H)
#include <config/bitcoin-config.h>
#endif

#include <init.h>

#include <kernel/checks.h>
#include <kernel/mempool_persist.h>
#include <kernel/validation_cache_sizes.h>

#include <addrman.h>
#include <banman.h>
#include <blockfilter.h>
#include <chain.h>
#include <chainparams.h>
#include <chainparamsbase.h>
#include <clientversion.h>
#include <common/args.h>
#include <common/system.h>
#include <consensus/amount.h>
#include <dbwrapper.h>
#include <deploymentstatus.h>
#include <hash.h>
#include <httprpc.h>
#include <httpserver.h>
#include <index/blockfilterindex.h>
#include <index/coinstatsindex.h>
#include <index/txindex.h>
#include <init/common.h>
#include <interfaces/chain.h>
#include <interfaces/init.h>
#include <interfaces/node.h>
#include <logging.h>
#include <mapport.h>
#include <net.h>
#include <net_permissions.h>
#include <net_processing.h>
#include <netbase.h>
#include <netgroup.h>
#include <node/blockmanager_args.h>
#include <node/blockstorage.h>
#include <node/caches.h>
#include <node/chainstate.h>
#include <node/chainstatemanager_args.h>
#include <node/context.h>
#include <node/interface_ui.h>
#include <node/kernel_notifications.h>
#include <node/mempool_args.h>
#include <node/mempool_persist_args.h>
#include <node/miner.h>
#include <node/peerman_args.h>
#include <node/validation_cache_args.h>
#include <policy/feerate.h>
#include <policy/fees.h>
#include <policy/fees_args.h>
#include <policy/policy.h>
#include <policy/settings.h>
#include <protocol.h>
#include <rpc/blockchain.h>
#include <rpc/register.h>
#include <rpc/server.h>
#include <rpc/util.h>
#include <scheduler.h>
#include <script/sigcache.h>
#include <stats/stats.h>
#include <sync.h>
#include <timedata.h>
#include <torcontrol.h>
#include <txdb.h>
#include <txmempool.h>
#include <util/asmap.h>
#include <util/chaintype.h>
#include <util/check.h>
#include <util/fs.h>
#include <util/fs_helpers.h>
#include <util/moneystr.h>
#include <util/result.h>
#include <util/strencodings.h>
#include <util/string.h>
#include <util/syserror.h>
#include <util/thread.h>
#include <util/threadnames.h>
#include <util/time.h>
#include <util/translation.h>
#include <validation.h>
#include <validationinterface.h>
#include <walletinitinterface.h>

#include <algorithm>
#include <condition_variable>
#include <cstdint>
#include <cstdio>
#include <fstream>
#include <functional>
#include <set>
#include <string>
#include <thread>
#include <vector>

#ifndef WIN32
#include <cerrno>
#include <signal.h>
#include <sys/stat.h>
#endif

#include <boost/signals2/signal.hpp>

#if ENABLE_ZMQ
#include <zmq/zmqabstractnotifier.h>
#include <zmq/zmqnotificationinterface.h>
#include <zmq/zmqrpc.h>
#endif

using kernel::DumpMempool;
using kernel::LoadMempool;
using kernel::ValidationCacheSizes;

using node::ApplyArgsManOptions;
using node::BlockManager;
using node::CacheSizes;
using node::CalculateCacheSizes;
using node::DEFAULT_PERSIST_MEMPOOL;
using node::DEFAULT_PRINTPRIORITY;
using node::DEFAULT_STOPATHEIGHT;
using node::fReindex;
using node::KernelNotifications;
using node::LoadChainstate;
using node::MempoolPath;
using node::NodeContext;
using node::ShouldPersistMempool;
using node::ImportBlocks;
using node::VerifyLoadedChainstate;

static constexpr bool DEFAULT_PROXYRANDOMIZE{true};
static constexpr bool DEFAULT_REST_ENABLE{false};
static constexpr bool DEFAULT_I2P_ACCEPT_INCOMING{true};
static constexpr bool DEFAULT_STOPAFTERBLOCKIMPORT{false};

//! Check if initial sync is done with no change in block height or queued downloads every 30s
static constexpr auto SYNC_CHECK_INTERVAL{30s};

#ifdef WIN32
// Win32 LevelDB doesn't use filedescriptors, and the ones used for
// accessing block files don't count towards the fd_set size limit
// anyway.
#define MIN_CORE_FILEDESCRIPTORS 0
#else
#define MIN_CORE_FILEDESCRIPTORS 150
#endif

static const char* DEFAULT_ASMAP_FILENAME="ip_asn.map";

/**
 * The PID file facilities.
 */
static const char* BITCOIN_PID_FILENAME = "bitcoind.pid";
/**
 * True if this process has created a PID file.
 * Used to determine whether we should remove the PID file on shutdown.
 */
static bool g_generated_pid{false};

static fs::path GetPidFile(const ArgsManager& args)
{
    return AbsPathForConfigVal(args, args.GetPathArg("-pid", BITCOIN_PID_FILENAME));
}

[[nodiscard]] static bool CreatePidFile(const ArgsManager& args)
{
    std::ofstream file{GetPidFile(args)};
    if (file) {
#ifdef WIN32
        tfm::format(file, "%d\n", GetCurrentProcessId());
#else
        tfm::format(file, "%d\n", getpid());
#endif
        g_generated_pid = true;
        return true;
    } else {
        return InitError(strprintf(_("Unable to create the PID file '%s': %s"), fs::PathToString(GetPidFile(args)), SysErrorString(errno)));
    }
}

static void RemovePidFile(const ArgsManager& args)
{
    if (!g_generated_pid) return;
    const auto pid_path{GetPidFile(args)};
    if (std::error_code error; !fs::remove(pid_path, error)) {
        std::string msg{error ? error.message() : "File does not exist"};
        LogPrintf("Unable to remove PID file (%s): %s\n", fs::PathToString(pid_path), msg);
    }
}

static std::optional<util::SignalInterrupt> g_shutdown;

void InitContext(NodeContext& node)
{
    assert(!g_shutdown);
    g_shutdown.emplace();

    node.args = &gArgs;
    node.shutdown = &*g_shutdown;
}

//////////////////////////////////////////////////////////////////////////////
//
// Shutdown
//

//
// Thread management and startup/shutdown:
//
// The network-processing threads are all part of a thread group
// created by AppInit() or the Qt main() function.
//
// A clean exit happens when the SignalInterrupt object is triggered, which
// makes the main thread's SignalInterrupt::wait() call return, and join all
// other ongoing threads in the thread group to the main thread.
// Shutdown() is then called to clean up database connections, and stop other
// threads that should only be stopped after the main network-processing
// threads have exited.
//
// Shutdown for Qt is very similar, only it uses a QTimer to detect
// ShutdownRequested() getting set, and then does the normal Qt
// shutdown thing.
//

bool ShutdownRequested(node::NodeContext& node)
{
    return bool{*Assert(node.shutdown)};
}

#if HAVE_SYSTEM
static void ShutdownNotify(const ArgsManager& args)
{
    std::vector<std::thread> threads;
    for (const auto& cmd : args.GetArgs("-shutdownnotify")) {
        threads.emplace_back(runCommand, cmd);
    }
    for (auto& t : threads) {
        t.join();
    }
}
#endif

void Interrupt(NodeContext& node)
{
#if HAVE_SYSTEM
    ShutdownNotify(*node.args);
#endif
    InterruptHTTPServer();
    InterruptHTTPRPC();
    InterruptRPC();
    InterruptREST();
    InterruptTorControl();
    InterruptMapPort();
    if (node.connman)
        node.connman->Interrupt();
    if (g_txindex) {
        g_txindex->Interrupt();
    }
    ForEachBlockFilterIndex([](BlockFilterIndex& index) { index.Interrupt(); });
    if (g_coin_stats_index) {
        g_coin_stats_index->Interrupt();
    }
}

void Shutdown(NodeContext& node)
{
    static Mutex g_shutdown_mutex;
    TRY_LOCK(g_shutdown_mutex, lock_shutdown);
    if (!lock_shutdown) return;
    LogPrintf("%s: In progress...\n", __func__);
    Assert(node.args);

    /// Note: Shutdown() must be able to handle cases in which initialization failed part of the way,
    /// for example if the data directory was found to be locked.
    /// Be sure that anything that writes files or flushes caches only does this if the respective
    /// module was initialized.
    util::ThreadRename("shutoff");
    if (node.mempool) node.mempool->AddTransactionsUpdated(1);

    StopHTTPRPC();
    StopREST();
    StopRPC();
    StopHTTPServer();
    for (const auto& client : node.chain_clients) {
        client->flush();
    }
    StopMapPort();

    // Because these depend on each-other, we make sure that neither can be
    // using the other before destroying them.
    if (node.peerman) UnregisterValidationInterface(node.peerman.get());
    if (node.connman) node.connman->Stop();

    StopTorControl();

    // After everything has been shut down, but before things get flushed, stop the
    // scheduler and load block thread.
    if (node.scheduler) node.scheduler->stop();
    if (node.chainman && node.chainman->m_thread_load.joinable()) node.chainman->m_thread_load.join();

    // After the threads that potentially access these pointers have been stopped,
    // destruct and reset all to nullptr.
    node.peerman.reset();
    node.connman.reset();
    node.banman.reset();
    node.addrman.reset();
    node.netgroupman.reset();

    if (node.mempool && node.mempool->GetLoadTried() && ShouldPersistMempool(*node.args)) {
        DumpMempool(*node.mempool, MempoolPath(*node.args));
    }

    // Drop transactions we were still watching, record fee estimations and unregister
    // fee estimator from validation interface.
    if (node.fee_estimator) {
        node.fee_estimator->Flush();
        UnregisterValidationInterface(node.fee_estimator.get());
    }

    // FlushStateToDisk generates a ChainStateFlushed callback, which we should avoid missing
    if (node.chainman) {
        LOCK(cs_main);
        for (Chainstate* chainstate : node.chainman->GetAll()) {
            if (chainstate->CanFlushToDisk()) {
                chainstate->ForceFlushStateToDisk();
            }
        }
    }

    // After there are no more peers/RPC left to give us new data which may generate
    // CValidationInterface callbacks, flush them...
    GetMainSignals().FlushBackgroundCallbacks();

    // Stop and delete all indexes only after flushing background callbacks.
    if (g_txindex) {
        g_txindex->Stop();
        g_txindex.reset();
    }
    if (g_coin_stats_index) {
        g_coin_stats_index->Stop();
        g_coin_stats_index.reset();
    }
    ForEachBlockFilterIndex([](BlockFilterIndex& index) { index.Stop(); });
    DestroyAllBlockFilterIndexes();

    // Any future callbacks will be dropped. This should absolutely be safe - if
    // missing a callback results in an unrecoverable situation, unclean shutdown
    // would too. The only reason to do the above flushes is to let the wallet catch
    // up with our current chain to avoid any strange pruning edge cases and make
    // next startup faster by avoiding rescan.

    if (node.chainman) {
        LOCK(cs_main);
        for (Chainstate* chainstate : node.chainman->GetAll()) {
            if (chainstate->CanFlushToDisk()) {
                chainstate->ForceFlushStateToDisk();
                chainstate->ResetCoinsViews();
            }
        }
    }
    for (const auto& client : node.chain_clients) {
        client->stop();
    }

#if ENABLE_ZMQ
    if (g_zmq_notification_interface) {
        UnregisterValidationInterface(g_zmq_notification_interface.get());
        g_zmq_notification_interface.reset();
    }
#endif

    node.chain_clients.clear();
    UnregisterAllValidationInterfaces();
    GetMainSignals().UnregisterBackgroundSignalScheduler();
    node.mempool.reset();
    node.fee_estimator.reset();
    node.chainman.reset();
    node.scheduler.reset();
    node.kernel.reset();

    RemovePidFile(*node.args);

    LogPrintf("%s: done\n", __func__);
}

/**
 * Signal handlers are very limited in what they are allowed to do.
 * The execution context the handler is invoked in is not guaranteed,
 * so we restrict handler operations to just touching variables:
 */
#ifndef WIN32
static void HandleSIGTERM(int)
{
    // Return value is intentionally ignored because there is not a better way
    // of handling this failure in a signal handler.
    (void)(*Assert(g_shutdown))();
}

static void HandleSIGHUP(int)
{
    LogInstance().m_reopen_file = true;
}
#else
static BOOL WINAPI consoleCtrlHandler(DWORD dwCtrlType)
{
    if (!(*Assert(g_shutdown))()) {
        LogPrintf("Error: failed to send shutdown signal on Ctrl-C\n");
        return false;
    }
    Sleep(INFINITE);
    return true;
}
#endif

#ifndef WIN32
static void registerSignalHandler(int signal, void(*handler)(int))
{
    struct sigaction sa;
    sa.sa_handler = handler;
    sigemptyset(&sa.sa_mask);
    sa.sa_flags = 0;
    sigaction(signal, &sa, nullptr);
}
#endif

static boost::signals2::connection rpc_notify_block_change_connection;
static void OnRPCStarted()
{
    rpc_notify_block_change_connection = uiInterface.NotifyBlockTip_connect(std::bind(RPCNotifyBlockChange, std::placeholders::_2));
}

static void OnRPCStopped()
{
    rpc_notify_block_change_connection.disconnect();
    RPCNotifyBlockChange(nullptr);
    g_best_block_cv.notify_all();
    LogPrint(BCLog::RPC, "RPC stopped.\n");
}

void SetupServerArgs(ArgsManager& argsman)
{
    SetupHelpOptions(argsman);
    argsman.AddArg("-help-debug", "Print help message with debugging options and exit", ArgsManager::ALLOW_ANY, OptionsCategory::DEBUG_TEST); // server-only for now

    init::AddLoggingArgs(argsman);

    const auto defaultBaseParams = CreateBaseChainParams(ChainType::MAIN);
    const auto testnetBaseParams = CreateBaseChainParams(ChainType::TESTNET);
    const auto signetBaseParams = CreateBaseChainParams(ChainType::SIGNET);
    const auto regtestBaseParams = CreateBaseChainParams(ChainType::REGTEST);
    const auto defaultChainParams = CreateChainParams(argsman, ChainType::MAIN);
    const auto testnetChainParams = CreateChainParams(argsman, ChainType::TESTNET);
    const auto signetChainParams = CreateChainParams(argsman, ChainType::SIGNET);
    const auto regtestChainParams = CreateChainParams(argsman, ChainType::REGTEST);

    // Hidden Options
    std::vector<std::string> hidden_args = {
        "-dbcrashratio", "-forcecompactdb",
        // GUI args. These will be overwritten by SetupUIArgs for the GUI
        "-choosedatadir", "-lang=<lang>", "-min", "-resetguisettings", "-splash", "-uiplatform"};

    argsman.AddArg("-version", "Print version and exit", ArgsManager::ALLOW_ANY, OptionsCategory::OPTIONS);
#if HAVE_SYSTEM
    argsman.AddArg("-alertnotify=<cmd>", "Execute command when an alert is raised (%s in cmd is replaced by message)", ArgsManager::ALLOW_ANY, OptionsCategory::OPTIONS);
#endif
    argsman.AddArg("-assumevalid=<hex>", strprintf("If this block is in the chain assume that it and its ancestors are valid and potentially skip their script verification (0 to verify all, default: %s, testnet: %s, signet: %s)", defaultChainParams->GetConsensus().defaultAssumeValid.GetHex(), testnetChainParams->GetConsensus().defaultAssumeValid.GetHex(), signetChainParams->GetConsensus().defaultAssumeValid.GetHex()), ArgsManager::ALLOW_ANY, OptionsCategory::OPTIONS);
    argsman.AddArg("-blocksdir=<dir>", "Specify directory to hold blocks subdirectory for *.dat files (default: <datadir>)", ArgsManager::ALLOW_ANY, OptionsCategory::OPTIONS);
    argsman.AddArg("-fastprune", "Use smaller block files and lower minimum prune height for testing purposes", ArgsManager::ALLOW_ANY | ArgsManager::DEBUG_ONLY, OptionsCategory::DEBUG_TEST);
#if HAVE_SYSTEM
    argsman.AddArg("-blocknotify=<cmd>", "Execute command when the best block changes (%s in cmd is replaced by block hash)", ArgsManager::ALLOW_ANY, OptionsCategory::OPTIONS);
#endif
    argsman.AddArg("-blockreconstructionextratxn=<n>", strprintf("Extra transactions to keep in memory for compact block reconstructions (default: %u)", DEFAULT_BLOCK_RECONSTRUCTION_EXTRA_TXN), ArgsManager::ALLOW_ANY, OptionsCategory::OPTIONS);
    argsman.AddArg("-blocksonly", strprintf("Whether to reject transactions from network peers. Disables automatic broadcast and rebroadcast of transactions, unless the source peer has the 'forcerelay' permission. RPC transactions are not affected. (default: %u)", DEFAULT_BLOCKSONLY), ArgsManager::ALLOW_ANY, OptionsCategory::OPTIONS);
    argsman.AddArg("-coinstatsindex", strprintf("Maintain coinstats index used by the gettxoutsetinfo RPC (default: %u)", DEFAULT_COINSTATSINDEX), ArgsManager::ALLOW_ANY, OptionsCategory::OPTIONS);
    argsman.AddArg("-conf=<file>", strprintf("Specify path to read-only configuration file. Relative paths will be prefixed by datadir location (only useable from command line, not configuration file) (default: %s)", BITCOIN_CONF_FILENAME), ArgsManager::ALLOW_ANY, OptionsCategory::OPTIONS);
    argsman.AddArg("-confrw=<file>", strprintf("Specify read/write configuration file. Relative paths will be prefixed by the network-specific datadir location (default: %s)", BITCOIN_RW_CONF_FILENAME), ArgsManager::ALLOW_ANY, OptionsCategory::OPTIONS);
    argsman.AddArg("-datadir=<dir>", "Specify data directory", ArgsManager::ALLOW_ANY, OptionsCategory::OPTIONS);
    argsman.AddArg("-dbbatchsize", strprintf("Maximum database write batch size in bytes (default: %u)", nDefaultDbBatchSize), ArgsManager::ALLOW_ANY | ArgsManager::DEBUG_ONLY, OptionsCategory::OPTIONS);
    argsman.AddArg("-dbcache=<n>", strprintf("Maximum database cache size <n> MiB (%d to %d, default: %d). In addition, unused mempool memory is shared for this cache (see -maxmempool).", nMinDbCache, nMaxDbCache, nDefaultDbCache), ArgsManager::ALLOW_ANY, OptionsCategory::OPTIONS);
    argsman.AddArg("-dbfilesize",
                   strprintf("Target size of files within databases, in MiB (%u to %u, default: %u).",
                             1, 1024,
                             DEFAULT_DB_FILE_SIZE),
                   ArgsManager::ALLOW_ANY | ArgsManager::DEBUG_ONLY, OptionsCategory::OPTIONS);
    argsman.AddArg("-includeconf=<file>", "Specify additional configuration file, relative to the -datadir path (only useable from configuration file, not command line)", ArgsManager::ALLOW_ANY, OptionsCategory::OPTIONS);
    argsman.AddArg("-allowignoredconf", strprintf("For backwards compatibility, treat an unused %s file in the datadir as a warning, not an error.", BITCOIN_CONF_FILENAME), ArgsManager::ALLOW_ANY, OptionsCategory::OPTIONS);
    argsman.AddArg("-loadblock=<file>", "Imports blocks from external file on startup", ArgsManager::ALLOW_ANY, OptionsCategory::OPTIONS);
    argsman.AddArg("-lowmem=<n>", strprintf("If system available memory falls below <n> MiB, flush caches (0 to disable, default: %s)", g_low_memory_threshold / 1024 / 1024), ArgsManager::ALLOW_ANY, OptionsCategory::OPTIONS);
    argsman.AddArg("-maxmempool=<n>", strprintf("Keep the transaction memory pool below <n> megabytes (default: %u)", DEFAULT_MAX_MEMPOOL_SIZE_MB), ArgsManager::ALLOW_ANY, OptionsCategory::OPTIONS);
    argsman.AddArg("-maxorphantx=<n>", strprintf("Keep at most <n> unconnectable transactions in memory (default: %u)", DEFAULT_MAX_ORPHAN_TRANSACTIONS), ArgsManager::ALLOW_ANY, OptionsCategory::OPTIONS);
    argsman.AddArg("-mempoolexpiry=<n>", strprintf("Do not keep transactions in the mempool longer than <n> hours (default: %u)", DEFAULT_MEMPOOL_EXPIRY_HOURS), ArgsManager::ALLOW_ANY, OptionsCategory::OPTIONS);
    argsman.AddArg("-minimumchainwork=<hex>", strprintf("Minimum work assumed to exist on a valid chain in hex (default: %s, testnet: %s, signet: %s)", defaultChainParams->GetConsensus().nMinimumChainWork.GetHex(), testnetChainParams->GetConsensus().nMinimumChainWork.GetHex(), signetChainParams->GetConsensus().nMinimumChainWork.GetHex()), ArgsManager::ALLOW_ANY | ArgsManager::DEBUG_ONLY, OptionsCategory::OPTIONS);
    argsman.AddArg("-par=<n>", strprintf("Set the number of script verification threads (0 = auto, up to %d, <0 = leave that many cores free, default: %d)",
        MAX_SCRIPTCHECK_THREADS, DEFAULT_SCRIPTCHECK_THREADS), ArgsManager::ALLOW_ANY, OptionsCategory::OPTIONS);
    argsman.AddArg("-persistmempool", strprintf("Whether to save the mempool on shutdown and load on restart (default: %u)", DEFAULT_PERSIST_MEMPOOL), ArgsManager::ALLOW_ANY, OptionsCategory::OPTIONS);
    argsman.AddArg("-persistmempoolv1",
                   strprintf("Whether a mempool.dat file created by -persistmempool or the savemempool RPC will be written in the legacy format "
                             "(version 1) or the current format (version 2). This temporary option will be removed in the future. (default: %u)",
                             DEFAULT_PERSIST_V1_DAT),
                   ArgsManager::ALLOW_ANY, OptionsCategory::OPTIONS);
    argsman.AddArg("-pid=<file>", strprintf("Specify pid file. Relative paths will be prefixed by a net-specific datadir location. (default: %s)", BITCOIN_PID_FILENAME), ArgsManager::ALLOW_ANY, OptionsCategory::OPTIONS);
    argsman.AddArg("-prune=<n>", strprintf("Reduce storage requirements by enabling pruning (deleting) of old blocks. This allows the pruneblockchain RPC to be called to delete specific blocks and enables automatic pruning of old blocks if a target size in MiB is provided. This mode is incompatible with -txindex. "
            "Warning: Reverting this setting requires re-downloading the entire blockchain. "
            "(default: 0 = disable pruning blocks, 1 = allow manual pruning via RPC, >=%u = automatically prune block files to stay under the specified target size in MiB)", MIN_DISK_SPACE_FOR_BLOCK_FILES / 1024 / 1024), ArgsManager::ALLOW_ANY, OptionsCategory::OPTIONS);
    argsman.AddArg("-reindex", "If enabled, wipe chain state and block index, and rebuild them from blk*.dat files on disk. Also wipe and rebuild other optional indexes that are active. If an assumeutxo snapshot was loaded, its chainstate will be wiped as well. The snapshot can then be reloaded via RPC. Setting this to auto automatically reindexes the block database if it is corrupted.", ArgsManager::ALLOW_ANY, OptionsCategory::OPTIONS);
    argsman.AddArg("-reindex-chainstate", "If enabled, wipe chain state, and rebuild it from blk*.dat files on disk. If an assumeutxo snapshot was loaded, its chainstate will be wiped as well. The snapshot can then be reloaded via RPC.", ArgsManager::ALLOW_ANY, OptionsCategory::OPTIONS);
    argsman.AddArg("-settings=<file>", strprintf("Specify path to dynamic settings data file. Can be disabled with -nosettings. File is written at runtime and not meant to be edited by users (use %s instead for custom settings). Relative paths will be prefixed by datadir location. (default: %s)", BITCOIN_CONF_FILENAME, BITCOIN_SETTINGS_FILENAME), ArgsManager::ALLOW_ANY, OptionsCategory::OPTIONS);
#if HAVE_SYSTEM
    argsman.AddArg("-startupnotify=<cmd>", "Execute command on startup.", ArgsManager::ALLOW_ANY, OptionsCategory::OPTIONS);
    argsman.AddArg("-shutdownnotify=<cmd>", "Execute command immediately before beginning shutdown. The need for shutdown may be urgent, so be careful not to delay it long (if the command doesn't require interaction with the server, consider having it fork into the background).", ArgsManager::ALLOW_ANY, OptionsCategory::OPTIONS);
#endif
    argsman.AddArg("-txindex", strprintf("Maintain a full transaction index, used by the getrawtransaction rpc call (default: %u)", DEFAULT_TXINDEX), ArgsManager::ALLOW_ANY, OptionsCategory::OPTIONS);
    argsman.AddArg("-blockfilterindex=<type>",
                 strprintf("Maintain an index of compact filters by block (default: %s, values: %s).", DEFAULT_BLOCKFILTERINDEX, ListBlockFilterTypes()) +
                 " If <type> is not supplied or if <type> = 1, certain indexes are enabled (currently just basic).",
                 ArgsManager::ALLOW_ANY, OptionsCategory::OPTIONS);

    argsman.AddArg("-addnode=<ip>", strprintf("Add a node to connect to and attempt to keep the connection open (see the addnode RPC help for more info). This option can be specified multiple times to add multiple nodes; connections are limited to %u at a time and are counted separately from the -maxconnections limit.", MAX_ADDNODE_CONNECTIONS), ArgsManager::ALLOW_ANY | ArgsManager::NETWORK_ONLY, OptionsCategory::CONNECTION);
    argsman.AddArg("-asmap=<file>", strprintf("Specify asn mapping used for bucketing of the peers (default: %s). Relative paths will be prefixed by the net-specific datadir location.", DEFAULT_ASMAP_FILENAME), ArgsManager::ALLOW_ANY, OptionsCategory::CONNECTION);
    argsman.AddArg("-bantime=<n>", strprintf("Default duration (in seconds) of manually configured bans (default: %u)", DEFAULT_MISBEHAVING_BANTIME), ArgsManager::ALLOW_ANY, OptionsCategory::CONNECTION);
    argsman.AddArg("-bind=<addr>[:<port>][=onion]", strprintf("Bind to given address and always listen on it (default: 0.0.0.0). Use [host]:port notation for IPv6. Append =onion to tag any incoming connections to that address and port as incoming Tor connections (default: 127.0.0.1:%u=onion, testnet: 127.0.0.1:%u=onion, signet: 127.0.0.1:%u=onion, regtest: 127.0.0.1:%u=onion)", defaultBaseParams->OnionServiceTargetPort(), testnetBaseParams->OnionServiceTargetPort(), signetBaseParams->OnionServiceTargetPort(), regtestBaseParams->OnionServiceTargetPort()), ArgsManager::ALLOW_ANY | ArgsManager::NETWORK_ONLY, OptionsCategory::CONNECTION);
    argsman.AddArg("-cjdnsreachable", "If set, then this host is configured for CJDNS (connecting to fc00::/8 addresses would lead us to the CJDNS network, see doc/cjdns.md) (default: 0)", ArgsManager::ALLOW_ANY, OptionsCategory::CONNECTION);
    argsman.AddArg("-connect=<ip>", "Connect only to the specified node; -noconnect disables automatic connections (the rules for this peer are the same as for -addnode). This option can be specified multiple times to connect to multiple nodes.", ArgsManager::ALLOW_ANY | ArgsManager::NETWORK_ONLY, OptionsCategory::CONNECTION);
    argsman.AddArg("-discover", "Discover own IP addresses (default: 1 when listening and no -externalip or -proxy)", ArgsManager::ALLOW_ANY, OptionsCategory::CONNECTION);
    argsman.AddArg("-dns", strprintf("Allow DNS lookups for -addnode, -seednode and -connect (default: %u)", DEFAULT_NAME_LOOKUP), ArgsManager::ALLOW_ANY, OptionsCategory::CONNECTION);
    argsman.AddArg("-dnsseed", strprintf("Query for peer addresses via DNS lookup, if low on addresses (default: %u unless -connect used or -maxconnections=0)", DEFAULT_DNSSEED), ArgsManager::ALLOW_ANY, OptionsCategory::CONNECTION);
    argsman.AddArg("-externalip=<ip>", "Specify your own public address", ArgsManager::ALLOW_ANY, OptionsCategory::CONNECTION);
    argsman.AddArg("-feefilter", strprintf("Tell other nodes to filter invs to us by our mempool min fee (default: %u)", DEFAULT_FEEFILTER), ArgsManager::ALLOW_ANY | ArgsManager::DEBUG_ONLY, OptionsCategory::CONNECTION);
    argsman.AddArg("-fixedseeds", strprintf("Allow fixed seeds if DNS seeds don't provide peers (default: %u)", DEFAULT_FIXEDSEEDS), ArgsManager::ALLOW_ANY, OptionsCategory::CONNECTION);
    argsman.AddArg("-forcednsseed", strprintf("Always query for peer addresses via DNS lookup (default: %u)", DEFAULT_FORCEDNSSEED), ArgsManager::ALLOW_ANY, OptionsCategory::CONNECTION);
    argsman.AddArg("-listen", strprintf("Accept connections from outside (default: %u if no -proxy, -connect or -maxconnections=0)", DEFAULT_LISTEN), ArgsManager::ALLOW_ANY, OptionsCategory::CONNECTION);
    argsman.AddArg("-listenonion", strprintf("Automatically create Tor onion service (default: %d)", DEFAULT_LISTEN_ONION), ArgsManager::ALLOW_ANY, OptionsCategory::CONNECTION);
    argsman.AddArg("-maxconnections=<n>", strprintf("Maintain at most <n> automatic connections to peers (default: %u). This limit does not apply to connections manually added via -addnode or the addnode RPC, which have a separate limit of %u.", DEFAULT_MAX_PEER_CONNECTIONS, MAX_ADDNODE_CONNECTIONS), ArgsManager::ALLOW_ANY, OptionsCategory::CONNECTION);
    argsman.AddArg("-maxreceivebuffer=<n>", strprintf("Maximum per-connection receive buffer, <n>*1000 bytes (default: %u)", DEFAULT_MAXRECEIVEBUFFER), ArgsManager::ALLOW_ANY, OptionsCategory::CONNECTION);
    argsman.AddArg("-maxsendbuffer=<n>", strprintf("Maximum per-connection memory usage for the send buffer, <n>*1000 bytes (default: %u)", DEFAULT_MAXSENDBUFFER), ArgsManager::ALLOW_ANY, OptionsCategory::CONNECTION);
    argsman.AddArg("-maxtimeadjustment", strprintf("Maximum allowed median peer time offset adjustment. Local perspective of time may be influenced by outbound peers forward or backward by this amount (default: %u seconds).", DEFAULT_MAX_TIME_ADJUSTMENT), ArgsManager::ALLOW_ANY, OptionsCategory::CONNECTION);
    argsman.AddArg("-maxuploadtarget=<n>", strprintf("Tries to keep outbound traffic under the given target per 24h. Limit does not apply to peers with 'download' permission or blocks created within past week. 0 = no limit (default: %s). Optional suffix units [k|K|m|M|g|G|t|T] (default: M). Lowercase is 1000 base while uppercase is 1024 base", DEFAULT_MAX_UPLOAD_TARGET), ArgsManager::ALLOW_ANY, OptionsCategory::CONNECTION);
    argsman.AddArg("-onion=<ip:port>", "Use separate SOCKS5 proxy to reach peers via Tor onion services, set -noonion to disable (default: -proxy)", ArgsManager::ALLOW_ANY, OptionsCategory::CONNECTION);
    argsman.AddArg("-i2psam=<ip:port>", "I2P SAM proxy to reach I2P peers and accept I2P connections (default: none)", ArgsManager::ALLOW_ANY, OptionsCategory::CONNECTION);
    argsman.AddArg("-i2pacceptincoming", strprintf("Whether to accept inbound I2P connections (default: %i). Ignored if -i2psam is not set. Listening for inbound I2P connections is done through the SAM proxy, not by binding to a local address and port.", DEFAULT_I2P_ACCEPT_INCOMING), ArgsManager::ALLOW_ANY, OptionsCategory::CONNECTION);
    argsman.AddArg("-onlynet=<net>", "Make automatic outbound connections only to network <net> (" + Join(GetNetworkNames(), ", ") + "). Inbound and manual connections are not affected by this option. It can be specified multiple times to allow multiple networks.", ArgsManager::ALLOW_ANY, OptionsCategory::CONNECTION);
    argsman.AddArg("-v2transport", strprintf("Support v2 transport (default: %u)", DEFAULT_V2_TRANSPORT), ArgsManager::ALLOW_ANY, OptionsCategory::CONNECTION);
    argsman.AddArg("-peerbloomfilters", strprintf("Support filtering of blocks and transaction with bloom filters (default: %u)", DEFAULT_PEERBLOOMFILTERS), ArgsManager::ALLOW_ANY, OptionsCategory::CONNECTION);
    argsman.AddArg("-peerblockfilters", strprintf("Serve compact block filters to peers per BIP 157 (default: %u)", DEFAULT_PEERBLOCKFILTERS), ArgsManager::ALLOW_ANY, OptionsCategory::CONNECTION);
    argsman.AddArg("-txreconciliation", strprintf("Enable transaction reconciliations per BIP 330 (default: %d)", DEFAULT_TXRECONCILIATION_ENABLE), ArgsManager::ALLOW_ANY | ArgsManager::DEBUG_ONLY, OptionsCategory::CONNECTION);
    // TODO: remove the sentence "Nodes not using ... incoming connections." once the changes from
    // https://github.com/bitcoin/bitcoin/pull/23542 have become widespread.
    argsman.AddArg("-port=<port>", strprintf("Listen for connections on <port>. Nodes not using the default ports (default: %u, testnet: %u, signet: %u, regtest: %u) are unlikely to get incoming connections. Not relevant for I2P (see doc/i2p.md).", defaultChainParams->GetDefaultPort(), testnetChainParams->GetDefaultPort(), signetChainParams->GetDefaultPort(), regtestChainParams->GetDefaultPort()), ArgsManager::ALLOW_ANY | ArgsManager::NETWORK_ONLY, OptionsCategory::CONNECTION);
    argsman.AddArg("-proxy=<ip:port>", "Connect through SOCKS5 proxy, set -noproxy to disable (default: disabled)", ArgsManager::ALLOW_ANY | ArgsManager::DISALLOW_ELISION, OptionsCategory::CONNECTION);
    argsman.AddArg("-proxyrandomize", strprintf("Randomize credentials for every proxy connection. This enables Tor stream isolation (default: %u)", DEFAULT_PROXYRANDOMIZE), ArgsManager::ALLOW_ANY, OptionsCategory::CONNECTION);
    argsman.AddArg("-seednode=<ip>", "Connect to a node to retrieve peer addresses, and disconnect. This option can be specified multiple times to connect to multiple nodes.", ArgsManager::ALLOW_ANY, OptionsCategory::CONNECTION);
    argsman.AddArg("-networkactive", "Enable all P2P network activity (default: 1). Can be changed by the setnetworkactive RPC command", ArgsManager::ALLOW_ANY, OptionsCategory::CONNECTION);
    argsman.AddArg("-timeout=<n>", strprintf("Specify socket connection timeout in milliseconds. If an initial attempt to connect is unsuccessful after this amount of time, drop it (minimum: 1, default: %d)", DEFAULT_CONNECT_TIMEOUT), ArgsManager::ALLOW_ANY, OptionsCategory::CONNECTION);
    argsman.AddArg("-peertimeout=<n>", strprintf("Specify a p2p connection timeout delay in seconds. After connecting to a peer, wait this amount of time before considering disconnection based on inactivity (minimum: 1, default: %d)", DEFAULT_PEER_CONNECT_TIMEOUT), ArgsManager::ALLOW_ANY | ArgsManager::DEBUG_ONLY, OptionsCategory::CONNECTION);
    argsman.AddArg("-torcontrol=<ip>:<port>", strprintf("Tor control host and port to use if onion listening enabled (default: %s). If no port is specified, the default port of %i will be used.", DEFAULT_TOR_CONTROL, DEFAULT_TOR_CONTROL_PORT), ArgsManager::ALLOW_ANY, OptionsCategory::CONNECTION);
<<<<<<< HEAD
#ifdef HAVE_BOOST_PROCESS
    argsman.AddArg("-torexecute=<command>", strprintf("Tor command to use if not already running (default: %s)", DEFAULT_TOR_EXECUTE), ArgsManager::ALLOW_ANY, OptionsCategory::CONNECTION);
#else
    hidden_args.emplace_back("-torexecute=<command>");
#endif
    argsman.AddArg("-torpassword=<pass>", "Tor control port password (default: empty)", ArgsManager::ALLOW_ANY | ArgsManager::SENSITIVE, OptionsCategory::CONNECTION);
#ifdef USE_UPNP
    argsman.AddArg("-upnp", strprintf("Use UPnP to map the listening port (default: %u)", DEFAULT_UPNP), ArgsManager::ALLOW_ANY, OptionsCategory::CONNECTION);
=======
    argsman.AddArg("-torpassword=<pass>", "Tor control port password (default: empty)", ArgsManager::ALLOW_ANY | ArgsManager::SENSITIVE, OptionsCategory::CONNECTION);
#ifdef USE_UPNP
    argsman.AddArg("-upnp", strprintf("Use UPnP to map the listening port (default: %s)", DEFAULT_UPNP ? "1 when listening and no -proxy" : "0"), ArgsManager::ALLOW_ANY, OptionsCategory::CONNECTION);
>>>>>>> 19703230
#else
    hidden_args.emplace_back("-upnp");
#endif
#ifdef USE_NATPMP
    argsman.AddArg("-natpmp", strprintf("Use NAT-PMP to map the listening port (default: %u)", DEFAULT_NATPMP), ArgsManager::ALLOW_ANY, OptionsCategory::CONNECTION);
#else
    hidden_args.emplace_back("-natpmp");
#endif // USE_NATPMP
    argsman.AddArg("-whitebind=<[permissions@]addr>", "Bind to the given address and add permission flags to the peers connecting to it. "
        "Use [host]:port notation for IPv6. Allowed permissions: " + Join(NET_PERMISSIONS_DOC, ", ") + ". "
        "Specify multiple permissions separated by commas (default: download,noban,mempool,relay). Can be specified multiple times.", ArgsManager::ALLOW_ANY, OptionsCategory::CONNECTION);

    argsman.AddArg("-whitelist=<[permissions@]IP address or network>", "Add permission flags to the peers using the given IP address (e.g. 1.2.3.4) or "
        "CIDR-notated network (e.g. 1.2.3.0/24). Uses the same permissions as "
        "-whitebind. "
        "Additional flags \"in\" and \"out\" control whether permissions apply to incoming connections and/or outgoing (default: incoming only). "
        "Can be specified multiple times.", ArgsManager::ALLOW_ANY, OptionsCategory::CONNECTION);

    g_wallet_init_interface.AddWalletOptions(argsman);

#if ENABLE_ZMQ
    argsman.AddArg("-zmqpubhashblock=<address>", "Enable publish hash block in <address>", ArgsManager::ALLOW_ANY, OptionsCategory::ZMQ);
    argsman.AddArg("-zmqpubhashtx=<address>", "Enable publish hash transaction in <address>", ArgsManager::ALLOW_ANY, OptionsCategory::ZMQ);
    argsman.AddArg("-zmqpubhashwallettx=<address>", "Enable publish hash wallet transaction in <address>", ArgsManager::ALLOW_ANY, OptionsCategory::ZMQ);
    argsman.AddArg("-zmqpubrawblock=<address>", "Enable publish raw block in <address>", ArgsManager::ALLOW_ANY, OptionsCategory::ZMQ);
    argsman.AddArg("-zmqpubrawtx=<address>", "Enable publish raw transaction in <address>", ArgsManager::ALLOW_ANY, OptionsCategory::ZMQ);
    argsman.AddArg("-zmqpubrawwallettx=<address>", "Enable publish raw wallet transaction in <address>", ArgsManager::ALLOW_ANY, OptionsCategory::ZMQ);
    argsman.AddArg("-zmqpubsequence=<address>", "Enable publish hash block and tx sequence in <address>", ArgsManager::ALLOW_ANY, OptionsCategory::ZMQ);
    argsman.AddArg("-zmqpubhashblockhwm=<n>", strprintf("Set publish hash block outbound message high water mark (default: %d)", CZMQAbstractNotifier::DEFAULT_ZMQ_SNDHWM), ArgsManager::ALLOW_ANY, OptionsCategory::ZMQ);
    argsman.AddArg("-zmqpubhashtxhwm=<n>", strprintf("Set publish hash transaction outbound message high water mark (default: %d)", CZMQAbstractNotifier::DEFAULT_ZMQ_SNDHWM), ArgsManager::ALLOW_ANY, OptionsCategory::ZMQ);
    argsman.AddArg("-zmqpubhashwallettxhwm=<n>", strprintf("Set publish hash wallet transaction outbound message high water mark (default: %d)", CZMQAbstractNotifier::DEFAULT_ZMQ_SNDHWM), ArgsManager::ALLOW_ANY, OptionsCategory::ZMQ);
    argsman.AddArg("-zmqpubrawblockhwm=<n>", strprintf("Set publish raw block outbound message high water mark (default: %d)", CZMQAbstractNotifier::DEFAULT_ZMQ_SNDHWM), ArgsManager::ALLOW_ANY, OptionsCategory::ZMQ);
    argsman.AddArg("-zmqpubrawtxhwm=<n>", strprintf("Set publish raw transaction outbound message high water mark (default: %d)", CZMQAbstractNotifier::DEFAULT_ZMQ_SNDHWM), ArgsManager::ALLOW_ANY, OptionsCategory::ZMQ);
    argsman.AddArg("-zmqpubrawwallettxhwm=<n>", strprintf("Set publish raw wallet transaction outbound message high water mark (default: %d)", CZMQAbstractNotifier::DEFAULT_ZMQ_SNDHWM), ArgsManager::ALLOW_ANY, OptionsCategory::ZMQ);
    argsman.AddArg("-zmqpubsequencehwm=<n>", strprintf("Set publish hash sequence message high water mark (default: %d)", CZMQAbstractNotifier::DEFAULT_ZMQ_SNDHWM), ArgsManager::ALLOW_ANY, OptionsCategory::ZMQ);
#else
    hidden_args.emplace_back("-zmqpubhashblock=<address>");
    hidden_args.emplace_back("-zmqpubhashtx=<address>");
    hidden_args.emplace_back("-zmqpubhashwallettx=<address>");
    hidden_args.emplace_back("-zmqpubrawblock=<address>");
    hidden_args.emplace_back("-zmqpubrawtx=<address>");
    hidden_args.emplace_back("-zmqpubrawwallettx=<address>");
    hidden_args.emplace_back("-zmqpubsequence=<n>");
    hidden_args.emplace_back("-zmqpubhashblockhwm=<n>");
    hidden_args.emplace_back("-zmqpubhashtxhwm=<n>");
    hidden_args.emplace_back("-zmqpubhashwallettxhwm=<n>");
    hidden_args.emplace_back("-zmqpubrawblockhwm=<n>");
    hidden_args.emplace_back("-zmqpubrawtxhwm=<n>");
    hidden_args.emplace_back("-zmqpubrawwallettxhwm=<n>");
    hidden_args.emplace_back("-zmqpubsequencehwm=<n>");
#endif

    argsman.AddArg("-checkblocks=<n>", strprintf("How many blocks to check at startup (default: %u, 0 = all)", DEFAULT_CHECKBLOCKS), ArgsManager::ALLOW_ANY | ArgsManager::DEBUG_ONLY, OptionsCategory::DEBUG_TEST);
    argsman.AddArg("-checklevel=<n>", strprintf("How thorough the block verification of -checkblocks is: %s (0-4, default: %u)", Join(CHECKLEVEL_DOC, ", "), DEFAULT_CHECKLEVEL), ArgsManager::ALLOW_ANY | ArgsManager::DEBUG_ONLY, OptionsCategory::DEBUG_TEST);
    argsman.AddArg("-checkblockindex", strprintf("Do a consistency check for the block tree, chainstate, and other validation data structures occasionally. (default: %u, regtest: %u)", defaultChainParams->DefaultConsistencyChecks(), regtestChainParams->DefaultConsistencyChecks()), ArgsManager::ALLOW_ANY | ArgsManager::DEBUG_ONLY, OptionsCategory::DEBUG_TEST);
    argsman.AddArg("-checkaddrman=<n>", strprintf("Run addrman consistency checks every <n> operations. Use 0 to disable. (default: %u)", DEFAULT_ADDRMAN_CONSISTENCY_CHECKS), ArgsManager::ALLOW_ANY | ArgsManager::DEBUG_ONLY, OptionsCategory::DEBUG_TEST);
    argsman.AddArg("-checkmempool=<n>", strprintf("Run mempool consistency checks every <n> transactions. Use 0 to disable. (default: %u, regtest: %u)", defaultChainParams->DefaultConsistencyChecks(), regtestChainParams->DefaultConsistencyChecks()), ArgsManager::ALLOW_ANY | ArgsManager::DEBUG_ONLY, OptionsCategory::DEBUG_TEST);
    argsman.AddArg("-checkpoints", strprintf("Enable rejection of any forks from the known historical chain until block %s (default: %u)", defaultChainParams->Checkpoints().GetHeight(), DEFAULT_CHECKPOINTS_ENABLED), ArgsManager::ALLOW_ANY | ArgsManager::DEBUG_ONLY, OptionsCategory::DEBUG_TEST);
    argsman.AddArg("-deprecatedrpc=<method>", "Allows deprecated RPC method(s) to be used", ArgsManager::ALLOW_ANY | ArgsManager::DEBUG_ONLY, OptionsCategory::DEBUG_TEST);
    argsman.AddArg("-stopafterblockimport", strprintf("Stop running after importing blocks from disk (default: %u)", DEFAULT_STOPAFTERBLOCKIMPORT), ArgsManager::ALLOW_ANY | ArgsManager::DEBUG_ONLY, OptionsCategory::DEBUG_TEST);
    argsman.AddArg("-stopatheight", strprintf("Stop running after reaching the given height in the main chain (default: %u)", DEFAULT_STOPATHEIGHT), ArgsManager::ALLOW_ANY | ArgsManager::DEBUG_ONLY, OptionsCategory::DEBUG_TEST);
    argsman.AddArg("-limitancestorcount=<n>", strprintf("Do not accept transactions if number of in-mempool ancestors is <n> or more (default: %u)", DEFAULT_ANCESTOR_LIMIT), ArgsManager::ALLOW_ANY | ArgsManager::DEBUG_ONLY, OptionsCategory::DEBUG_TEST);
    argsman.AddArg("-limitancestorsize=<n>", strprintf("Do not accept transactions whose size with all in-mempool ancestors exceeds <n> kilobytes (default: %u)", DEFAULT_ANCESTOR_SIZE_LIMIT_KVB), ArgsManager::ALLOW_ANY | ArgsManager::DEBUG_ONLY, OptionsCategory::DEBUG_TEST);
    argsman.AddArg("-limitdescendantcount=<n>", strprintf("Do not accept transactions if any ancestor would have <n> or more in-mempool descendants (default: %u)", DEFAULT_DESCENDANT_LIMIT), ArgsManager::ALLOW_ANY | ArgsManager::DEBUG_ONLY, OptionsCategory::DEBUG_TEST);
    argsman.AddArg("-limitdescendantsize=<n>", strprintf("Do not accept transactions if any ancestor would have more than <n> kilobytes of in-mempool descendants (default: %u).", DEFAULT_DESCENDANT_SIZE_LIMIT_KVB), ArgsManager::ALLOW_ANY | ArgsManager::DEBUG_ONLY, OptionsCategory::DEBUG_TEST);
    argsman.AddArg("-addrmantest", "Allows to test address relay on localhost", ArgsManager::ALLOW_ANY | ArgsManager::DEBUG_ONLY, OptionsCategory::DEBUG_TEST);
    argsman.AddArg("-capturemessages", "Capture all P2P messages to disk", ArgsManager::ALLOW_ANY | ArgsManager::DEBUG_ONLY, OptionsCategory::DEBUG_TEST);
    argsman.AddArg("-mocktime=<n>", "Replace actual time with " + UNIX_EPOCH_TIME + " (default: 0)", ArgsManager::ALLOW_ANY | ArgsManager::DEBUG_ONLY, OptionsCategory::DEBUG_TEST);
    argsman.AddArg("-maxsigcachesize=<n>", strprintf("Limit sum of signature cache and script execution cache sizes to <n> MiB (default: %u)", DEFAULT_MAX_SIG_CACHE_BYTES >> 20), ArgsManager::ALLOW_ANY | ArgsManager::DEBUG_ONLY, OptionsCategory::DEBUG_TEST);
    argsman.AddArg("-maxtipage=<n>",
                   strprintf("Maximum tip age in seconds to consider node in initial block download (default: %u)",
                             Ticks<std::chrono::seconds>(DEFAULT_MAX_TIP_AGE)),
                   ArgsManager::ALLOW_ANY | ArgsManager::DEBUG_ONLY, OptionsCategory::DEBUG_TEST);
    argsman.AddArg("-printpriority", strprintf("Log transaction priority and fee rate in " + CURRENCY_UNIT + "/kvB when mining blocks (default: %u)", DEFAULT_PRINTPRIORITY), ArgsManager::ALLOW_ANY | ArgsManager::DEBUG_ONLY, OptionsCategory::DEBUG_TEST);
    argsman.AddArg("-uaappend=<cmt>", "Append literal to the user agent string (should only be used for software embedding)", ArgsManager::ALLOW_ANY, OptionsCategory::CONNECTION);
    argsman.AddArg("-uacomment=<cmt>", "Append comment to the user agent string", ArgsManager::ALLOW_ANY, OptionsCategory::DEBUG_TEST);

    SetupChainParamsBaseOptions(argsman);

    argsman.AddArg("-acceptnonstdtxn", strprintf("Relay and mine \"non-standard\" transactions (default: %u)", DEFAULT_ACCEPT_NON_STD_TXN), ArgsManager::ALLOW_ANY, OptionsCategory::NODE_RELAY);
    argsman.AddArg("-incrementalrelayfee=<amt>", strprintf("Fee rate (in %s/kvB) used to define cost of relay, used for mempool limiting and replacement policy. (default: %s)", CURRENCY_UNIT, FormatMoney(DEFAULT_INCREMENTAL_RELAY_FEE)), ArgsManager::ALLOW_ANY | ArgsManager::DEBUG_ONLY, OptionsCategory::NODE_RELAY);
    argsman.AddArg("-dustrelayfee=<amt>", strprintf("Fee rate (in %s/kvB) used to define dust, the value of an output such that it will cost more than its value in fees at this fee rate to spend it. (default: %s)", CURRENCY_UNIT, FormatMoney(DUST_RELAY_TX_FEE)), ArgsManager::ALLOW_ANY | ArgsManager::DEBUG_ONLY, OptionsCategory::NODE_RELAY);
    argsman.AddArg("-acceptstalefeeestimates", strprintf("Read fee estimates even if they are stale (%sdefault: %u) fee estimates are considered stale if they are %s hours old", "regtest only; ", DEFAULT_ACCEPT_STALE_FEE_ESTIMATES, Ticks<std::chrono::hours>(MAX_FILE_AGE)), ArgsManager::ALLOW_ANY | ArgsManager::DEBUG_ONLY, OptionsCategory::DEBUG_TEST);
    argsman.AddArg("-bytespersigop", strprintf("Equivalent bytes per sigop in transactions for relay and mining (default: %u)", DEFAULT_BYTES_PER_SIGOP), ArgsManager::ALLOW_ANY, OptionsCategory::NODE_RELAY);
    argsman.AddArg("-datacarrier", strprintf("Relay and mine data carrier transactions (default: %u)", DEFAULT_ACCEPT_DATACARRIER), ArgsManager::ALLOW_ANY, OptionsCategory::NODE_RELAY);
    argsman.AddArg("-datacarriersize",
                   strprintf("Relay and mine transactions whose data-carrying raw scriptPubKey "
                             "is of this size or less (default: %u)",
                             MAX_OP_RETURN_RELAY),
                   ArgsManager::ALLOW_ANY, OptionsCategory::NODE_RELAY);
    argsman.AddArg("-mempoolfullrbf", strprintf("Accept transaction replace-by-fee without requiring replaceability signaling (default: %u)", (DEFAULT_MEMPOOL_RBF_POLICY == RBFPolicy::Always)), ArgsManager::ALLOW_ANY, OptionsCategory::NODE_RELAY);
    argsman.AddArg("-mempoolreplacement", strprintf("Set to 0 to disable RBF entirely, \"fee,optin\" to honour RBF opt-out signal, or \"fee,-optin\" to always RBF aka full RBF (default: %s)", "fee,optin"), ArgsManager::ALLOW_ANY, OptionsCategory::NODE_RELAY);
    argsman.AddArg("-mempooltruc", strprintf("Behaviour for transactions requesting TRUC limits: \"reject\" the transactions entirely, \"accept\" them just like any other, or \"enforce\" to impose their requested restrictions (default: %s)", "reject"), ArgsManager::ALLOW_ANY, OptionsCategory::NODE_RELAY);
    argsman.AddArg("-permitbaremultisig", strprintf("Relay non-P2SH multisig (default: %u)", DEFAULT_PERMIT_BAREMULTISIG), ArgsManager::ALLOW_ANY,
                   OptionsCategory::NODE_RELAY);
    argsman.AddArg("-minrelaytxfee=<amt>", strprintf("Fees (in %s/kvB) smaller than this are considered zero fee for relaying, mining and transaction creation (default: %s)",
        CURRENCY_UNIT, FormatMoney(DEFAULT_MIN_RELAY_TX_FEE)), ArgsManager::ALLOW_ANY, OptionsCategory::NODE_RELAY);
    argsman.AddArg("-whitelistforcerelay", strprintf("Add 'forcerelay' permission to whitelisted peers with default permissions. This will relay transactions even if the transactions were already in the mempool. (default: %d)", DEFAULT_WHITELISTFORCERELAY), ArgsManager::ALLOW_ANY, OptionsCategory::NODE_RELAY);
    argsman.AddArg("-whitelistrelay", strprintf("Add 'relay' permission to whitelisted peers with default permissions. This will accept relayed transactions even when not relaying transactions (default: %d)", DEFAULT_WHITELISTRELAY), ArgsManager::ALLOW_ANY, OptionsCategory::NODE_RELAY);


    argsman.AddArg("-blockmaxsize=<n>", strprintf("Set maximum block size in bytes (default: %d)", DEFAULT_BLOCK_MAX_SIZE), ArgsManager::ALLOW_ANY, OptionsCategory::BLOCK_CREATION);
    argsman.AddArg("-blockmaxweight=<n>", strprintf("Set maximum BIP141 block weight (default: %d)", DEFAULT_BLOCK_MAX_WEIGHT), ArgsManager::ALLOW_ANY, OptionsCategory::BLOCK_CREATION);
    argsman.AddArg("-blockmintxfee=<amt>", strprintf("Set lowest fee rate (in %s/kvB) for transactions to be included in block creation. (default: %s)", CURRENCY_UNIT, FormatMoney(DEFAULT_BLOCK_MIN_TX_FEE)), ArgsManager::ALLOW_ANY, OptionsCategory::BLOCK_CREATION);
    argsman.AddArg("-blockprioritysize=<n>", strprintf("Set maximum size of high-priority/low-fee transactions in bytes (default: %d)", DEFAULT_BLOCK_PRIORITY_SIZE), ArgsManager::ALLOW_ANY, OptionsCategory::BLOCK_CREATION);
    argsman.AddArg("-blockversion=<n>", "Override block version to test forking scenarios", ArgsManager::ALLOW_ANY | ArgsManager::DEBUG_ONLY, OptionsCategory::BLOCK_CREATION);

    argsman.AddArg("-rest", strprintf("Accept public REST requests (default: %u)", DEFAULT_REST_ENABLE), ArgsManager::ALLOW_ANY, OptionsCategory::RPC);
    argsman.AddArg("-rpcallowip=<ip>", "Allow JSON-RPC connections from specified source. Valid values for <ip> are a single IP (e.g. 1.2.3.4), a network/netmask (e.g. 1.2.3.4/255.255.255.0), a network/CIDR (e.g. 1.2.3.4/24), all ipv4 (0.0.0.0/0), or all ipv6 (::/0). This option can be specified multiple times", ArgsManager::ALLOW_ANY, OptionsCategory::RPC);
    argsman.AddArg("-rpcauth=<userpw>", "Username and HMAC-SHA-256 hashed password for JSON-RPC connections. The field <userpw> comes in the format: <USERNAME>:<SALT>$<HASH>. A canonical python script is included in share/rpcauth. The client then connects normally using the rpcuser=<USERNAME>/rpcpassword=<PASSWORD> pair of arguments. This option can be specified multiple times", ArgsManager::ALLOW_ANY | ArgsManager::SENSITIVE, OptionsCategory::RPC);
    argsman.AddArg("-rpcauthfile=<userpw>", "A file with a single lines with same format as rpcauth. This option can be specified multiple times", ArgsManager::ALLOW_ANY, OptionsCategory::RPC);
    argsman.AddArg("-rpcbind=<addr>[:port]", "Bind to given address to listen for JSON-RPC connections. Do not expose the RPC server to untrusted networks such as the public internet! This option is ignored unless -rpcallowip is also passed. Port is optional and overrides -rpcport. Use [host]:port notation for IPv6. This option can be specified multiple times (default: 127.0.0.1 and ::1 i.e., localhost)", ArgsManager::ALLOW_ANY | ArgsManager::NETWORK_ONLY, OptionsCategory::RPC);
    argsman.AddArg("-rpcdoccheck", strprintf("Throw a non-fatal error at runtime if the documentation for an RPC is incorrect (default: %u)", DEFAULT_RPC_DOC_CHECK), ArgsManager::ALLOW_ANY | ArgsManager::DEBUG_ONLY, OptionsCategory::RPC);
    argsman.AddArg("-rpccookiefile=<loc>", "Location of the auth cookie. Relative paths will be prefixed by a net-specific datadir location. (default: data dir)", ArgsManager::ALLOW_ANY, OptionsCategory::RPC);
    argsman.AddArg("-rpccookieperms=<readable-by>", strprintf("Set permissions on the RPC auth cookie file so that it is readable by [owner|group|all] (default: %s)", PermsToString(DEFAULT_COOKIE_PERMS)), ArgsManager::ALLOW_ANY, OptionsCategory::RPC);
    argsman.AddArg("-rpcpassword=<pw>", "Password for JSON-RPC connections", ArgsManager::ALLOW_ANY | ArgsManager::SENSITIVE, OptionsCategory::RPC);
    argsman.AddArg("-rpcport=<port>", strprintf("Listen for JSON-RPC connections on <port> (default: %u, testnet: %u, signet: %u, regtest: %u)", defaultBaseParams->RPCPort(), testnetBaseParams->RPCPort(), signetBaseParams->RPCPort(), regtestBaseParams->RPCPort()), ArgsManager::ALLOW_ANY | ArgsManager::NETWORK_ONLY, OptionsCategory::RPC);
    argsman.AddArg("-rpcservertimeout=<n>", strprintf("Timeout during HTTP requests (default: %d)", DEFAULT_HTTP_SERVER_TIMEOUT), ArgsManager::ALLOW_ANY | ArgsManager::DEBUG_ONLY, OptionsCategory::RPC);
    argsman.AddArg("-rpcthreads=<n>", strprintf("Set the number of threads to service RPC calls (default: %d)", DEFAULT_HTTP_THREADS), ArgsManager::ALLOW_ANY, OptionsCategory::RPC);
    argsman.AddArg("-rpcuser=<user>", "Username for JSON-RPC connections", ArgsManager::ALLOW_ANY | ArgsManager::SENSITIVE, OptionsCategory::RPC);
    argsman.AddArg("-rpcwhitelist=<whitelist>", "Set a whitelist to filter incoming RPC calls for a specific user. The field <whitelist> comes in the format: <USERNAME>:<rpc 1>,<rpc 2>,...,<rpc n>. If multiple whitelists are set for a given user, they are set-intersected. See -rpcwhitelistdefault documentation for information on default whitelist behavior.", ArgsManager::ALLOW_ANY, OptionsCategory::RPC);
    argsman.AddArg("-rpcwhitelistdefault", "Sets default behavior for rpc whitelisting. Unless rpcwhitelistdefault is set to 0, if any -rpcwhitelist is set, the rpc server acts as if all rpc users are subject to empty-unless-otherwise-specified whitelists. If rpcwhitelistdefault is set to 1 and no -rpcwhitelist is set, rpc server acts as if all rpc users are subject to empty whitelists.", ArgsManager::ALLOW_ANY, OptionsCategory::RPC);
    argsman.AddArg("-rpcworkqueue=<n>", strprintf("Set the depth of the work queue to service RPC calls (default: %d)", DEFAULT_HTTP_WORKQUEUE), ArgsManager::ALLOW_ANY | ArgsManager::DEBUG_ONLY, OptionsCategory::RPC);
    argsman.AddArg("-server", "Accept command line and JSON-RPC commands", ArgsManager::ALLOW_ANY, OptionsCategory::RPC);

#if HAVE_DECL_FORK
    argsman.AddArg("-daemon", strprintf("Run in the background as a daemon and accept commands (default: %d)", DEFAULT_DAEMON), ArgsManager::ALLOW_ANY, OptionsCategory::OPTIONS);
    argsman.AddArg("-daemonwait", strprintf("Wait for initialization to be finished before exiting. This implies -daemon (default: %d)", DEFAULT_DAEMONWAIT), ArgsManager::ALLOW_ANY, OptionsCategory::OPTIONS);
#else
    hidden_args.emplace_back("-daemon");
    hidden_args.emplace_back("-daemonwait");
#endif

    CStats::AddStatsOptions();

    // Add the hidden options
    argsman.AddHiddenArgs(hidden_args);
}

static bool fHaveGenesis = false;
static GlobalMutex g_genesis_wait_mutex;
static std::condition_variable g_genesis_wait_cv;

static void BlockNotifyGenesisWait(const CBlockIndex* pBlockIndex)
{
    if (pBlockIndex != nullptr) {
        {
            LOCK(g_genesis_wait_mutex);
            fHaveGenesis = true;
        }
        g_genesis_wait_cv.notify_all();
    }
}

#if HAVE_SYSTEM
static void StartupNotify(const ArgsManager& args)
{
    for (const std::string& command : args.GetArgs("-startupnotify")) {
        std::thread t(runCommand, command);
        t.detach(); // thread runs free
    }
}
#endif

static bool AppInitServers(NodeContext& node)
{
    const ArgsManager& args = *Assert(node.args);
    RPCServer::OnStarted(&OnRPCStarted);
    RPCServer::OnStopped(&OnRPCStopped);
    if (!InitHTTPServer(*Assert(node.shutdown))) {
        return false;
    }
    StartRPC();
    node.rpc_interruption_point = RpcInterruptionPoint;
    if (!StartHTTPRPC(&node))
        return false;
    if (args.GetBoolArg("-rest", DEFAULT_REST_ENABLE)) StartREST(&node);
    StartHTTPServer();
    return true;
}

// Parameter interaction based on rules
void InitParameterInteraction(ArgsManager& args)
{
    if (args.GetBoolArg("-acceptnonstdtxn", DEFAULT_ACCEPT_NON_STD_TXN) && (!args.IsArgSet("-mempooltruc")) && DEFAULT_MEMPOOL_TRUC_POLICY == TRUCPolicy::Reject) {
        args.SoftSetArg("-mempooltruc", "enforce");
    }

    // when specifying an explicit binding address, you want to listen on it
    // even when -connect or -proxy is specified
    if (args.IsArgSet("-bind")) {
        if (args.SoftSetBoolArg("-listen", true))
            LogPrintf("%s: parameter interaction: -bind set -> setting -listen=1\n", __func__);
    }
    if (args.IsArgSet("-whitebind")) {
        if (args.SoftSetBoolArg("-listen", true))
            LogPrintf("%s: parameter interaction: -whitebind set -> setting -listen=1\n", __func__);
    }

    if (args.IsArgSet("-connect") || args.GetIntArg("-maxconnections", DEFAULT_MAX_PEER_CONNECTIONS) <= 0) {
        // when only connecting to trusted nodes, do not seed via DNS, or listen by default
        if (args.SoftSetBoolArg("-dnsseed", false))
            LogPrintf("%s: parameter interaction: -connect or -maxconnections=0 set -> setting -dnsseed=0\n", __func__);
        if (args.SoftSetBoolArg("-listen", false))
            LogPrintf("%s: parameter interaction: -connect or -maxconnections=0 set -> setting -listen=0\n", __func__);
    }

    std::string proxy_arg = args.GetArg("-proxy", "");
    if (proxy_arg != "" && proxy_arg != "0") {
        // to protect privacy, do not listen by default if a default proxy server is specified
        if (args.SoftSetBoolArg("-listen", false))
            LogPrintf("%s: parameter interaction: -proxy set -> setting -listen=0\n", __func__);
        // to protect privacy, do not map ports when a proxy is set. The user may still specify -listen=1
        // to listen locally, so don't rely on this happening through -listen below.
        if (args.SoftSetBoolArg("-upnp", false))
            LogPrintf("%s: parameter interaction: -proxy set -> setting -upnp=0\n", __func__);
        if (args.SoftSetBoolArg("-natpmp", false)) {
            LogPrintf("%s: parameter interaction: -proxy set -> setting -natpmp=0\n", __func__);
        }
        // to protect privacy, do not discover addresses by default
        if (args.SoftSetBoolArg("-discover", false))
            LogPrintf("%s: parameter interaction: -proxy set -> setting -discover=0\n", __func__);
    }

    if (!args.GetBoolArg("-listen", DEFAULT_LISTEN)) {
        // do not map ports or try to retrieve public IP when not listening (pointless)
        if (args.SoftSetBoolArg("-upnp", false))
            LogPrintf("%s: parameter interaction: -listen=0 -> setting -upnp=0\n", __func__);
        if (args.SoftSetBoolArg("-natpmp", false)) {
            LogPrintf("%s: parameter interaction: -listen=0 -> setting -natpmp=0\n", __func__);
        }
        if (args.SoftSetBoolArg("-discover", false))
            LogPrintf("%s: parameter interaction: -listen=0 -> setting -discover=0\n", __func__);
        if (args.SoftSetBoolArg("-listenonion", false))
            LogPrintf("%s: parameter interaction: -listen=0 -> setting -listenonion=0\n", __func__);
        if (args.SoftSetBoolArg("-i2pacceptincoming", false)) {
            LogPrintf("%s: parameter interaction: -listen=0 -> setting -i2pacceptincoming=0\n", __func__);
        }
    }

    if (args.IsArgSet("-externalip")) {
        // if an explicit public IP is specified, do not try to find others
        if (args.SoftSetBoolArg("-discover", false))
            LogPrintf("%s: parameter interaction: -externalip set -> setting -discover=0\n", __func__);
    }

    if (args.GetBoolArg("-blocksonly", DEFAULT_BLOCKSONLY)) {
        // disable whitelistrelay in blocksonly mode
        if (args.SoftSetBoolArg("-whitelistrelay", false))
            LogPrintf("%s: parameter interaction: -blocksonly=1 -> setting -whitelistrelay=0\n", __func__);
        // Reduce default mempool size in blocksonly mode to avoid unexpected resource usage
        if (args.SoftSetArg("-maxmempool", ToString(DEFAULT_BLOCKSONLY_MAX_MEMPOOL_SIZE_MB)))
            LogPrintf("%s: parameter interaction: -blocksonly=1 -> setting -maxmempool=%d\n", __func__, DEFAULT_BLOCKSONLY_MAX_MEMPOOL_SIZE_MB);
    }

    // Forcing relay from whitelisted hosts implies we will accept relays from them in the first place.
    if (args.GetBoolArg("-whitelistforcerelay", DEFAULT_WHITELISTFORCERELAY)) {
        if (args.SoftSetBoolArg("-whitelistrelay", true))
            LogPrintf("%s: parameter interaction: -whitelistforcerelay=1 -> setting -whitelistrelay=1\n", __func__);
    }
    if (args.IsArgSet("-onlynet")) {
        const auto onlynets = args.GetArgs("-onlynet");
        bool clearnet_reachable = std::any_of(onlynets.begin(), onlynets.end(), [](const auto& net) {
            const auto n = ParseNetwork(net);
            return n == NET_IPV4 || n == NET_IPV6;
        });
        if (!clearnet_reachable && args.SoftSetBoolArg("-dnsseed", false)) {
            LogPrintf("%s: parameter interaction: -onlynet excludes IPv4 and IPv6 -> setting -dnsseed=0\n", __func__);
        }
    }
}

/**
 * Initialize global loggers.
 *
 * Note that this is called very early in the process lifetime, so you should be
 * careful about what global state you rely on here.
 */
void InitLogging(const ArgsManager& args)
{
    init::SetLoggingOptions(args);
    init::LogPackageVersion();
}

namespace { // Variables internal to initialization process only

int nMaxConnections;
int nUserMaxConnections;
int nFD;
ServiceFlags nLocalServices = ServiceFlags(NODE_NETWORK_LIMITED | NODE_WITNESS);
int64_t peer_connect_timeout;
std::set<BlockFilterType> g_enabled_filter_types;

} // namespace

[[noreturn]] static void new_handler_terminate()
{
    // Rather than throwing std::bad-alloc if allocation fails, terminate
    // immediately to (try to) avoid chain corruption.
    // Since LogPrintf may itself allocate memory, set the handler directly
    // to terminate first.
    std::set_new_handler(std::terminate);
    LogPrintf("Error: Out of memory. Terminating.\n");

    // The log was successful, terminate now.
    std::terminate();
};

bool AppInitBasicSetup(const ArgsManager& args, std::atomic<int>& exit_status)
{
    // ********************************************************* Step 1: setup
#ifdef _MSC_VER
    // Turn off Microsoft heap dump noise
    _CrtSetReportMode(_CRT_WARN, _CRTDBG_MODE_FILE);
    _CrtSetReportFile(_CRT_WARN, CreateFileA("NUL", GENERIC_WRITE, 0, nullptr, OPEN_EXISTING, 0, 0));
    // Disable confusing "helpful" text message on abort, Ctrl-C
    _set_abort_behavior(0, _WRITE_ABORT_MSG | _CALL_REPORTFAULT);
#endif
#ifdef WIN32
    // Enable heap terminate-on-corruption
    HeapSetInformation(nullptr, HeapEnableTerminationOnCorruption, nullptr, 0);
#endif
    if (!SetupNetworking()) {
        return InitError(Untranslated("Initializing networking failed."));
    }

#ifndef WIN32
    // Clean shutdown on SIGTERM
    registerSignalHandler(SIGTERM, HandleSIGTERM);
    registerSignalHandler(SIGINT, HandleSIGTERM);

    // Reopen debug.log on SIGHUP
    registerSignalHandler(SIGHUP, HandleSIGHUP);

    // Ignore SIGPIPE, otherwise it will bring the daemon down if the client closes unexpectedly
    signal(SIGPIPE, SIG_IGN);
#else
    SetConsoleCtrlHandler(consoleCtrlHandler, true);
#endif

    std::set_new_handler(new_handler_terminate);

    return true;
}

bool AppInitParameterInteraction(const ArgsManager& args)
{
    const CChainParams& chainparams = Params();
    // ********************************************************* Step 2: parameter interactions

    // also see: InitParameterInteraction()

    // Error if network-specific options (-addnode, -connect, etc) are
    // specified in default section of config file, but not overridden
    // on the command line or in this chain's section of the config file.
    ChainType chain = args.GetChainType();
    if (chain == ChainType::SIGNET) {
        LogPrintf("Signet derived magic (message start): %s\n", HexStr(chainparams.MessageStart()));
    }
    bilingual_str errors;
    for (const auto& arg : args.GetUnsuitableSectionOnlyArgs()) {
        errors += strprintf(_("Config setting for %s only applied on %s network when in [%s] section.") + Untranslated("\n"), arg, ChainTypeToString(chain), ChainTypeToString(chain));
    }

    if (!errors.empty()) {
        return InitError(errors);
    }

    // Warn if unrecognized section name are present in the config file.
    bilingual_str warnings;
    for (const auto& section : args.GetUnrecognizedSections()) {
        warnings += strprintf(Untranslated("%s:%i ") + _("Section [%s] is not recognized.") + Untranslated("\n"), section.m_file, section.m_line, section.m_name);
    }

    if (!warnings.empty()) {
        InitWarning(warnings);
    }

    if (!fs::is_directory(args.GetBlocksDirPath())) {
        return InitError(strprintf(_("Specified blocks directory \"%s\" does not exist."), args.GetArg("-blocksdir", "")));
    }

    // parse and validate enabled filter types
    std::string blockfilterindex_value = args.GetArg("-blockfilterindex", DEFAULT_BLOCKFILTERINDEX);
    if (blockfilterindex_value == "" || blockfilterindex_value == "1") {
        g_enabled_filter_types = {BlockFilterType::BASIC};
    } else if (blockfilterindex_value != "0") {
        const std::vector<std::string> names = args.GetArgs("-blockfilterindex");
        for (const auto& name : names) {
            BlockFilterType filter_type;
            if (!BlockFilterTypeByName(name, filter_type)) {
                return InitError(strprintf(_("Unknown -blockfilterindex value %s."), name));
            }
            g_enabled_filter_types.insert(filter_type);
        }
    }

    // Signal NODE_P2P_V2 if BIP324 v2 transport is enabled.
    if (args.GetBoolArg("-v2transport", DEFAULT_V2_TRANSPORT)) {
        nLocalServices = ServiceFlags(nLocalServices | NODE_P2P_V2);
    }

    // Signal NODE_COMPACT_FILTERS if peerblockfilters and basic filters index are both enabled.
    if (args.GetBoolArg("-peerblockfilters", DEFAULT_PEERBLOCKFILTERS)) {
        if (g_enabled_filter_types.count(BlockFilterType::BASIC) != 1) {
            return InitError(_("Cannot set -peerblockfilters without -blockfilterindex."));
        }

        nLocalServices = ServiceFlags(nLocalServices | NODE_COMPACT_FILTERS);
    }

    if (args.GetIntArg("-prune", 0)) {
        if (args.GetBoolArg("-txindex", DEFAULT_TXINDEX))
            return InitError(_("Prune mode is incompatible with -txindex."));
        if (args.GetBoolArg("-reindex-chainstate", false)) {
            return InitError(_("Prune mode is incompatible with -reindex-chainstate. Use full -reindex instead."));
        }
    }

    // If -forcednsseed is set to true, ensure -dnsseed has not been set to false
    if (args.GetBoolArg("-forcednsseed", DEFAULT_FORCEDNSSEED) && !args.GetBoolArg("-dnsseed", DEFAULT_DNSSEED)){
        return InitError(_("Cannot set -forcednsseed to true when setting -dnsseed to false."));
    }

    // -bind and -whitebind can't be set when not listening
    size_t nUserBind = args.GetArgs("-bind").size() + args.GetArgs("-whitebind").size();
    if (nUserBind != 0 && !args.GetBoolArg("-listen", DEFAULT_LISTEN)) {
        return InitError(Untranslated("Cannot set -bind or -whitebind together with -listen=0"));
    }

    // if listen=0, then disallow listenonion=1
    if (!args.GetBoolArg("-listen", DEFAULT_LISTEN) && args.GetBoolArg("-listenonion", DEFAULT_LISTEN_ONION)) {
        return InitError(Untranslated("Cannot set -listen=0 together with -listenonion=1"));
    }

    // Make sure enough file descriptors are available
    int nBind = std::max(nUserBind, size_t(1));
    nUserMaxConnections = args.GetIntArg("-maxconnections", DEFAULT_MAX_PEER_CONNECTIONS);
    nMaxConnections = std::max(nUserMaxConnections, 0);

    nFD = RaiseFileDescriptorLimit(nMaxConnections + MIN_CORE_FILEDESCRIPTORS + MAX_ADDNODE_CONNECTIONS + nBind + NUM_FDS_MESSAGE_CAPTURE);

#ifdef USE_POLL
    int fd_max = nFD;
#else
    int fd_max = FD_SETSIZE;
#endif
    // Trim requested connection counts, to fit into system limitations
    // <int> in std::min<int>(...) to work around FreeBSD compilation issue described in #2695
    nMaxConnections = std::max(std::min<int>(nMaxConnections, fd_max - nBind - MIN_CORE_FILEDESCRIPTORS - MAX_ADDNODE_CONNECTIONS - NUM_FDS_MESSAGE_CAPTURE), 0);
    if (nFD < MIN_CORE_FILEDESCRIPTORS)
        return InitError(_("Not enough file descriptors available."));
    nMaxConnections = std::min(nFD - MIN_CORE_FILEDESCRIPTORS - MAX_ADDNODE_CONNECTIONS - NUM_FDS_MESSAGE_CAPTURE, nMaxConnections);

    if (nMaxConnections < nUserMaxConnections)
        InitWarning(strprintf(_("Reducing -maxconnections from %d to %d, because of system limitations."), nUserMaxConnections, nMaxConnections));

    // ********************************************************* Step 3: parameter-to-internal-flags
    auto result = init::SetLoggingCategories(args);
    if (!result) return InitError(util::ErrorString(result));
    result = init::SetLoggingLevel(args);
    if (!result) return InitError(util::ErrorString(result));

    nConnectTimeout = args.GetIntArg("-timeout", DEFAULT_CONNECT_TIMEOUT);
    if (nConnectTimeout <= 0) {
        nConnectTimeout = DEFAULT_CONNECT_TIMEOUT;
    }

    peer_connect_timeout = args.GetIntArg("-peertimeout", DEFAULT_PEER_CONNECT_TIMEOUT);
    if (peer_connect_timeout <= 0) {
        return InitError(Untranslated("peertimeout must be a positive integer."));
    }

    // Sanity check argument for min fee for including tx in block
    // TODO: Harmonize which arguments need sanity checking and where that happens
    if (args.IsArgSet("-blockmintxfee")) {
        if (!ParseMoney(args.GetArg("-blockmintxfee", ""))) {
            return InitError(AmountErrMsg("blockmintxfee", args.GetArg("-blockmintxfee", "")));
        }
    }

    nBytesPerSigOp = args.GetIntArg("-bytespersigop", nBytesPerSigOp);

    if (!g_wallet_init_interface.ParameterInteraction()) return false;

    // Option to startup with mocktime set (used for regression testing):
    SetMockTime(args.GetIntArg("-mocktime", 0)); // SetMockTime(0) is a no-op

    if (args.GetBoolArg("-peerbloomfilters", DEFAULT_PEERBLOOMFILTERS))
        nLocalServices = ServiceFlags(nLocalServices | NODE_BLOOM);

    // Also report errors from parsing before daemonization
    {
        kernel::Notifications notifications{};
        ChainstateManager::Options chainman_opts_dummy{
            .chainparams = chainparams,
            .datadir = args.GetDataDirNet(),
            .notifications = notifications,
        };
        auto chainman_result{ApplyArgsManOptions(args, chainman_opts_dummy)};
        if (!chainman_result) {
            return InitError(util::ErrorString(chainman_result));
        }
        BlockManager::Options blockman_opts_dummy{
            .chainparams = chainman_opts_dummy.chainparams,
            .blocks_dir = args.GetBlocksDirPath(),
            .notifications = chainman_opts_dummy.notifications,
        };
        auto blockman_result{ApplyArgsManOptions(args, blockman_opts_dummy)};
        if (!blockman_result) {
            return InitError(util::ErrorString(blockman_result));
        }
    }

    if (!CStats::parameterInteraction()) return false;

    return true;
}

static bool LockDataDirectory(bool probeOnly)
{
    // Make sure only a single Bitcoin process is using the data directory.
    const fs::path& datadir = gArgs.GetDataDirNet();
    switch (util::LockDirectory(datadir, ".lock", probeOnly)) {
    case util::LockResult::ErrorWrite:
        return InitError(strprintf(_("Cannot write to data directory '%s'; check permissions."), fs::PathToString(datadir)));
    case util::LockResult::ErrorLock:
        return InitError(strprintf(_("Cannot obtain a lock on data directory %s. %s is probably already running."), fs::PathToString(datadir), PACKAGE_NAME));
    case util::LockResult::Success: return true;
    } // no default case, so the compiler can warn about missing cases
    assert(false);
}

bool AppInitSanityChecks(const kernel::Context& kernel)
{
    // ********************************************************* Step 4: sanity checks
    auto result{kernel::SanityChecks(kernel)};
    if (!result) {
        InitError(util::ErrorString(result));
        return InitError(strprintf(_("Initialization sanity check failed. %s is shutting down."), PACKAGE_NAME));
    }

    // Probe the data directory lock to give an early error message, if possible
    // We cannot hold the data directory lock here, as the forking for daemon() hasn't yet happened,
    // and a fork will cause weird behavior to it.
    return LockDataDirectory(true);
}

bool AppInitLockDataDirectory()
{
    // After daemonization get the data directory lock again and hold on to it until exit
    // This creates a slight window for a race condition to happen, however this condition is harmless: it
    // will at most make us exit without printing a message to console.
    if (!LockDataDirectory(false)) {
        // Detailed error printed inside LockDataDirectory
        return false;
    }
    return true;
}

/**
 * Once initial block sync is finished and no change in block height or queued downloads,
 * sync utxo state to protect against data loss
 */
static void SyncCoinsTipAfterChainSync(const NodeContext& node)
{
    LOCK(node.chainman->GetMutex());
    if (node.chainman->IsInitialBlockDownload()) {
        LogDebug(BCLog::COINDB, "Node is still in IBD, rescheduling post-IBD chainstate disk sync...\n");
        node.scheduler->scheduleFromNow([&node] {
            SyncCoinsTipAfterChainSync(node);
        }, SYNC_CHECK_INTERVAL);
        return;
    }

    static auto last_chain_height{-1};
    const auto current_height{node.chainman->ActiveHeight()};
    if (last_chain_height != current_height) {
        LogDebug(BCLog::COINDB, "Chain height updated since last check, rescheduling post-IBD chainstate disk sync...\n");
        last_chain_height = current_height;
        node.scheduler->scheduleFromNow([&node] {
            SyncCoinsTipAfterChainSync(node);
        }, SYNC_CHECK_INTERVAL);
        return;
    }

    if (node.peerman->GetNumberOfPeersWithValidatedDownloads() > 0) {
        LogDebug(BCLog::COINDB, "Still downloading blocks from peers, rescheduling post-IBD chainstate disk sync...\n");
        node.scheduler->scheduleFromNow([&node] {
            SyncCoinsTipAfterChainSync(node);
        }, SYNC_CHECK_INTERVAL);
        return;
    }

    LogDebug(BCLog::COINDB, "Finished syncing to tip, syncing chainstate to disk\n");
    node.chainman->ActiveChainstate().CoinsTip().Sync();
}

bool AppInitInterfaces(NodeContext& node)
{
    node.chain = node.init->makeChain();
    return true;
}

bool AppInitMain(NodeContext& node, interfaces::BlockAndHeaderTipInfo* tip_info)
{
    const ArgsManager& args = *Assert(node.args);
    const CChainParams& chainparams = Params();

    auto opt_max_upload = ParseByteUnits(args.GetArg("-maxuploadtarget", DEFAULT_MAX_UPLOAD_TARGET), ByteUnit::M);
    if (!opt_max_upload) {
        return InitError(strprintf(_("Unable to parse -maxuploadtarget: '%s'"), args.GetArg("-maxuploadtarget", "")));
    }

    // ********************************************************* Step 4a: application initialization
    if (!CreatePidFile(args)) {
        // Detailed error printed inside CreatePidFile().
        return false;
    }
    if (!init::StartLogging(args)) {
        // Detailed error printed inside StartLogging().
        return false;
    }

    LogPrintf("Using at most %i automatic connections (%i file descriptors available)\n", nMaxConnections, nFD);

    // Warn about relative -datadir path.
    if (args.IsArgSet("-datadir") && !args.GetPathArg("-datadir").is_absolute()) {
        LogPrintf("Warning: relative datadir option '%s' specified, which will be interpreted relative to the "
                  "current working directory '%s'. This is fragile, because if bitcoin is started in the future "
                  "from a different location, it will be unable to locate the current data files. There could "
                  "also be data loss if bitcoin is started while in a temporary directory.\n",
                  args.GetArg("-datadir", ""), fs::PathToString(fs::current_path()));
    }

    ValidationCacheSizes validation_cache_sizes{};
    ApplyArgsManOptions(args, validation_cache_sizes);
    if (!InitSignatureCache(validation_cache_sizes.signature_cache_bytes)
        || !InitScriptExecutionCache(validation_cache_sizes.script_execution_cache_bytes))
    {
        return InitError(strprintf(_("Unable to allocate memory for -maxsigcachesize: '%s' MiB"), args.GetIntArg("-maxsigcachesize", DEFAULT_MAX_SIG_CACHE_BYTES >> 20)));
    }

    assert(!node.scheduler);
    node.scheduler = std::make_unique<CScheduler>();

    // Start the lightweight task scheduler thread
    node.scheduler->m_service_thread = std::thread(util::TraceThread, "scheduler", [&] { node.scheduler->serviceQueue(); });

    // Gather some entropy once per minute.
    node.scheduler->scheduleEvery([]{
        RandAddPeriodic();
    }, std::chrono::minutes{1});

    // Check disk space every 5 minutes to avoid db corruption.
    node.scheduler->scheduleEvery([&args, &node]{
        constexpr uint64_t min_disk_space = 50 << 20; // 50 MB
        if (!CheckDiskSpace(args.GetBlocksDirPath(), min_disk_space)) {
            LogPrintf("Shutting down due to lack of disk space!\n");
            if (!(*Assert(node.shutdown))()) {
                LogPrintf("Error: failed to send shutdown signal after disk space check\n");
            }
        }
    }, std::chrono::minutes{5});

    GetMainSignals().RegisterBackgroundSignalScheduler(*node.scheduler);

    // Create client interfaces for wallets that are supposed to be loaded
    // according to -wallet and -disablewallet options. This only constructs
    // the interfaces, it doesn't load wallet data. Wallets actually get loaded
    // when load() and start() interface methods are called below.
    g_wallet_init_interface.Construct(node);
    uiInterface.InitWallet();

    /* Register RPC commands regardless of -server setting so they will be
     * available in the GUI RPC console even if external calls are disabled.
     */
    RegisterAllCoreRPCCommands(tableRPC);
    for (const auto& client : node.chain_clients) {
        client->registerRpcs();
    }
#if ENABLE_ZMQ
    RegisterZMQRPCCommands(tableRPC);
#endif

    /* Start the RPC server already.  It will be started in "warmup" mode
     * and not really process calls already (but it will signify connections
     * that the server is there and will be ready later).  Warmup mode will
     * be disabled when initialisation is finished.
     */
    if (args.GetBoolArg("-server", false)) {
        uiInterface.InitMessage_connect(SetRPCWarmupStatus);
        if (!AppInitServers(node))
            return InitError(_("Unable to start HTTP server. See debug log for details."));
    }

    // ********************************************************* Step 5: verify wallet database integrity
    for (const auto& client : node.chain_clients) {
        if (!client->verify()) {
            return false;
        }
    }

    // ********************************************************* Step 6: network initialization
    // Note that we absolutely cannot open any actual connections
    // until the very end ("start node") as the UTXO/block state
    // is not yet setup and may end up being set up twice if we
    // need to reindex later.

    fListen = args.GetBoolArg("-listen", DEFAULT_LISTEN);
    fDiscover = args.GetBoolArg("-discover", true);

    PeerManager::Options peerman_opts{};
    ApplyArgsManOptions(args, peerman_opts);

    {

        // Read asmap file if configured
        std::vector<bool> asmap;
        if (args.IsArgSet("-asmap")) {
            fs::path asmap_path = args.GetPathArg("-asmap", DEFAULT_ASMAP_FILENAME);
            if (!asmap_path.is_absolute()) {
                asmap_path = args.GetDataDirNet() / asmap_path;
            }
            if (!fs::exists(asmap_path)) {
                InitError(strprintf(_("Could not find asmap file %s"), fs::quoted(fs::PathToString(asmap_path))));
                return false;
            }
            asmap = DecodeAsmap(asmap_path);
            if (asmap.size() == 0) {
                InitError(strprintf(_("Could not parse asmap file %s"), fs::quoted(fs::PathToString(asmap_path))));
                return false;
            }
            const uint256 asmap_version = (HashWriter{} << asmap).GetHash();
            LogPrintf("Using asmap version %s for IP bucketing\n", asmap_version.ToString());
        } else {
            LogPrintf("Using /16 prefix for IP bucketing\n");
        }

        // Initialize netgroup manager
        assert(!node.netgroupman);
        node.netgroupman = std::make_unique<NetGroupManager>(std::move(asmap));

        // Initialize addrman
        assert(!node.addrman);
        uiInterface.InitMessage(_("Loading P2P addresses…").translated);
        auto addrman{LoadAddrman(*node.netgroupman, args)};
        if (!addrman) return InitError(util::ErrorString(addrman));
        node.addrman = std::move(*addrman);
    }

    assert(!node.banman);
    node.banman = std::make_unique<BanMan>(args.GetDataDirNet() / "banlist", &uiInterface, args.GetIntArg("-bantime", DEFAULT_MISBEHAVING_BANTIME));
    assert(!node.connman);
    node.connman = std::make_unique<CConnman>(GetRand<uint64_t>(),
                                              GetRand<uint64_t>(),
                                              *node.addrman, *node.netgroupman, chainparams, args.GetBoolArg("-networkactive", true));

    assert(!node.fee_estimator);
    // Don't initialize fee estimation with old data if we don't relay transactions,
    // as they would never get updated.
    if (!peerman_opts.ignore_incoming_txs) {
        bool read_stale_estimates = args.GetBoolArg("-acceptstalefeeestimates", DEFAULT_ACCEPT_STALE_FEE_ESTIMATES);
        node.fee_estimator = std::make_unique<CBlockPolicyEstimator>(FeeestPath(args), read_stale_estimates);

        // Flush estimates to disk periodically
        CBlockPolicyEstimator* fee_estimator = node.fee_estimator.get();
        node.scheduler->scheduleEvery([fee_estimator] { fee_estimator->FlushFeeEstimates(); }, FEE_FLUSH_INTERVAL);
        RegisterValidationInterface(fee_estimator);
    }

    // Check port numbers
    for (const std::string port_option : {
        "-port",
        "-rpcport",
    }) {
        if (args.IsArgSet(port_option)) {
            const std::string port = args.GetArg(port_option, "");
            uint16_t n;
            if (!ParseUInt16(port, &n) || n == 0) {
                return InitError(InvalidPortErrMsg(port_option, port));
            }
        }
    }

    for (const std::string port_option : {
        "-i2psam",
        "-onion",
        "-proxy",
        "-rpcbind",
        "-torcontrol",
        "-whitebind",
        "-zmqpubhashblock",
        "-zmqpubhashtx",
        "-zmqpubrawblock",
        "-zmqpubrawtx",
        "-zmqpubsequence",
        "-zmqpubhashwallettx",
        "-zmqpubrawwallettx",
    }) {
        for (const std::string& socket_addr : args.GetArgs(port_option)) {
            std::string host_out;
            uint16_t port_out{0};
            if (socket_addr.rfind("ipc:", 0) != 0 && socket_addr.rfind(ADDR_PREFIX_UNIX, 0) != 0 && !SplitHostPort(socket_addr, port_out, host_out)) {
                return InitError(InvalidPortErrMsg(port_option, socket_addr));
            }
        }
    }

    for (const std::string& socket_addr : args.GetArgs("-bind")) {
        std::string host_out;
        uint16_t port_out{0};
        std::string bind_socket_addr = socket_addr.substr(0, socket_addr.rfind('='));
        if (!SplitHostPort(bind_socket_addr, port_out, host_out)) {
            return InitError(InvalidPortErrMsg("-bind", socket_addr));
        }
    }

    // sanitize comments per BIP-0014, format user agent and check total size
    std::vector<std::string> uacomments;
    for (const std::string& cmt : args.GetArgs("-uacomment")) {
        if (cmt != SanitizeString(cmt, SAFE_CHARS_UA_COMMENT))
            return InitError(strprintf(_("User Agent comment (%s) contains unsafe characters."), cmt));
        uacomments.push_back(cmt);
    }
    strSubVersion = FormatSubVersion(CLIENT_NAME, CLIENT_VERSION, uacomments);
    for (auto append : gArgs.GetArgs("-uaappend")) {
        if (append.back() != '/') append += '/';
        strSubVersion += append;
    }
    if (strSubVersion.size() > MAX_SUBVERSION_LENGTH) {
        return InitError(strprintf(_("Total length of network version string (%i) exceeds maximum length (%i). Reduce the number or size of uacomments."),
            strSubVersion.size(), MAX_SUBVERSION_LENGTH));
    }

    if (args.IsArgSet("-onlynet")) {
        g_reachable_nets.RemoveAll();
        for (const std::string& snet : args.GetArgs("-onlynet")) {
            enum Network net = ParseNetwork(snet);
            if (net == NET_UNROUTABLE)
                return InitError(strprintf(_("Unknown network specified in -onlynet: '%s'"), snet));
            g_reachable_nets.Add(net);
        }
    }

    if (!args.IsArgSet("-cjdnsreachable")) {
        if (args.IsArgSet("-onlynet") && g_reachable_nets.Contains(NET_CJDNS)) {
            return InitError(
                _("Outbound connections restricted to CJDNS (-onlynet=cjdns) but "
                  "-cjdnsreachable is not provided"));
        }
        g_reachable_nets.Remove(NET_CJDNS);
    }
    // Now g_reachable_nets.Contains(NET_CJDNS) is true if:
    // 1. -cjdnsreachable is given and
    // 2.1. -onlynet is not given or
    // 2.2. -onlynet=cjdns is given

    // Requesting DNS seeds entails connecting to IPv4/IPv6, which -onlynet options may prohibit:
    // If -dnsseed=1 is explicitly specified, abort. If it's left unspecified by the user, we skip
    // the DNS seeds by adjusting -dnsseed in InitParameterInteraction.
    if (args.GetBoolArg("-dnsseed") == true && !g_reachable_nets.Contains(NET_IPV4) && !g_reachable_nets.Contains(NET_IPV6)) {
        return InitError(strprintf(_("Incompatible options: -dnsseed=1 was explicitly specified, but -onlynet forbids connections to IPv4/IPv6")));
    };

    // Check for host lookup allowed before parsing any network related parameters
    fNameLookup = args.GetBoolArg("-dns", DEFAULT_NAME_LOOKUP);

    Proxy onion_proxy;

    bool proxyRandomize = args.GetBoolArg("-proxyrandomize", DEFAULT_PROXYRANDOMIZE);
    // -proxy sets a proxy for all outgoing network traffic
    // -noproxy (or -proxy=0) as well as the empty string can be used to not set a proxy, this is the default
    std::string proxyArg = args.GetArg("-proxy", "");
    if (proxyArg != "" && proxyArg != "0") {
        const std::optional<CService> proxyAddr{Lookup(proxyArg, 9050, fNameLookup)};
        if (!proxyAddr.has_value()) {
            return InitError(strprintf(_("Invalid -proxy address or hostname: '%s'"), proxyArg));
        }

        Proxy addrProxy = Proxy(proxyAddr.value(), proxyRandomize);
        if (!addrProxy.IsValid())
            return InitError(strprintf(_("Invalid -proxy address or hostname: '%s'"), proxyArg));

        SetProxy(NET_IPV4, addrProxy);
        SetProxy(NET_IPV6, addrProxy);
        SetProxy(NET_CJDNS, addrProxy);
        SetNameProxy(addrProxy);
        onion_proxy = addrProxy;
    }

    const bool onlynet_used_with_onion{args.IsArgSet("-onlynet") && g_reachable_nets.Contains(NET_ONION)};

    // -onion can be used to set only a proxy for .onion, or override normal proxy for .onion addresses
    // -noonion (or -onion=0) disables connecting to .onion entirely
    // An empty string is used to not override the onion proxy (in which case it defaults to -proxy set above, or none)
    std::string onionArg = args.GetArg("-onion", "");
    if (onionArg != "") {
        if (onionArg == "0") { // Handle -noonion/-onion=0
            onion_proxy = Proxy{};
            if (onlynet_used_with_onion) {
                return InitError(
                    _("Outbound connections restricted to Tor (-onlynet=onion) but the proxy for "
                      "reaching the Tor network is explicitly forbidden: -onion=0"));
            }
        } else {
            const std::optional<CService> addr{Lookup(onionArg, 9050, fNameLookup)};
            if (!addr.has_value() || !addr->IsValid()) {
                return InitError(strprintf(_("Invalid -onion address or hostname: '%s'"), onionArg));
            }
            onion_proxy = Proxy{addr.value(), proxyRandomize};
        }
    }

    if (onion_proxy.IsValid()) {
        SetProxy(NET_ONION, onion_proxy);
    } else {
        // If -listenonion is set, then we will (try to) connect to the Tor control port
        // later from the torcontrol thread and may retrieve the onion proxy from there.
        const bool listenonion_disabled{!args.GetBoolArg("-listenonion", DEFAULT_LISTEN_ONION)};
        if (onlynet_used_with_onion && listenonion_disabled) {
            return InitError(
                _("Outbound connections restricted to Tor (-onlynet=onion) but the proxy for "
                  "reaching the Tor network is not provided: none of -proxy, -onion or "
                  "-listenonion is given"));
        }
        g_reachable_nets.Remove(NET_ONION);
    }

    for (const std::string& strAddr : args.GetArgs("-externalip")) {
        const std::optional<CService> addrLocal{Lookup(strAddr, GetListenPort(), fNameLookup)};
        if (addrLocal.has_value() && addrLocal->IsValid())
            AddLocal(addrLocal.value(), LOCAL_MANUAL);
        else
            return InitError(ResolveErrMsg("externalip", strAddr));
    }

#if ENABLE_ZMQ
    g_zmq_notification_interface = CZMQNotificationInterface::Create(
        [&chainman = node.chainman](std::vector<uint8_t>& block, const CBlockIndex& index) {
            assert(chainman);
            return chainman->m_blockman.ReadRawBlockFromDisk(block, WITH_LOCK(cs_main, return index.GetBlockPos()));
        });

    if (g_zmq_notification_interface) {
        RegisterValidationInterface(g_zmq_notification_interface.get());
    }
#endif

    // ********************************************************* Step 7: load block chain

    node.notifications = std::make_unique<KernelNotifications>(*Assert(node.shutdown), node.exit_status);
    ReadNotificationArgs(args, *node.notifications);

    // If reindex=auto, then this returns false, which is intentional,
    // because we check for auto only if corruption is detected
    fReindex = args.GetBoolArg("-reindex", false);
    bool fReindexChainState = args.GetBoolArg("-reindex-chainstate", false);
    ChainstateManager::Options chainman_opts{
        .chainparams = chainparams,
        .datadir = args.GetDataDirNet(),
        .notifications = *node.notifications,
    };
    Assert(ApplyArgsManOptions(args, chainman_opts)); // no error can happen, already checked in AppInitParameterInteraction

    BlockManager::Options blockman_opts{
        .chainparams = chainman_opts.chainparams,
        .blocks_dir = args.GetBlocksDirPath(),
        .notifications = chainman_opts.notifications,
    };
    Assert(ApplyArgsManOptions(args, blockman_opts)); // no error can happen, already checked in AppInitParameterInteraction

    // cache size calculations
    CacheSizes cache_sizes = CalculateCacheSizes(args, g_enabled_filter_types.size());

    LogPrintf("Cache configuration:\n");
    LogPrintf("* Using %.1f MiB for block index database\n", cache_sizes.block_tree_db * (1.0 / 1024 / 1024));
    if (args.GetBoolArg("-txindex", DEFAULT_TXINDEX)) {
        LogPrintf("* Using %.1f MiB for transaction index database\n", cache_sizes.tx_index * (1.0 / 1024 / 1024));
    }
    for (BlockFilterType filter_type : g_enabled_filter_types) {
        LogPrintf("* Using %.1f MiB for %s block filter index database\n",
                  cache_sizes.filter_index * (1.0 / 1024 / 1024), BlockFilterTypeName(filter_type));
    }
    LogPrintf("* Using %.1f MiB for chain state database\n", cache_sizes.coins_db * (1.0 / 1024 / 1024));

    assert(!node.mempool);
    assert(!node.chainman);

    CTxMemPool::Options mempool_opts{
        .check_ratio = chainparams.DefaultConsistencyChecks() ? 1 : 0,
    };
    auto result{ApplyArgsManOptions(args, chainparams, mempool_opts)};
    if (!result) {
        return InitError(util::ErrorString(result));
    }
    mempool_opts.check_ratio = std::clamp<int>(mempool_opts.check_ratio, 0, 1'000'000);

    int64_t descendant_limit_bytes = maxmempoolMinimumBytes(mempool_opts.limits.descendant_size_vbytes);
    if (mempool_opts.max_size_bytes < 0 || mempool_opts.max_size_bytes < descendant_limit_bytes) {
        return InitError(strprintf(_("-maxmempool must be at least %d MB"), std::ceil(descendant_limit_bytes / 1'000'000.0)));
    }
    LogPrintf("* Using %.1f MiB for in-memory UTXO set (plus up to %.1f MiB of unused mempool space)\n", cache_sizes.coins * (1.0 / 1024 / 1024), mempool_opts.max_size_bytes * (1.0 / 1024 / 1024));

    if (gArgs.IsArgSet("-lowmem")) {
        g_low_memory_threshold = gArgs.GetIntArg("-lowmem", 0 /* not used */) * 1024 * 1024;
    }
    if (g_low_memory_threshold > 0) {
        LogPrintf("* Flushing caches if available system memory drops below %s MiB\n", g_low_memory_threshold / 1024 / 1024);
    }

    if (mempool_opts.rbf_policy == RBFPolicy::Always) {
        nLocalServices = ServiceFlags(nLocalServices | NODE_REPLACE_BY_FEE);
    }

    for (bool fLoaded = false; !fLoaded && !ShutdownRequested(node);) {
        node.mempool = std::make_unique<CTxMemPool>(mempool_opts);

        node.chainman = std::make_unique<ChainstateManager>(*Assert(node.shutdown), chainman_opts, blockman_opts);
        ChainstateManager& chainman = *node.chainman;

        // This is defined and set here instead of inline in validation.h to avoid a hard
        // dependency between validation and index/base, since the latter is not in
        // libbitcoinkernel.
        chainman.restart_indexes = [&node]() {
            LogPrintf("[snapshot] restarting indexes\n");

            // Drain the validation interface queue to ensure that the old indexes
            // don't have any pending work.
            SyncWithValidationInterfaceQueue();

            for (auto* index : node.indexes) {
                index->Interrupt();
                index->Stop();
                if (!(index->Init() && index->StartBackgroundSync())) {
                    LogPrintf("[snapshot] WARNING failed to restart index %s on snapshot chain\n", index->GetName());
                }
            }
        };

        node::ChainstateLoadOptions options;
        options.mempool = Assert(node.mempool.get());
        options.reindex = node::fReindex;
        options.reindex_chainstate = fReindexChainState;
        options.prune = chainman.m_blockman.IsPruneMode();
        options.check_blocks = args.GetIntArg("-checkblocks", DEFAULT_CHECKBLOCKS);
        options.check_level = args.GetIntArg("-checklevel", DEFAULT_CHECKLEVEL);
        options.require_full_verification = args.IsArgSet("-checkblocks") || args.IsArgSet("-checklevel");
        options.coins_error_cb = [] {
            uiInterface.ThreadSafeMessageBox(
                _("Error reading from database, shutting down."),
                "", CClientUIInterface::MSG_ERROR);
        };

        uiInterface.InitMessage(_("Loading block index…").translated);
        const auto load_block_index_start_time{SteadyClock::now()};
        auto catch_exceptions = [](auto&& f) {
            try {
                return f();
            } catch (const std::exception& e) {
                LogPrintf("%s\n", e.what());
                return std::make_tuple(node::ChainstateLoadStatus::FAILURE, _("Error opening block database"));
            }
        };
        auto [status, error] = catch_exceptions([&]{ return LoadChainstate(chainman, cache_sizes, options); });
        if (status == node::ChainstateLoadStatus::SUCCESS) {
            uiInterface.InitMessage(_("Verifying blocks…").translated);
            if (chainman.m_blockman.m_have_pruned && options.check_blocks > MIN_BLOCKS_TO_KEEP) {
                LogWarning("pruned datadir may not have more than %d blocks; only checking available blocks\n",
                                  MIN_BLOCKS_TO_KEEP);
            }
            std::tie(status, error) = catch_exceptions([&]{ return VerifyLoadedChainstate(chainman, options);});
            if (status == node::ChainstateLoadStatus::SUCCESS) {
                fLoaded = true;
                LogPrintf(" block index %15dms\n", Ticks<std::chrono::milliseconds>(SteadyClock::now() - load_block_index_start_time));
            }
        }

        if (status == node::ChainstateLoadStatus::FAILURE_FATAL || status == node::ChainstateLoadStatus::FAILURE_INCOMPATIBLE_DB || status == node::ChainstateLoadStatus::FAILURE_INSUFFICIENT_DBCACHE) {
            return InitError(error);
        }

        if (!fLoaded && !ShutdownRequested(node)) {
            // If reindex=auto, directly start the reindex
            bool fAutoReindex = (args.GetArg("-reindex", "0") == "auto");
            if (!options.reindex) {
                bool fRet;
                if(!fAutoReindex) {
                    // suggest a reindex to GUI users
                    fRet = uiInterface.ThreadSafeQuestion(
                        error + Untranslated(".\n\n") + _("Do you want to rebuild the block database now?"),
                        error.original + ".\nPlease restart with -reindex or -reindex-chainstate to recover.",
                        "", CClientUIInterface::MSG_ERROR | CClientUIInterface::BTN_ABORT);
                } else {
                    LogPrintf("Automatically running a reindex.\n");
                    fRet = true;
                }
                if (fRet) {
                    fReindex = true;
                    if (!Assert(node.shutdown)->reset()) {
                        LogPrintf("Internal error: failed to reset shutdown signal.\n");
                    }
                } else {
                    LogPrintf("Aborted block database rebuild. Exiting.\n");
                    return false;
                }
            } else {
                return InitError(error);
            }
        }
    }

    // As LoadBlockIndex can take several minutes, it's possible the user
    // requested to kill the GUI during the last operation. If so, exit.
    // As the program has not fully started yet, Shutdown() is possibly overkill.
    if (ShutdownRequested(node)) {
        LogPrintf("Shutdown requested. Exiting.\n");
        return false;
    }

    ChainstateManager& chainman = *Assert(node.chainman);

    assert(!node.peerman);
    node.peerman = PeerManager::make(*node.connman, *node.addrman,
                                     node.banman.get(), chainman,
                                     *node.mempool, peerman_opts);
    RegisterValidationInterface(node.peerman.get());

    // ********************************************************* Step 8: start indexers

    if (args.GetBoolArg("-txindex", DEFAULT_TXINDEX)) {
        g_txindex = std::make_unique<TxIndex>(interfaces::MakeChain(node), cache_sizes.tx_index, false, fReindex);
        node.indexes.emplace_back(g_txindex.get());
    }

    for (const auto& filter_type : g_enabled_filter_types) {
        InitBlockFilterIndex([&]{ return interfaces::MakeChain(node); }, filter_type, cache_sizes.filter_index, false, fReindex);
        node.indexes.emplace_back(GetBlockFilterIndex(filter_type));
    }

    if (args.GetBoolArg("-coinstatsindex", DEFAULT_COINSTATSINDEX)) {
        g_coin_stats_index = std::make_unique<CoinStatsIndex>(interfaces::MakeChain(node), /*cache_size=*/0, false, fReindex);
        node.indexes.emplace_back(g_coin_stats_index.get());
    }

    // Init indexes
    for (auto index : node.indexes) if (!index->Init()) return false;

    // ********************************************************* Step 9: load wallet
    for (const auto& client : node.chain_clients) {
        if (!client->load()) {
            return false;
        }
    }

    // ********************************************************* Step 10: data directory maintenance

    // if pruning, perform the initial blockstore prune
    // after any wallet rescanning has taken place.
    if (chainman.m_blockman.IsPruneMode()) {
        if (!fReindex) {
            LOCK(cs_main);
            for (Chainstate* chainstate : chainman.GetAll()) {
                uiInterface.InitMessage(_("Pruning blockstore…").translated);
                chainstate->PruneAndFlush();
            }
        }
    } else {
        LogPrintf("Setting NODE_NETWORK on non-prune mode\n");
        nLocalServices = ServiceFlags(nLocalServices | NODE_NETWORK);
    }

    // ********************************************************* Step 11: import blocks

    if (!CheckDiskSpace(args.GetDataDirNet())) {
        InitError(strprintf(_("Error: Disk space is low for %s"), fs::quoted(fs::PathToString(args.GetDataDirNet()))));
        return false;
    }
    if (!CheckDiskSpace(args.GetBlocksDirPath())) {
        InitError(strprintf(_("Error: Disk space is low for %s"), fs::quoted(fs::PathToString(args.GetBlocksDirPath()))));
        return false;
    }

    int chain_active_height = WITH_LOCK(cs_main, return chainman.ActiveChain().Height());

    // On first startup, warn on low block storage space
    if (!fReindex && !fReindexChainState && chain_active_height <= 1) {
        uint64_t assumed_chain_bytes{chainparams.AssumedBlockchainSize() * 1'000'000'000};
        uint64_t additional_bytes_needed{
            chainman.m_blockman.IsPruneMode() ?
                std::min(chainman.m_blockman.GetPruneTarget(), assumed_chain_bytes) :
                assumed_chain_bytes};

        if (!CheckDiskSpace(args.GetBlocksDirPath(), additional_bytes_needed)) {
            InitWarning(strprintf(_(
                    "Disk space for %s may not accommodate the block files. " \
                    "Approximately %u GB of data will be stored in this directory."
                ),
                fs::quoted(fs::PathToString(args.GetBlocksDirPath())),
                additional_bytes_needed / 1'000'000'000
            ));
        }
    }

    // Either install a handler to notify us when genesis activates, or set fHaveGenesis directly.
    // No locking, as this happens before any background thread is started.
    boost::signals2::connection block_notify_genesis_wait_connection;
    if (WITH_LOCK(chainman.GetMutex(), return chainman.ActiveChain().Tip() == nullptr)) {
        block_notify_genesis_wait_connection = uiInterface.NotifyBlockTip_connect(std::bind(BlockNotifyGenesisWait, std::placeholders::_2));
    } else {
        fHaveGenesis = true;
    }

#if HAVE_SYSTEM
    if (args.IsArgSet("-blocknotify")) {
        auto blocknotify_commands = args.GetArgs("-blocknotify");
        uiInterface.NotifyBlockTip_connect([blocknotify_commands](SynchronizationState sync_state, const CBlockIndex* pBlockIndex) {
            if (sync_state != SynchronizationState::POST_INIT || !pBlockIndex) return;
            const std::string blockhash_hex = pBlockIndex->GetBlockHash().GetHex();
            for (std::string command : blocknotify_commands) {
                ReplaceAll(command, "%s", blockhash_hex);

                std::thread t(runCommand, command);
                t.detach(); // thread runs free
            }
        });
    }
#endif

    std::vector<fs::path> vImportFiles;
    for (const std::string& strFile : args.GetArgs("-loadblock")) {
        vImportFiles.push_back(fs::PathFromString(strFile));
    }

    chainman.m_thread_load = std::thread(&util::TraceThread, "initload", [=, &chainman, &args, &node] {
        // Import blocks
        ImportBlocks(chainman, vImportFiles);
        if (args.GetBoolArg("-stopafterblockimport", DEFAULT_STOPAFTERBLOCKIMPORT)) {
            LogPrintf("Stopping after block import\n");
            if (!(*Assert(node.shutdown))()) {
                LogPrintf("Error: failed to send shutdown signal after finishing block import\n");
            }
            return;
        }

        // Start indexes initial sync
        if (!StartIndexBackgroundSync(node)) {
            bilingual_str err_str = _("Failed to start indexes, shutting down..");
            chainman.GetNotifications().fatalError(err_str.original, err_str);
            return;
        }
        // Load mempool from disk
        if (auto* pool{chainman.ActiveChainstate().GetMempool()}) {
            LoadMempool(*pool, ShouldPersistMempool(args) ? MempoolPath(args) : fs::path{}, chainman.ActiveChainstate(), {
                .load_knots_data = true,
            });
            pool->SetLoadTried(!chainman.m_interrupt);
        }
    });

    // Wait for genesis block to be processed
    {
        WAIT_LOCK(g_genesis_wait_mutex, lock);
        // We previously could hang here if shutdown was requested prior to
        // ImportBlocks getting started, so instead we just wait on a timer to
        // check ShutdownRequested() regularly.
        while (!fHaveGenesis && !ShutdownRequested(node)) {
            g_genesis_wait_cv.wait_for(lock, std::chrono::milliseconds(500));
        }
        block_notify_genesis_wait_connection.disconnect();
    }

    if (ShutdownRequested(node)) {
        return false;
    }

    // ********************************************************* Step 12: start node

    //// debug print
    int64_t best_block_time{};
    {
        LOCK(cs_main);
        LogPrintf("block tree size = %u\n", chainman.BlockIndex().size());
        chain_active_height = chainman.ActiveChain().Height();
        best_block_time = chainman.ActiveChain().Tip() ? chainman.ActiveChain().Tip()->GetBlockTime() : chainman.GetParams().GenesisBlock().GetBlockTime();
        if (tip_info) {
            tip_info->block_height = chain_active_height;
            tip_info->block_time = best_block_time;
            tip_info->verification_progress = GuessVerificationProgress(chainman.GetParams().TxData(), chainman.ActiveChain().Tip());
        }
        if (tip_info && chainman.m_best_header) {
            tip_info->header_height = chainman.m_best_header->nHeight;
            tip_info->header_time = chainman.m_best_header->GetBlockTime();
        }
    }
    LogPrintf("nBestHeight = %d\n", chain_active_height);
    if (node.peerman) node.peerman->SetBestBlock(chain_active_height, std::chrono::seconds{best_block_time});

    // Map ports with UPnP or NAT-PMP.
    StartMapPort(args.GetBoolArg("-upnp", DEFAULT_UPNP), args.GetBoolArg("-natpmp", DEFAULT_NATPMP));

    CConnman::Options connOptions;
    connOptions.nLocalServices = nLocalServices;
    connOptions.m_max_automatic_connections = nMaxConnections;
    connOptions.uiInterface = &uiInterface;
    connOptions.m_banman = node.banman.get();
    connOptions.m_msgproc = node.peerman.get();
    connOptions.nSendBufferMaxSize = 1000 * args.GetIntArg("-maxsendbuffer", DEFAULT_MAXSENDBUFFER);
    connOptions.nReceiveFloodSize = 1000 * args.GetIntArg("-maxreceivebuffer", DEFAULT_MAXRECEIVEBUFFER);
    connOptions.m_added_nodes = args.GetArgs("-addnode");
    connOptions.nMaxOutboundLimit = *opt_max_upload;
    connOptions.m_peer_connect_timeout = peer_connect_timeout;

    // Port to bind to if `-bind=addr` is provided without a `:port` suffix.
    const uint16_t default_bind_port =
        static_cast<uint16_t>(args.GetIntArg("-port", Params().GetDefaultPort()));

    const auto BadPortWarning = [](const char* prefix, uint16_t port) {
        return strprintf(_("%s request to listen on port %u. This port is considered \"bad\" and "
                           "thus it is unlikely that any peer will connect to it. See "
                           "doc/p2p-bad-ports.md for details and a full list."),
                         prefix,
                         port);
    };

    for (const std::string& bind_arg : args.GetArgs("-bind")) {
        std::optional<CService> bind_addr;
        const size_t index = bind_arg.rfind('=');
        if (index == std::string::npos) {
            bind_addr = Lookup(bind_arg, default_bind_port, /*fAllowLookup=*/false);
            if (bind_addr.has_value()) {
                connOptions.vBinds.push_back(bind_addr.value());
                if (IsBadPort(bind_addr.value().GetPort())) {
                    InitWarning(BadPortWarning("-bind", bind_addr.value().GetPort()));
                }
                continue;
            }
        } else {
            const std::string network_type = bind_arg.substr(index + 1);
            if (network_type == "onion") {
                const std::string truncated_bind_arg = bind_arg.substr(0, index);
                bind_addr = Lookup(truncated_bind_arg, BaseParams().OnionServiceTargetPort(), false);
                if (bind_addr.has_value()) {
                    connOptions.onion_binds.push_back(bind_addr.value());
                    continue;
                }
            }
        }
        return InitError(ResolveErrMsg("bind", bind_arg));
    }

    NetPermissionFlags all_permission_flags{NetPermissionFlags::None};

    for (const std::string& strBind : args.GetArgs("-whitebind")) {
        NetWhitebindPermissions whitebind;
        bilingual_str error;
        if (!NetWhitebindPermissions::TryParse(strBind, whitebind, error)) return InitError(error);
        NetPermissions::AddFlag(all_permission_flags, whitebind.m_flags);
        connOptions.vWhiteBinds.push_back(whitebind);
    }

    // If the user did not specify -bind= or -whitebind= then we bind
    // on any address - 0.0.0.0 (IPv4) and :: (IPv6).
    connOptions.bind_on_any = args.GetArgs("-bind").empty() && args.GetArgs("-whitebind").empty();

    // Emit a warning if a bad port is given to -port= but only if -bind and -whitebind are not
    // given, because if they are, then -port= is ignored.
    if (connOptions.bind_on_any && args.IsArgSet("-port")) {
        const uint16_t port_arg = args.GetIntArg("-port", 0);
        if (IsBadPort(port_arg)) {
            InitWarning(BadPortWarning("-port", port_arg));
        }
    }

    CService onion_service_target;
    if (!connOptions.onion_binds.empty()) {
        onion_service_target = connOptions.onion_binds.front();
    } else {
        onion_service_target = DefaultOnionServiceTarget();
        connOptions.onion_binds.push_back(onion_service_target);
    }

    if (args.GetBoolArg("-listenonion", DEFAULT_LISTEN_ONION)) {
        if (connOptions.onion_binds.size() > 1) {
            InitWarning(strprintf(_("More than one onion bind address is provided. Using %s "
                                    "for the automatically created Tor onion service."),
                                  onion_service_target.ToStringAddrPort()));
        }
        StartTorControl(onion_service_target);
    }

    if (connOptions.bind_on_any) {
        // Only add all IP addresses of the machine if we would be listening on
        // any address - 0.0.0.0 (IPv4) and :: (IPv6).
        Discover();
    }

    for (const auto& net : args.GetArgs("-whitelist")) {
        NetWhitelistPermissions subnet;
        ConnectionDirection connection_direction;
        bilingual_str error;
        if (!NetWhitelistPermissions::TryParse(net, subnet, connection_direction, error)) return InitError(error);
        NetPermissions::AddFlag(all_permission_flags, subnet.m_flags);
        if (connection_direction & ConnectionDirection::In) {
            connOptions.vWhitelistedRange.push_back(subnet);
        }
        if (connection_direction & ConnectionDirection::Out) {
            connOptions.vWhitelistedRangeOutgoing.push_back(subnet);
        }
    }

    if (NetPermissions::HasFlag(all_permission_flags, NetPermissionFlags::BlockFilters_Explicit)) {
        if (g_enabled_filter_types.count(BlockFilterType::BASIC) != 1) {
            return InitError(_("Cannot grant blockfilters permission without -blockfilterindex."));
        }
    }

    connOptions.vSeedNodes = args.GetArgs("-seednode");

    // Initiate outbound connections unless connect=0
    connOptions.m_use_addrman_outgoing = !args.IsArgSet("-connect");
    if (!connOptions.m_use_addrman_outgoing) {
        const auto connect = args.GetArgs("-connect");
        if (connect.size() != 1 || connect[0] != "0") {
            connOptions.m_specified_outgoing = connect;
        }
        if (!connOptions.m_specified_outgoing.empty() && !connOptions.vSeedNodes.empty()) {
            LogPrintf("-seednode is ignored when -connect is used\n");
        }

        if (args.IsArgSet("-dnsseed") && args.GetBoolArg("-dnsseed", DEFAULT_DNSSEED) && args.IsArgSet("-proxy")) {
            LogPrintf("-dnsseed is ignored when -connect is used and -proxy is specified\n");
        }
    }

    const std::string& i2psam_arg = args.GetArg("-i2psam", "");
    if (!i2psam_arg.empty()) {
        const std::optional<CService> addr{Lookup(i2psam_arg, 7656, fNameLookup)};
        if (!addr.has_value() || !addr->IsValid()) {
            return InitError(strprintf(_("Invalid -i2psam address or hostname: '%s'"), i2psam_arg));
        }
        SetProxy(NET_I2P, Proxy{addr.value()});
    } else {
        if (args.IsArgSet("-onlynet") && g_reachable_nets.Contains(NET_I2P)) {
            return InitError(
                _("Outbound connections restricted to i2p (-onlynet=i2p) but "
                  "-i2psam is not provided"));
        }
        g_reachable_nets.Remove(NET_I2P);
    }

    connOptions.m_i2p_accept_incoming = args.GetBoolArg("-i2pacceptincoming", DEFAULT_I2P_ACCEPT_INCOMING);

    if (!node.connman->Start(*node.scheduler, connOptions)) {
        return false;
    }

    // ********************************************************* Step 13: finished

    // At this point, the RPC is "started", but still in warmup, which means it
    // cannot yet be called. Before we make it callable, we need to make sure
    // that the RPC's view of the best block is valid and consistent with
    // ChainstateManager's active tip.
    //
    // If we do not do this, RPC's view of the best block will be height=0 and
    // hash=0x0. This will lead to erroroneous responses for things like
    // waitforblockheight.
    RPCNotifyBlockChange(WITH_LOCK(chainman.GetMutex(), return chainman.ActiveTip()));
    SetRPCWarmupFinished();

    uiInterface.InitMessage(_("Done loading").translated);

    for (const auto& client : node.chain_clients) {
        client->start(*node.scheduler);
    }

    BanMan* banman = node.banman.get();
    node.scheduler->scheduleEvery([banman]{
        banman->DumpBanlist();
    }, DUMP_BANS_INTERVAL);

    if (node.peerman) node.peerman->StartScheduledTasks(*node.scheduler);

#if HAVE_SYSTEM
    StartupNotify(args);
#endif

    if (node.chainman->IsInitialBlockDownload()) {
        node.scheduler->scheduleFromNow([&node] {
            SyncCoinsTipAfterChainSync(node);
        }, SYNC_CHECK_INTERVAL);
    }

    return true;
}

bool StartIndexBackgroundSync(NodeContext& node)
{
    // Find the oldest block among all indexes.
    // This block is used to verify that we have the required blocks' data stored on disk,
    // starting from that point up to the current tip.
    // indexes_start_block='nullptr' means "start from height 0".
    std::optional<const CBlockIndex*> indexes_start_block;
    std::string older_index_name;
    ChainstateManager& chainman = *Assert(node.chainman);
    const Chainstate& chainstate = WITH_LOCK(::cs_main, return chainman.GetChainstateForIndexing());
    const CChain& index_chain = chainstate.m_chain;

    for (auto index : node.indexes) {
        const IndexSummary& summary = index->GetSummary();
        if (summary.synced) continue;

        // Get the last common block between the index best block and the active chain
        LOCK(::cs_main);
        const CBlockIndex* pindex = chainman.m_blockman.LookupBlockIndex(summary.best_block_hash);
        if (!index_chain.Contains(pindex)) {
            pindex = index_chain.FindFork(pindex);
        }

        if (!indexes_start_block || !pindex || pindex->nHeight < indexes_start_block.value()->nHeight) {
            indexes_start_block = pindex;
            older_index_name = summary.name;
            if (!pindex) break; // Starting from genesis so no need to look for earlier block.
        }
    };

    // Verify all blocks needed to sync to current tip are present.
    if (indexes_start_block) {
        LOCK(::cs_main);
        const CBlockIndex* start_block = *indexes_start_block;
        if (!start_block) start_block = chainman.ActiveChain().Genesis();
        if (!chainman.m_blockman.CheckBlockDataAvailability(*index_chain.Tip(), *Assert(start_block))) {
            return InitError(strprintf(Untranslated("%s best block of the index goes beyond pruned data. Please disable the index or reindex (which will download the whole blockchain again)"), older_index_name));
        }
    }

    // Start threads
    for (auto index : node.indexes) if (!index->StartBackgroundSync()) return false;
    return true;
}<|MERGE_RESOLUTION|>--- conflicted
+++ resolved
@@ -561,7 +561,6 @@
     argsman.AddArg("-timeout=<n>", strprintf("Specify socket connection timeout in milliseconds. If an initial attempt to connect is unsuccessful after this amount of time, drop it (minimum: 1, default: %d)", DEFAULT_CONNECT_TIMEOUT), ArgsManager::ALLOW_ANY, OptionsCategory::CONNECTION);
     argsman.AddArg("-peertimeout=<n>", strprintf("Specify a p2p connection timeout delay in seconds. After connecting to a peer, wait this amount of time before considering disconnection based on inactivity (minimum: 1, default: %d)", DEFAULT_PEER_CONNECT_TIMEOUT), ArgsManager::ALLOW_ANY | ArgsManager::DEBUG_ONLY, OptionsCategory::CONNECTION);
     argsman.AddArg("-torcontrol=<ip>:<port>", strprintf("Tor control host and port to use if onion listening enabled (default: %s). If no port is specified, the default port of %i will be used.", DEFAULT_TOR_CONTROL, DEFAULT_TOR_CONTROL_PORT), ArgsManager::ALLOW_ANY, OptionsCategory::CONNECTION);
-<<<<<<< HEAD
 #ifdef HAVE_BOOST_PROCESS
     argsman.AddArg("-torexecute=<command>", strprintf("Tor command to use if not already running (default: %s)", DEFAULT_TOR_EXECUTE), ArgsManager::ALLOW_ANY, OptionsCategory::CONNECTION);
 #else
@@ -569,17 +568,12 @@
 #endif
     argsman.AddArg("-torpassword=<pass>", "Tor control port password (default: empty)", ArgsManager::ALLOW_ANY | ArgsManager::SENSITIVE, OptionsCategory::CONNECTION);
 #ifdef USE_UPNP
-    argsman.AddArg("-upnp", strprintf("Use UPnP to map the listening port (default: %u)", DEFAULT_UPNP), ArgsManager::ALLOW_ANY, OptionsCategory::CONNECTION);
-=======
-    argsman.AddArg("-torpassword=<pass>", "Tor control port password (default: empty)", ArgsManager::ALLOW_ANY | ArgsManager::SENSITIVE, OptionsCategory::CONNECTION);
-#ifdef USE_UPNP
     argsman.AddArg("-upnp", strprintf("Use UPnP to map the listening port (default: %s)", DEFAULT_UPNP ? "1 when listening and no -proxy" : "0"), ArgsManager::ALLOW_ANY, OptionsCategory::CONNECTION);
->>>>>>> 19703230
 #else
     hidden_args.emplace_back("-upnp");
 #endif
 #ifdef USE_NATPMP
-    argsman.AddArg("-natpmp", strprintf("Use NAT-PMP to map the listening port (default: %u)", DEFAULT_NATPMP), ArgsManager::ALLOW_ANY, OptionsCategory::CONNECTION);
+    argsman.AddArg("-natpmp", strprintf("Use NAT-PMP to map the listening port (default: %s)", DEFAULT_NATPMP ? "1 when listening and no -proxy" : "0"), ArgsManager::ALLOW_ANY, OptionsCategory::CONNECTION);
 #else
     hidden_args.emplace_back("-natpmp");
 #endif // USE_NATPMP
