--- conflicted
+++ resolved
@@ -67,10 +67,7 @@
 #include <rpc/util.h>
 #include <scheduler.h>
 #include <script/sigcache.h>
-<<<<<<< HEAD
 #include <stats/stats.h>
-=======
->>>>>>> c9e1c7c2
 #include <sync.h>
 #include <timedata.h>
 #include <torcontrol.h>
@@ -306,15 +303,9 @@
 
     if (node.chainman && node.chainman->m_thread_load.joinable()) node.chainman->m_thread_load.join();
     // After everything has been shut down, but before things get flushed, stop the
-<<<<<<< HEAD
     // the scheduler. After this point, SyncWithValidationInterfaceQueue() should not be called anymore
     // as this would prevent the shutdown from completing.
     if (node.scheduler) node.scheduler->stop();
-=======
-    // scheduler and load block thread.
-    if (node.scheduler) node.scheduler->stop();
-    if (node.chainman && node.chainman->m_thread_load.joinable()) node.chainman->m_thread_load.join();
->>>>>>> c9e1c7c2
 
     // After the threads that potentially access these pointers have been stopped,
     // destruct and reset all to nullptr.
@@ -652,11 +643,7 @@
                    strprintf("Maximum tip age in seconds to consider node in initial block download (default: %u)",
                              Ticks<std::chrono::seconds>(DEFAULT_MAX_TIP_AGE)),
                    ArgsManager::ALLOW_ANY | ArgsManager::DEBUG_ONLY, OptionsCategory::DEBUG_TEST);
-<<<<<<< HEAD
-    argsman.AddArg("-printpriority", strprintf("Log transaction fee rate in " + CURRENCY_UNIT + "/kvB when mining blocks (default: %u)", DEFAULT_PRINTPRIORITY), ArgsManager::ALLOW_ANY | ArgsManager::DEBUG_ONLY, OptionsCategory::DEBUG_TEST);
-=======
     argsman.AddArg("-printpriority", strprintf("Log transaction priority and fee rate in " + CURRENCY_UNIT + "/kvB when mining blocks (default: %u)", DEFAULT_PRINTPRIORITY), ArgsManager::ALLOW_ANY | ArgsManager::DEBUG_ONLY, OptionsCategory::DEBUG_TEST);
->>>>>>> c9e1c7c2
     argsman.AddArg("-uaappend=<cmt>", "Append literal to the user agent string (should only be used for software embedding)", ArgsManager::ALLOW_ANY, OptionsCategory::CONNECTION);
     argsman.AddArg("-uacomment=<cmt>", "Append comment to the user agent string", ArgsManager::ALLOW_ANY, OptionsCategory::DEBUG_TEST);
 
@@ -1588,7 +1575,6 @@
     }
     LogPrintf("* Using %.1f MiB for in-memory UTXO set (plus up to %.1f MiB of unused mempool space)\n", cache_sizes.coins * (1.0 / 1024 / 1024), mempool_opts.max_size_bytes * (1.0 / 1024 / 1024));
 
-<<<<<<< HEAD
     if (gArgs.IsArgSet("-lowmem")) {
         g_low_memory_threshold = gArgs.GetIntArg("-lowmem", 0 /* not used */) * 1024 * 1024;
     }
@@ -1596,8 +1582,6 @@
         LogPrintf("* Flushing caches if available system memory drops below %s MiB\n", g_low_memory_threshold / 1024 / 1024);
     }
 
-=======
->>>>>>> c9e1c7c2
     for (bool fLoaded = false; !fLoaded && !ShutdownRequested(node);) {
         node.mempool = std::make_unique<CTxMemPool>(mempool_opts);
 
@@ -1666,12 +1650,8 @@
         }
 
         if (!fLoaded && !ShutdownRequested(node)) {
-<<<<<<< HEAD
             // If reindex=auto, directly start the reindex
             bool fAutoReindex = (args.GetArg("-reindex", "0") == "auto");
-=======
-            // first suggest a reindex
->>>>>>> c9e1c7c2
             if (!options.reindex) {
                 bool fRet;
                 if(!fAutoReindex) {
