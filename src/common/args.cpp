--- conflicted
+++ resolved
@@ -558,14 +558,11 @@
     ForceSetArgV(strArg, common::SettingsValue{strValue});
 }
 
-<<<<<<< HEAD
-=======
 void ArgsManager::ForceSetArg(const std::string& arg, const int64_t value)
 {
     ForceSetArg(arg, ToString(value));
 }
 
->>>>>>> 07e7cb05
 void ArgsManager::ForceSetArgV(const std::string& arg, const common::SettingsValue& value)
 {
     LOCK(cs_args);
