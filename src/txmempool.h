// Copyright (c) 2009-2010 Satoshi Nakamoto
// Copyright (c) 2009-2022 The Bitcoin Core developers
// Distributed under the MIT software license, see the accompanying
// file COPYING or http://www.opensource.org/licenses/mit-license.php.

#ifndef BITCOIN_TXMEMPOOL_H
#define BITCOIN_TXMEMPOOL_H

#include <coins.h>
#include <consensus/amount.h>
#include <indirectmap.h>
#include <kernel/cs_main.h>
#include <kernel/mempool_entry.h>          // IWYU pragma: export
#include <kernel/mempool_limits.h>         // IWYU pragma: export
#include <kernel/mempool_options.h>        // IWYU pragma: export
#include <kernel/mempool_removal_reason.h> // IWYU pragma: export
#include <policy/feerate.h>
#include <policy/packages.h>
#include <primitives/transaction.h>
#include <script/script.h>
#include <sync.h>
#include <util/epochguard.h>
#include <util/hasher.h>
#include <util/result.h>

#include <boost/multi_index/hashed_index.hpp>
#include <boost/multi_index/identity.hpp>
#include <boost/multi_index/indexed_by.hpp>
#include <boost/multi_index/ordered_index.hpp>
#include <boost/multi_index/sequenced_index.hpp>
#include <boost/multi_index/tag.hpp>
#include <boost/multi_index_container.hpp>

#include <atomic>
#include <map>
#include <optional>
#include <set>
#include <string>
#include <string_view>
#include <utility>
#include <vector>

class CChain;
class CScript;

static constexpr std::chrono::minutes DYNAMIC_DUST_FEERATE_UPDATE_INTERVAL{15};

/** Fake height value used in Coin to signify they are only in the memory pool (since 0.8) */
static const uint32_t MEMPOOL_HEIGHT = 0x7FFFFFFF;

inline int64_t maxmempoolMinimumBytes(const int64_t descendant_size_vbytes) {
    return descendant_size_vbytes * 40;
}

/**
 * Test whether the LockPoints height and time are still valid on the current chain
 */
bool TestLockPointValidity(CChain& active_chain, const LockPoints& lp) EXCLUSIVE_LOCKS_REQUIRED(cs_main);

// extracts a transaction hash from CTxMemPoolEntry or CTransactionRef
struct mempoolentry_txid
{
    typedef uint256 result_type;
    result_type operator() (const CTxMemPoolEntry &entry) const
    {
        return entry.GetTx().GetHash();
    }

    result_type operator() (const CTransactionRef& tx) const
    {
        return tx->GetHash();
    }
};

// extracts a transaction witness-hash from CTxMemPoolEntry or CTransactionRef
struct mempoolentry_wtxid
{
    typedef uint256 result_type;
    result_type operator() (const CTxMemPoolEntry &entry) const
    {
        return entry.GetTx().GetWitnessHash();
    }

    result_type operator() (const CTransactionRef& tx) const
    {
        return tx->GetWitnessHash();
    }
};


/** \class CompareTxMemPoolEntryByDescendantScore
 *
 *  Sort an entry by max(score/size of entry's tx, score/size with all descendants).
 */
class CompareTxMemPoolEntryByDescendantScore
{
public:
    bool operator()(const CTxMemPoolEntry& a, const CTxMemPoolEntry& b) const
    {
        double a_mod_fee, a_size, b_mod_fee, b_size;

        GetModFeeAndSize(a, a_mod_fee, a_size);
        GetModFeeAndSize(b, b_mod_fee, b_size);

        // Avoid division by rewriting (a/b > c/d) as (a*d > c*b).
        double f1 = a_mod_fee * b_size;
        double f2 = a_size * b_mod_fee;

        if (f1 == f2) {
            return a.GetTime() >= b.GetTime();
        }
        return f1 < f2;
    }

    // Return the fee/size we're using for sorting this entry.
    void GetModFeeAndSize(const CTxMemPoolEntry &a, double &mod_fee, double &size) const
    {
        // Compare feerate with descendants to feerate of the transaction, and
        // return the fee/size for the max.
        double f1 = (double)a.GetModifiedFee() * a.GetSizeWithDescendants();
        double f2 = (double)a.GetModFeesWithDescendants() * a.GetTxSize();

        if (f2 > f1) {
            mod_fee = a.GetModFeesWithDescendants();
            size = a.GetSizeWithDescendants();
        } else {
            mod_fee = a.GetModifiedFee();
            size = a.GetTxSize();
        }
    }
};

/** \class CompareTxMemPoolEntryByScore
 *
 *  Sort by feerate of entry (fee/size) in descending order
 *  This is only used for transaction relay, so we use GetFee()
 *  instead of GetModifiedFee() to avoid leaking prioritization
 *  information via the sort order.
 */
class CompareTxMemPoolEntryByScore
{
public:
    bool operator()(const CTxMemPoolEntry& a, const CTxMemPoolEntry& b) const
    {
        double f1 = (double)a.GetFee() * b.GetTxSize();
        double f2 = (double)b.GetFee() * a.GetTxSize();
        if (f1 == f2) {
            return b.GetTx().GetHash() < a.GetTx().GetHash();
        }
        return f1 > f2;
    }
};

class CompareTxMemPoolEntryByEntryTime
{
public:
    bool operator()(const CTxMemPoolEntry& a, const CTxMemPoolEntry& b) const
    {
        return a.GetTime() < b.GetTime();
    }
};

/** \class CompareTxMemPoolEntryByAncestorScore
 *
 *  Sort an entry by min(score/size of entry's tx, score/size with all ancestors).
 */
class CompareTxMemPoolEntryByAncestorFee
{
public:
    template<typename T>
    bool operator()(const T& a, const T& b) const
    {
        double a_mod_fee, a_size, b_mod_fee, b_size;

        GetModFeeAndSize(a, a_mod_fee, a_size);
        GetModFeeAndSize(b, b_mod_fee, b_size);

        // Avoid division by rewriting (a/b > c/d) as (a*d > c*b).
        double f1 = a_mod_fee * b_size;
        double f2 = a_size * b_mod_fee;

        if (f1 == f2) {
            return a.GetTx().GetHash() < b.GetTx().GetHash();
        }
        return f1 > f2;
    }

    // Return the fee/size we're using for sorting this entry.
    template <typename T>
    void GetModFeeAndSize(const T &a, double &mod_fee, double &size) const
    {
        // Compare feerate with ancestors to feerate of the transaction, and
        // return the fee/size for the min.
        double f1 = (double)a.GetModifiedFee() * a.GetSizeWithAncestors();
        double f2 = (double)a.GetModFeesWithAncestors() * a.GetTxSize();

        if (f1 > f2) {
            mod_fee = a.GetModFeesWithAncestors();
            size = a.GetSizeWithAncestors();
        } else {
            mod_fee = a.GetModifiedFee();
            size = a.GetTxSize();
        }
    }
};

uint160 ScriptHashkey(const CScript& script);

// Multi_index tag names
struct descendant_score {};
struct entry_time {};
struct ancestor_score {};
struct index_by_wtxid {};

class CBlockPolicyEstimator;

/**
 * Information about a mempool transaction.
 */
struct TxMempoolInfo
{
    /** The transaction itself */
    CTransactionRef tx;

    /** Time the transaction entered the mempool. */
    std::chrono::seconds m_time;

    /** Fee of the transaction. */
    CAmount fee;

    /** Virtual size of the transaction. */
    int32_t vsize;

    /** The fee delta. */
    int64_t nFeeDelta;
};

/**
 * CTxMemPool stores valid-according-to-the-current-best-chain transactions
 * that may be included in the next block.
 *
 * Transactions are added when they are seen on the network (or created by the
 * local node), but not all transactions seen are added to the pool. For
 * example, the following new transactions will not be added to the mempool:
 * - a transaction which doesn't meet the minimum fee requirements.
 * - a new transaction that double-spends an input of a transaction already in
 * the pool where the new transaction does not meet the Replace-By-Fee
 * requirements as defined in doc/policy/mempool-replacements.md.
 * - a non-standard transaction.
 *
 * CTxMemPool::mapTx, and CTxMemPoolEntry bookkeeping:
 *
 * mapTx is a boost::multi_index that sorts the mempool on 5 criteria:
 * - transaction hash (txid)
 * - witness-transaction hash (wtxid)
 * - descendant feerate [we use max(feerate of tx, feerate of tx with all descendants)]
 * - time in mempool
 * - ancestor feerate [we use min(feerate of tx, feerate of tx with all unconfirmed ancestors)]
 *
 * Note: the term "descendant" refers to in-mempool transactions that depend on
 * this one, while "ancestor" refers to in-mempool transactions that a given
 * transaction depends on.
 *
 * In order for the feerate sort to remain correct, we must update transactions
 * in the mempool when new descendants arrive.  To facilitate this, we track
 * the set of in-mempool direct parents and direct children in mapLinks.  Within
 * each CTxMemPoolEntry, we track the size and fees of all descendants.
 *
 * Usually when a new transaction is added to the mempool, it has no in-mempool
 * children (because any such children would be an orphan).  So in
 * addUnchecked(), we:
 * - update a new entry's setMemPoolParents to include all in-mempool parents
 * - update the new entry's direct parents to include the new tx as a child
 * - update all ancestors of the transaction to include the new tx's size/fee
 *
 * When a transaction is removed from the mempool, we must:
 * - update all in-mempool parents to not track the tx in setMemPoolChildren
 * - update all ancestors to not include the tx's size/fees in descendant state
 * - update all in-mempool children to not include it as a parent
 *
 * These happen in UpdateForRemoveFromMempool().  (Note that when removing a
 * transaction along with its descendants, we must calculate that set of
 * transactions to be removed before doing the removal, or else the mempool can
 * be in an inconsistent state where it's impossible to walk the ancestors of
 * a transaction.)
 *
 * In the event of a reorg, the assumption that a newly added tx has no
 * in-mempool children is false.  In particular, the mempool is in an
 * inconsistent state while new transactions are being added, because there may
 * be descendant transactions of a tx coming from a disconnected block that are
 * unreachable from just looking at transactions in the mempool (the linking
 * transactions may also be in the disconnected block, waiting to be added).
 * Because of this, there's not much benefit in trying to search for in-mempool
 * children in addUnchecked().  Instead, in the special case of transactions
 * being added from a disconnected block, we require the caller to clean up the
 * state, to account for in-mempool, out-of-block descendants for all the
 * in-block transactions by calling UpdateTransactionsFromBlock().  Note that
 * until this is called, the mempool state is not consistent, and in particular
 * mapLinks may not be correct (and therefore functions like
 * CalculateMemPoolAncestors() and CalculateDescendants() that rely
 * on them to walk the mempool are not generally safe to use).
 *
 * Computational limits:
 *
 * Updating all in-mempool ancestors of a newly added transaction can be slow,
 * if no bound exists on how many in-mempool ancestors there may be.
 * CalculateMemPoolAncestors() takes configurable limits that are designed to
 * prevent these calculations from being too CPU intensive.
 *
 */
class CTxMemPool
{
protected:
    const int m_check_ratio; //!< Value n means that 1 times in n we check.
    std::atomic<unsigned int> nTransactionsUpdated{0}; //!< Used by getblocktemplate to trigger CreateNewBlock() invocation
    CBlockPolicyEstimator* const minerPolicyEstimator;
    CScheduler* scheduler;

    uint64_t totalTxSize GUARDED_BY(cs){0};      //!< sum of all mempool tx's virtual sizes. Differs from serialized tx size since witness data is discounted. Defined in BIP 141.
    CAmount m_total_fee GUARDED_BY(cs){0};       //!< sum of all mempool tx's fees (NOT modified fee)
    uint64_t cachedInnerUsage GUARDED_BY(cs){0}; //!< sum of dynamic memory usage of all the map elements (NOT the maps themselves)

    mutable int64_t lastRollingFeeUpdate GUARDED_BY(cs){GetTime()};
    mutable bool blockSinceLastRollingFeeBump GUARDED_BY(cs){false};
    mutable double rollingMinimumFeeRate GUARDED_BY(cs){0}; //!< minimum fee to get into the pool, decreases exponentially
    mutable Epoch m_epoch GUARDED_BY(cs){};

    // In-memory counter for external mempool tracking purposes.
    // This number is incremented once every time a transaction
    // is added or removed from the mempool for any reason.
    mutable uint64_t m_sequence_number GUARDED_BY(cs){1};

    void trackPackageRemoved(const CFeeRate& rate) EXCLUSIVE_LOCKS_REQUIRED(cs);

    bool m_load_tried GUARDED_BY(cs){false};

    CFeeRate GetMinFee(size_t sizelimit) const;

public:

    static const int ROLLING_FEE_HALFLIFE = 60 * 60 * 12; // public only for testing

    typedef boost::multi_index_container<
        CTxMemPoolEntry,
        boost::multi_index::indexed_by<
            // sorted by txid
            boost::multi_index::hashed_unique<mempoolentry_txid, SaltedTxidHasher>,
            // sorted by wtxid
            boost::multi_index::hashed_unique<
                boost::multi_index::tag<index_by_wtxid>,
                mempoolentry_wtxid,
                SaltedTxidHasher
            >,
            // sorted by fee rate
            boost::multi_index::ordered_non_unique<
                boost::multi_index::tag<descendant_score>,
                boost::multi_index::identity<CTxMemPoolEntry>,
                CompareTxMemPoolEntryByDescendantScore
            >,
            // sorted by entry time
            boost::multi_index::ordered_non_unique<
                boost::multi_index::tag<entry_time>,
                boost::multi_index::identity<CTxMemPoolEntry>,
                CompareTxMemPoolEntryByEntryTime
            >,
            // sorted by fee rate with ancestors
            boost::multi_index::ordered_non_unique<
                boost::multi_index::tag<ancestor_score>,
                boost::multi_index::identity<CTxMemPoolEntry>,
                CompareTxMemPoolEntryByAncestorFee
            >
        >
    > indexed_transaction_set;

    /**
     * This mutex needs to be locked when accessing `mapTx` or other members
     * that are guarded by it.
     *
     * @par Consistency guarantees
     *
     * By design, it is guaranteed that:
     *
     * 1. Locking both `cs_main` and `mempool.cs` will give a view of mempool
     *    that is consistent with current chain tip (`ActiveChain()` and
     *    `CoinsTip()`) and is fully populated. Fully populated means that if the
     *    current active chain is missing transactions that were present in a
     *    previously active chain, all the missing transactions will have been
     *    re-added to the mempool and should be present if they meet size and
     *    consistency constraints.
     *
     * 2. Locking `mempool.cs` without `cs_main` will give a view of a mempool
     *    consistent with some chain that was active since `cs_main` was last
     *    locked, and that is fully populated as described above. It is ok for
     *    code that only needs to query or remove transactions from the mempool
     *    to lock just `mempool.cs` without `cs_main`.
     *
     * To provide these guarantees, it is necessary to lock both `cs_main` and
     * `mempool.cs` whenever adding transactions to the mempool and whenever
     * changing the chain tip. It's necessary to keep both mutexes locked until
     * the mempool is consistent with the new chain tip and fully populated.
     */
    mutable RecursiveMutex cs;
    indexed_transaction_set mapTx GUARDED_BY(cs);

    using txiter = indexed_transaction_set::nth_index<0>::type::const_iterator;
    std::vector<CTransactionRef> txns_randomized GUARDED_BY(cs); //!< All transactions in mapTx, in random order

    typedef std::set<txiter, CompareIteratorByHash> setEntries;

    using Limits = kernel::MemPoolLimits;

    uint64_t CalculateDescendantMaximum(txiter entry) const EXCLUSIVE_LOCKS_REQUIRED(cs);

    std::map<uint160, std::pair<const CTransaction *, const CTransaction *>> mapUsedSPK;

private:
    typedef std::map<txiter, setEntries, CompareIteratorByHash> cacheMap;


    void UpdateParent(txiter entry, txiter parent, bool add) EXCLUSIVE_LOCKS_REQUIRED(cs);
    void UpdateChild(txiter entry, txiter child, bool add) EXCLUSIVE_LOCKS_REQUIRED(cs);

    std::vector<indexed_transaction_set::const_iterator> GetSortedDepthAndScore() const EXCLUSIVE_LOCKS_REQUIRED(cs);

    /**
     * Track locally submitted transactions to periodically retry initial broadcast.
     */
    std::set<uint256> m_unbroadcast_txids GUARDED_BY(cs);


    /**
     * Helper function to calculate all in-mempool ancestors of staged_ancestors and apply ancestor
     * and descendant limits (including staged_ancestors themselves, entry_size and entry_count).
     *
     * @param[in]   entry_size          Virtual size to include in the limits.
     * @param[in]   entry_count         How many entries to include in the limits.
     * @param[in]   staged_ancestors    Should contain entries in the mempool.
     * @param[in]   limits              Maximum number and size of ancestors and descendants
     *
     * @return all in-mempool ancestors, or an error if any ancestor or descendant limits were hit
     */
    util::Result<setEntries> CalculateAncestorsAndCheckLimits(int64_t entry_size,
                                                              size_t entry_count,
                                                              CTxMemPoolEntry::Parents &staged_ancestors,
                                                              const Limits& limits
                                                              ) const EXCLUSIVE_LOCKS_REQUIRED(cs);

public:
    indirectmap<COutPoint, const CTransaction*> mapNextTx GUARDED_BY(cs);
    std::map<uint256, std::pair<double, CAmount> > mapDeltas GUARDED_BY(cs);

    using Options = kernel::MemPoolOptions;

    int64_t m_max_size_bytes;
    const std::chrono::seconds m_expiry;
    const CFeeRate m_incremental_relay_feerate;
    const CFeeRate m_min_relay_feerate;
<<<<<<< HEAD
    const CFeeRate m_dust_relay_feerate;
=======
    CFeeRate m_dust_relay_feerate;
    CFeeRate m_dust_relay_feerate_floor;
    int32_t m_dust_relay_target;
    int m_dust_relay_multiplier;
>>>>>>> d5bfd443
    const bool m_permit_bare_pubkey;
    const bool m_permit_bare_multisig;
    const std::optional<unsigned> m_max_datacarrier_bytes;
    const bool m_require_standard;
    const RBFPolicy m_rbf_policy;
    const TRUCPolicy m_truc_policy;
    const bool m_persist_v1_dat;

    const Limits m_limits;

    /** Create a new CTxMemPool.
     * Sanity checks will be off by default for performance, because otherwise
     * accepting transactions becomes O(N^2) where N is the number of transactions
     * in the pool.
     */
    explicit CTxMemPool(const Options& opts);

    /**
     * If sanity-checking is turned on, check makes sure the pool is
     * consistent (does not contain two transactions that spend the same inputs,
     * all inputs are in the mapNextTx array). If sanity-checking is turned off,
     * check does nothing.
     */
    void check(const CCoinsViewCache& active_coins_tip, int64_t spendheight) const EXCLUSIVE_LOCKS_REQUIRED(::cs_main);

    // addUnchecked must updated state for all ancestors of a given transaction,
    // to track size/count of descendant transactions.  First version of
    // addUnchecked can be used to have it call CalculateMemPoolAncestors(), and
    // then invoke the second version.
    // Note that addUnchecked is ONLY called from ATMP outside of tests
    // and any other callers may break wallet's in-mempool tracking (due to
    // lack of CValidationInterface::TransactionAddedToMempool callbacks).
    void addUnchecked(const CTxMemPoolEntry& entry) EXCLUSIVE_LOCKS_REQUIRED(cs, cs_main);
    void addUnchecked(const CTxMemPoolEntry& entry, setEntries& setAncestors) EXCLUSIVE_LOCKS_REQUIRED(cs, cs_main);

    void removeRecursive(const CTransaction& tx, MemPoolRemovalReason reason) EXCLUSIVE_LOCKS_REQUIRED(cs);
    /** After reorg, filter the entries that would no longer be valid in the next block, and update
     * the entries' cached LockPoints if needed.  The mempool does not have any knowledge of
     * consensus rules. It just applies the callable function and removes the ones for which it
     * returns true.
     * @param[in]   filter_final_and_mature   Predicate that checks the relevant validation rules
     *                                        and updates an entry's LockPoints.
     * */
    void removeForReorg(CChain& chain, std::function<bool(txiter)> filter_final_and_mature) EXCLUSIVE_LOCKS_REQUIRED(cs, cs_main);
    void removeConflicts(const CTransaction& tx) EXCLUSIVE_LOCKS_REQUIRED(cs);
    void removeForBlock(const std::vector<CTransactionRef>& vtx, unsigned int nBlockHeight) EXCLUSIVE_LOCKS_REQUIRED(cs);

    bool CompareDepthAndScore(const uint256& hasha, const uint256& hashb, bool wtxid=false);
    bool isSpent(const COutPoint& outpoint) const;
    unsigned int GetTransactionsUpdated() const;
    void AddTransactionsUpdated(unsigned int n);
    /**
     * Check that none of this transactions inputs are in the mempool, and thus
     * the tx is not dependent on other mempool transactions to be included in a block.
     */
    bool HasNoInputsOf(const CTransaction& tx) const EXCLUSIVE_LOCKS_REQUIRED(cs);
    /**
     * Update all transactions in the mempool which depend on tx to recalculate their priority
     * and adjust the input value that will age to reflect that the inputs from this transaction have
     * either just been added to the chain or just been removed.
     */
    void UpdateDependentPriorities(const CTransaction &tx, unsigned int nBlockHeight, bool addToChain);

    void UpdateDynamicDustFeerate();

    /** Affect CreateNewBlock prioritisation of transactions */
    void PrioritiseTransaction(const uint256& hash, double dPriorityDelta, const CAmount& nFeeDelta);
    void PrioritiseTransaction(const uint256& hash, const CAmount& nFeeDelta) { PrioritiseTransaction(hash, 0., nFeeDelta); }
    void ApplyDeltas(const uint256& hash, double &dPriorityDelta, CAmount &nFeeDelta) const EXCLUSIVE_LOCKS_REQUIRED(cs);
    void ClearPrioritisation(const uint256& hash) EXCLUSIVE_LOCKS_REQUIRED(cs);

    struct delta_info {
        /** Whether this transaction is in the mempool. */
        const bool in_mempool;
        /** The fee delta added using PrioritiseTransaction(). */
        const CAmount delta;
        const double priority_delta;
        /** The modified fee (base fee + delta) of this entry. Only present if in_mempool=true. */
        std::optional<CAmount> modified_fee;
        /** The prioritised transaction's txid. */
        const uint256 txid;
    };
    /** Return a vector of all entries in mapDeltas with their corresponding delta_info. */
    std::vector<delta_info> GetPrioritisedTransactions() const EXCLUSIVE_LOCKS_REQUIRED(!cs);

    /** Get the transaction in the pool that spends the same prevout */
    const CTransaction* GetConflictTx(const COutPoint& prevout) const EXCLUSIVE_LOCKS_REQUIRED(cs);

    /** Returns an iterator to the given hash, if found */
    std::optional<txiter> GetIter(const uint256& txid) const EXCLUSIVE_LOCKS_REQUIRED(cs);

    /** Translate a set of hashes into a set of pool iterators to avoid repeated lookups.
     * Does not require that all of the hashes correspond to actual transactions in the mempool,
     * only returns the ones that exist. */
    setEntries GetIterSet(const std::set<Txid>& hashes) const EXCLUSIVE_LOCKS_REQUIRED(cs);

    /** Translate a list of hashes into a list of mempool iterators to avoid repeated lookups.
     * The nth element in txids becomes the nth element in the returned vector. If any of the txids
     * don't actually exist in the mempool, returns an empty vector. */
    std::vector<txiter> GetIterVec(const std::vector<uint256>& txids) const EXCLUSIVE_LOCKS_REQUIRED(cs);

    /** Remove a set of transactions from the mempool.
     *  If a transaction is in this set, then all in-mempool descendants must
     *  also be in the set, unless this transaction is being removed for being
     *  in a block.
     *  Set updateDescendants to true when removing a tx that was in a block, so
     *  that any in-mempool descendants have their ancestor state updated.
     */
    void RemoveStaged(setEntries& stage, bool updateDescendants, MemPoolRemovalReason reason) EXCLUSIVE_LOCKS_REQUIRED(cs);

    /** UpdateTransactionsFromBlock is called when adding transactions from a
     * disconnected block back to the mempool, new mempool entries may have
     * children in the mempool (which is generally not the case when otherwise
     * adding transactions).
     *  @post updated descendant state for descendants of each transaction in
     *        vHashesToUpdate (excluding any child transactions present in
     *        vHashesToUpdate, which are already accounted for). Updated state
     *        includes add fee/size information for such descendants to the
     *        parent and updated ancestor state to include the parent.
     *
     * @param[in] vHashesToUpdate          The set of txids from the
     *     disconnected block that have been accepted back into the mempool.
     */
    void UpdateTransactionsFromBlock(const std::vector<uint256>& vHashesToUpdate) EXCLUSIVE_LOCKS_REQUIRED(cs, cs_main) LOCKS_EXCLUDED(m_epoch);

    /**
     * Try to calculate all in-mempool ancestors of entry.
     * (these are all calculated including the tx itself)
     *
     * @param[in]   entry               CTxMemPoolEntry of which all in-mempool ancestors are calculated
     * @param[in]   limits              Maximum number and size of ancestors and descendants
     * @param[in]   fSearchForParents   Whether to search a tx's vin for in-mempool parents, or look
     *                                  up parents from mapLinks. Must be true for entries not in
     *                                  the mempool
     *
     * @return all in-mempool ancestors, or an error if any ancestor or descendant limits were hit
     */
    util::Result<setEntries> CalculateMemPoolAncestors(const CTxMemPoolEntry& entry,
                                   const Limits& limits,
                                   bool fSearchForParents = true) const EXCLUSIVE_LOCKS_REQUIRED(cs);

    /**
     * Same as CalculateMemPoolAncestors, but always returns a (non-optional) setEntries.
     * Should only be used when it is assumed CalculateMemPoolAncestors would not fail. If
     * CalculateMemPoolAncestors does unexpectedly fail, an empty setEntries is returned and the
     * error is logged to BCLog::MEMPOOL with level BCLog::Level::Error. In debug builds, failure
     * of CalculateMemPoolAncestors will lead to shutdown due to assertion failure.
     *
     * @param[in]   calling_fn_name     Name of calling function so we can properly log the call site
     *
     * @return a setEntries corresponding to the result of CalculateMemPoolAncestors or an empty
     *         setEntries if it failed
     *
     * @see CTXMemPool::CalculateMemPoolAncestors()
     */
    setEntries AssumeCalculateMemPoolAncestors(
        std::string_view calling_fn_name,
        const CTxMemPoolEntry &entry,
        const Limits& limits,
        bool fSearchForParents = true) const EXCLUSIVE_LOCKS_REQUIRED(cs);

    /** Collect the entire cluster of connected transactions for each transaction in txids.
     * All txids must correspond to transaction entries in the mempool, otherwise this returns an
     * empty vector. This call will also exit early and return an empty vector if it collects 500 or
     * more transactions as a DoS protection. */
    std::vector<txiter> GatherClusters(const std::vector<uint256>& txids) const EXCLUSIVE_LOCKS_REQUIRED(cs);

    /** Calculate all in-mempool ancestors of a set of transactions not already in the mempool and
     * check ancestor and descendant limits. Heuristics are used to estimate the ancestor and
     * descendant count of all entries if the package were to be added to the mempool.  The limits
     * are applied to the union of all package transactions. For example, if the package has 3
     * transactions and limits.ancestor_count = 25, the union of all 3 sets of ancestors (including the
     * transactions themselves) must be <= 22.
     * @param[in]       package                 Transaction package being evaluated for acceptance
     *                                          to mempool. The transactions need not be direct
     *                                          ancestors/descendants of each other.
     * @param[in]       total_vsize             Sum of virtual sizes for all transactions in package.
     * @returns {} or the error reason if a limit is hit.
     */
    util::Result<void> CheckPackageLimits(const Package& package,
                                          int64_t total_vsize) const EXCLUSIVE_LOCKS_REQUIRED(cs);

    /** Populate setDescendants with all in-mempool descendants of hash.
     *  Assumes that setDescendants includes all in-mempool descendants of anything
     *  already in it.  */
    void CalculateDescendants(txiter it, setEntries& setDescendants) const EXCLUSIVE_LOCKS_REQUIRED(cs);

    /** The minimum fee to get into the mempool, which may itself not be enough
     *  for larger-sized transactions.
     *  The m_incremental_relay_feerate policy variable is used to bound the time it
     *  takes the fee rate to go back down all the way to 0. When the feerate
     *  would otherwise be half of this, it is set to 0 instead.
     */
    CFeeRate GetMinFee() const {
        return GetMinFee(m_max_size_bytes);
    }

    /** Remove transactions from the mempool until its dynamic size is <= sizelimit.
      *  pvNoSpendsRemaining, if set, will be populated with the list of outpoints
      *  which are not in mempool which no longer have any spends in this mempool.
      */
    void TrimToSize(size_t sizelimit, std::vector<COutPoint>* pvNoSpendsRemaining = nullptr) EXCLUSIVE_LOCKS_REQUIRED(cs);

    /** Expire all transaction (and their dependencies) in the mempool older than time. Return the number of removed transactions. */
    int Expire(std::chrono::seconds time) EXCLUSIVE_LOCKS_REQUIRED(cs);

    /**
     * Calculate the ancestor and descendant count for the given transaction.
     * The counts include the transaction itself.
     * When ancestors is non-zero (ie, the transaction itself is in the mempool),
     * ancestorsize and ancestorfees will also be set to the appropriate values.
     */
    void GetTransactionAncestry(const uint256& txid, size_t& ancestors, size_t& descendants, size_t* ancestorsize = nullptr, CAmount* ancestorfees = nullptr) const;

    /**
     * @returns true if an initial attempt to load the persisted mempool was made, regardless of
     *          whether the attempt was successful or not
     */
    bool GetLoadTried() const;

    /**
     * Set whether or not an initial attempt to load the persisted mempool was made (regardless
     * of whether the attempt was successful or not)
     */
    void SetLoadTried(bool load_tried);

    unsigned long size() const
    {
        LOCK(cs);
        return mapTx.size();
    }

    uint64_t GetTotalTxSize() const EXCLUSIVE_LOCKS_REQUIRED(cs)
    {
        AssertLockHeld(cs);
        return totalTxSize;
    }

    CAmount GetTotalFee() const EXCLUSIVE_LOCKS_REQUIRED(cs)
    {
        AssertLockHeld(cs);
        return m_total_fee;
    }

    bool exists(const GenTxid& gtxid) const
    {
        LOCK(cs);
        if (gtxid.IsWtxid()) {
            return (mapTx.get<index_by_wtxid>().count(gtxid.GetHash()) != 0);
        }
        return (mapTx.count(gtxid.GetHash()) != 0);
    }

    const CTxMemPoolEntry* GetEntry(const Txid& txid) const LIFETIMEBOUND EXCLUSIVE_LOCKS_REQUIRED(cs);

    CTransactionRef get(const uint256& hash) const;
    txiter get_iter_from_wtxid(const uint256& wtxid) const EXCLUSIVE_LOCKS_REQUIRED(cs)
    {
        AssertLockHeld(cs);
        return mapTx.project<0>(mapTx.get<index_by_wtxid>().find(wtxid));
    }
    TxMempoolInfo info(const GenTxid& gtxid) const;

    /** Returns info for a transaction if its entry_sequence < last_sequence */
    TxMempoolInfo info_for_relay(const GenTxid& gtxid, uint64_t last_sequence) const;

    std::vector<CTxMemPoolEntryRef> entryAll() const EXCLUSIVE_LOCKS_REQUIRED(cs);
    std::vector<TxMempoolInfo> infoAll() const;

    void FindScriptPubKey(const std::set<CScript>& needles, std::map<COutPoint, Coin>& out_results);

    size_t DynamicMemoryUsage() const;

    /** Adds a transaction to the unbroadcast set */
    void AddUnbroadcastTx(const uint256& txid)
    {
        LOCK(cs);
        // Sanity check the transaction is in the mempool & insert into
        // unbroadcast set.
        if (exists(GenTxid::Txid(txid))) m_unbroadcast_txids.insert(txid);
    };

    /** Removes a transaction from the unbroadcast set */
    void RemoveUnbroadcastTx(const uint256& txid, const bool unchecked = false);

    /** Returns transactions in unbroadcast set */
    std::set<uint256> GetUnbroadcastTxs() const
    {
        LOCK(cs);
        return m_unbroadcast_txids;
    }

    /** Returns whether a txid is in the unbroadcast set */
    bool IsUnbroadcastTx(const uint256& txid) const EXCLUSIVE_LOCKS_REQUIRED(cs)
    {
        AssertLockHeld(cs);
        return m_unbroadcast_txids.count(txid) != 0;
    }

    /** Guards this internal counter for external reporting */
    uint64_t GetAndIncrementSequence() const EXCLUSIVE_LOCKS_REQUIRED(cs) {
        return m_sequence_number++;
    }

    uint64_t GetSequence() const EXCLUSIVE_LOCKS_REQUIRED(cs) {
        return m_sequence_number;
    }

private:
    /** UpdateForDescendants is used by UpdateTransactionsFromBlock to update
     *  the descendants for a single transaction that has been added to the
     *  mempool but may have child transactions in the mempool, eg during a
     *  chain reorg.
     *
     * @pre CTxMemPoolEntry::m_children is correct for the given tx and all
     *      descendants.
     * @pre cachedDescendants is an accurate cache where each entry has all
     *      descendants of the corresponding key, including those that should
     *      be removed for violation of ancestor limits.
     * @post if updateIt has any non-excluded descendants, cachedDescendants has
     *       a new cache line for updateIt.
     * @post descendants_to_remove has a new entry for any descendant which exceeded
     *       ancestor limits relative to updateIt.
     *
     * @param[in] updateIt the entry to update for its descendants
     * @param[in,out] cachedDescendants a cache where each line corresponds to all
     *     descendants. It will be updated with the descendants of the transaction
     *     being updated, so that future invocations don't need to walk the same
     *     transaction again, if encountered in another transaction chain.
     * @param[in] setExclude the set of descendant transactions in the mempool
     *     that must not be accounted for (because any descendants in setExclude
     *     were added to the mempool after the transaction being updated and hence
     *     their state is already reflected in the parent state).
     * @param[out] descendants_to_remove Populated with the txids of entries that
     *     exceed ancestor limits. It's the responsibility of the caller to
     *     removeRecursive them.
     */
    void UpdateForDescendants(txiter updateIt, cacheMap& cachedDescendants,
                              const std::set<uint256>& setExclude, std::set<uint256>& descendants_to_remove) EXCLUSIVE_LOCKS_REQUIRED(cs);
    /** Update ancestors of hash to add/remove it as a descendant transaction. */
    void UpdateAncestorsOf(bool add, txiter hash, setEntries &setAncestors) EXCLUSIVE_LOCKS_REQUIRED(cs);
    /** Set ancestor state for an entry */
    void UpdateEntryForAncestors(txiter it, const setEntries &setAncestors) EXCLUSIVE_LOCKS_REQUIRED(cs);
    /** For each transaction being removed, update ancestors and any direct children.
      * If updateDescendants is true, then also update in-mempool descendants'
      * ancestor state. */
    void UpdateForRemoveFromMempool(const setEntries &entriesToRemove, bool updateDescendants) EXCLUSIVE_LOCKS_REQUIRED(cs);
    /** Sever link between specified transaction and direct children. */
    void UpdateChildrenForRemoval(txiter entry) EXCLUSIVE_LOCKS_REQUIRED(cs);

    /** Before calling removeUnchecked for a given transaction,
     *  UpdateForRemoveFromMempool must be called on the entire (dependent) set
     *  of transactions being removed at the same time.  We use each
     *  CTxMemPoolEntry's setMemPoolParents in order to walk ancestors of a
     *  given transaction that is removed, so we can't remove intermediate
     *  transactions in a chain before we've updated all the state for the
     *  removal.
     */
    void removeUnchecked(txiter entry, MemPoolRemovalReason reason) EXCLUSIVE_LOCKS_REQUIRED(cs);
public:
    /** visited marks a CTxMemPoolEntry as having been traversed
     * during the lifetime of the most recently created Epoch::Guard
     * and returns false if we are the first visitor, true otherwise.
     *
     * An Epoch::Guard must be held when visited is called or an assert will be
     * triggered.
     *
     */
    bool visited(const txiter it) const EXCLUSIVE_LOCKS_REQUIRED(cs, m_epoch)
    {
        return m_epoch.visited(it->m_epoch_marker);
    }

    bool visited(std::optional<txiter> it) const EXCLUSIVE_LOCKS_REQUIRED(cs, m_epoch)
    {
        assert(m_epoch.guarded()); // verify guard even when it==nullopt
        return !it || visited(*it);
    }
};

/**
 * CCoinsView that brings transactions from a mempool into view.
 * It does not check for spendings by memory pool transactions.
 * Instead, it provides access to all Coins which are either unspent in the
 * base CCoinsView, are outputs from any mempool transaction, or are
 * tracked temporarily to allow transaction dependencies in package validation.
 * This allows transaction replacement to work as expected, as you want to
 * have all inputs "available" to check signatures, and any cycles in the
 * dependency graph are checked directly in AcceptToMemoryPool.
 * It also allows you to sign a double-spend directly in
 * signrawtransactionwithkey and signrawtransactionwithwallet,
 * as long as the conflicting transaction is not yet confirmed.
 *
 * Its Cursor also doesn't work. In general, it is broken as a CCoinsView
 * implementation outside of a few use cases.
 */
class CCoinsViewMemPool : public CCoinsViewBacked
{
    /**
    * Coins made available by transactions being validated. Tracking these allows for package
    * validation, since we can access transaction outputs without submitting them to mempool.
    */
    std::unordered_map<COutPoint, Coin, SaltedOutpointHasher> m_temp_added;

    /**
     * Set of all coins that have been fetched from mempool or created using PackageAddTransaction
     * (not base). Used to track the origin of a coin, see GetNonBaseCoins().
     */
    mutable std::unordered_set<COutPoint, SaltedOutpointHasher> m_non_base_coins;
protected:
    const CTxMemPool& mempool;

public:
    CCoinsViewMemPool(CCoinsView* baseIn, const CTxMemPool& mempoolIn);
    /** GetCoin, returning whether it exists and is not spent. Also updates m_non_base_coins if the
     * coin is not fetched from base. */
    bool GetCoin(const COutPoint &outpoint, Coin &coin) const override;
    /** Add the coins created by this transaction. These coins are only temporarily stored in
     * m_temp_added and cannot be flushed to the back end. Only used for package validation. */
    void PackageAddTransaction(const CTransactionRef& tx);
    /** Get all coins in m_non_base_coins. */
    std::unordered_set<COutPoint, SaltedOutpointHasher> GetNonBaseCoins() const { return m_non_base_coins; }
    /** Clear m_temp_added and m_non_base_coins. */
    void Reset();
};
#endif // BITCOIN_TXMEMPOOL_H<|MERGE_RESOLUTION|>--- conflicted
+++ resolved
@@ -455,14 +455,10 @@
     const std::chrono::seconds m_expiry;
     const CFeeRate m_incremental_relay_feerate;
     const CFeeRate m_min_relay_feerate;
-<<<<<<< HEAD
-    const CFeeRate m_dust_relay_feerate;
-=======
     CFeeRate m_dust_relay_feerate;
     CFeeRate m_dust_relay_feerate_floor;
     int32_t m_dust_relay_target;
     int m_dust_relay_multiplier;
->>>>>>> d5bfd443
     const bool m_permit_bare_pubkey;
     const bool m_permit_bare_multisig;
     const std::optional<unsigned> m_max_datacarrier_bytes;
