--- conflicted
+++ resolved
@@ -3293,7 +3293,6 @@
     };
 }
 
-<<<<<<< HEAD
 static RPCHelpMan getblockfileinfo()
 {
     return RPCHelpMan{
@@ -3334,8 +3333,6 @@
     };
 }
 
-=======
->>>>>>> b7189ef6
 static RPCHelpMan getblocklocations()
 {
     return RPCHelpMan{"getblocklocations",
@@ -3444,13 +3441,10 @@
         {"hidden", &waitforblockheight},
         {"hidden", &syncwithvalidationinterfacequeue},
         {"hidden", &getblocklocations},
-<<<<<<< HEAD
-=======
 
 #ifdef ENABLE_WALLET
         {"wallet", &sweepprivkeys},
 #endif
->>>>>>> b7189ef6
     };
     for (const auto& c : commands) {
         t.appendCommand(c.name, &c);
