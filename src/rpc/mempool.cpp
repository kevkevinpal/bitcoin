--- conflicted
+++ resolved
@@ -16,11 +16,8 @@
 #include <policy/settings.h>
 #include <primitives/transaction.h>
 #include <rpc/mempool.h>
-<<<<<<< HEAD
 #include <rpc/rawtransaction.h>
 #include <rpc/mempool.h>
-=======
->>>>>>> c9e1c7c2
 #include <rpc/server.h>
 #include <rpc/server_util.h>
 #include <rpc/util.h>
@@ -348,10 +345,7 @@
     info.pushKV("ancestorcount", e.GetCountWithAncestors());
     info.pushKV("ancestorsize", e.GetSizeWithAncestors());
     info.pushKV("wtxid", e.GetTx().GetWitnessHash().ToString());
-<<<<<<< HEAD
     info.pushKV("hash", info["wtxid"]);
-=======
->>>>>>> c9e1c7c2
 
     UniValue fees(UniValue::VOBJ);
     fees.pushKV("base", ValueFromAmount(e.GetFee()));
@@ -678,11 +672,7 @@
             const CTxMemPoolEntry &e = *ancestorIt;
             const uint256& _hash = e.GetTx().GetHash();
             UniValue info(UniValue::VOBJ);
-<<<<<<< HEAD
-            entryToJSON(mempool, info, e);
-=======
             entryToJSON(mempool, info, e, next_block_height);
->>>>>>> c9e1c7c2
             o.pushKV(_hash.ToString(), std::move(info));
         }
         return o;
@@ -752,11 +742,7 @@
             const CTxMemPoolEntry &e = *descendantIt;
             const uint256& _hash = e.GetTx().GetHash();
             UniValue info(UniValue::VOBJ);
-<<<<<<< HEAD
-            entryToJSON(mempool, info, e);
-=======
             entryToJSON(mempool, info, e, next_block_height);
->>>>>>> c9e1c7c2
             o.pushKV(_hash.ToString(), std::move(info));
         }
         return o;
@@ -796,11 +782,7 @@
     }
 
     UniValue info(UniValue::VOBJ);
-<<<<<<< HEAD
-    entryToJSON(mempool, info, *entry);
-=======
     entryToJSON(mempool, info, *entry, next_block_height);
->>>>>>> c9e1c7c2
     return info;
 },
     };
