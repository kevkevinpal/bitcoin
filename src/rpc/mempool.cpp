// Copyright (c) 2010 Satoshi Nakamoto
// Copyright (c) 2009-2022 The Bitcoin Core developers
// Distributed under the MIT software license, see the accompanying
// file COPYING or http://www.opensource.org/licenses/mit-license.php.

#include <rpc/blockchain.h>

#include <kernel/mempool_persist.h>

#include <chainparams.h>
#include <core_io.h>
#include <kernel/mempool_entry.h>
#include <node/context.h>
#include <node/mempool_persist_args.h>
#include <policy/rbf.h>
#include <policy/settings.h>
#include <primitives/transaction.h>
#include <rpc/mempool.h>
#include <rpc/rawtransaction.h>
#include <rpc/mempool.h>
#include <rpc/server.h>
#include <rpc/server_util.h>
#include <rpc/util.h>
#include <txmempool.h>
#include <univalue.h>
#include <util/any.h>
#include <util/fs.h>
#include <util/moneystr.h>
#include <util/strencodings.h>
#include <util/time.h>
#include <validation.h>

#include <optional>
#include <utility>

using kernel::DumpMempool;

using node::DEFAULT_MAX_RAW_TX_FEE_RATE;
using node::MempoolPath;
using node::NodeContext;

static RPCHelpMan sendrawtransaction()
{
    return RPCHelpMan{"sendrawtransaction",
        "\nSubmit a raw transaction (serialized, hex-encoded) to local node and network.\n"
        "\nThe transaction will be sent unconditionally to all peers, so using sendrawtransaction\n"
        "for manual rebroadcast may degrade privacy by leaking the transaction's origin, as\n"
        "nodes will normally not rebroadcast non-wallet transactions already in their mempool.\n"
        "\nA specific exception, RPC_TRANSACTION_ALREADY_IN_CHAIN, may throw if the transaction cannot be added to the mempool.\n"
        "\nRelated RPCs: createrawtransaction, signrawtransactionwithkey\n",
        {
            {"hexstring", RPCArg::Type::STR_HEX, RPCArg::Optional::NO, "The hex string of the raw transaction"},
            {"maxfeerate", RPCArg::Type::AMOUNT, RPCArg::Default{FormatMoney(DEFAULT_MAX_RAW_TX_FEE_RATE.GetFeePerK())},
             "Reject transactions whose fee rate is higher than the specified value, expressed in " + CURRENCY_UNIT +
                 "/kvB.\nFee rates larger than 1BTC/kvB are rejected.\nSet to 0 to accept any fee rate.",
                RPCArgOptions{.skip_type_check = true}  // for ignore_rejects compatibility
            },
            {"maxburnamount", RPCArg::Type::AMOUNT, RPCArg::Default{FormatMoney(0)},
             "Reject transactions with provably unspendable outputs (e.g. 'datacarrier' outputs that use the OP_RETURN opcode) greater than the specified value, expressed in " + CURRENCY_UNIT + ".\n"
             "If burning funds through unspendable outputs is desired, increase this value.\n"
             "This check is based on heuristics and does not guarantee spendability of outputs.\n",
                RPCArgOptions{.skip_type_check = true}  // for ignore_rejects compatibility
            },
            {"ignore_rejects", RPCArg::Type::ARR, RPCArg::Default{UniValue::VARR}, "Rejection conditions to ignore, eg 'txn-mempool-conflict'",
                {
                    {"reject_reason", RPCArg::Type::STR, RPCArg::Optional::OMITTED, ""},
                },
            },
        },
        RPCResult{
            RPCResult::Type::STR_HEX, "", "The transaction hash in hex"
        },
        RPCExamples{
            "\nCreate a transaction\n"
            + HelpExampleCli("createrawtransaction", "\"[{\\\"txid\\\" : \\\"mytxid\\\",\\\"vout\\\":0}]\" \"{\\\"myaddress\\\":0.01}\"") +
            "Sign the transaction, and get back the hex\n"
            + HelpExampleCli("signrawtransactionwithwallet", "\"myhex\"") +
            "\nSend the transaction (signed hex)\n"
            + HelpExampleCli("sendrawtransaction", "\"signedhex\"") +
            "\nAs a JSON-RPC call\n"
            + HelpExampleRpc("sendrawtransaction", "\"signedhex\"")
                },
        [&](const RPCHelpMan& self, const JSONRPCRequest& request) -> UniValue
        {
            CFeeRate max_raw_tx_fee_rate{DEFAULT_MAX_RAW_TX_FEE_RATE};
            CAmount max_burn_amount{0};
            const UniValue* json_ign_rejs = &request.params[3];

            if (request.params[1].isArray() && request.params[2].isNull() && request.params[3].isNull()) {
                // ignore_rejects used to occupy this position (v0.12.0.knots20160226.rc1-v0.17.1.knots20181229)
                json_ign_rejs = &request.params[1];
            } else {
                if (!request.params[1].isNull()) {
                    max_raw_tx_fee_rate = ParseFeeRate(self.Arg<UniValue>(1));
                }
                if (request.params[2].isArray() && request.params[3].isNull()) {
                    // ignore_rejects used to occupy this position (v0.18.0.knots20190502-v23.0.knots20220529)
                    json_ign_rejs = &request.params[2];
                } else if (!request.params[2].isNull()) {
                    max_burn_amount = AmountFromValue(request.params[2]);
                }
            }

            CMutableTransaction mtx;
            if (!DecodeHexTx(mtx, request.params[0].get_str())) {
                throw JSONRPCError(RPC_DESERIALIZATION_ERROR, "TX decode failed. Make sure the tx has at least one input.");
            }

            for (const auto& out : mtx.vout) {
                if((out.scriptPubKey.IsUnspendable() || !out.scriptPubKey.HasValidOps()) && out.nValue > max_burn_amount) {
                    throw JSONRPCTransactionError(TransactionError::MAX_BURN_EXCEEDED);
                }
            }

            CTransactionRef tx(MakeTransactionRef(std::move(mtx)));

<<<<<<< HEAD
            const CFeeRate max_raw_tx_fee_rate{ParseFeeRate(self.Arg<UniValue>(1))};
=======
            ignore_rejects_type ignore_rejects;
            if (!json_ign_rejs->isNull()) {
                for (size_t i = 0; i < json_ign_rejs->size(); ++i) {
                    const UniValue& json_ign_rej = (*json_ign_rejs)[i];
                    ignore_rejects.insert(json_ign_rej.get_str());
                }
            }
>>>>>>> b1eafd1d

            std::string err_string;
            AssertLockNotHeld(cs_main);
            NodeContext& node = EnsureAnyNodeContext(request.context);
<<<<<<< HEAD
            const TransactionError err = BroadcastTransaction(node, tx, err_string, max_raw_tx_fee_rate, /*relay=*/true, /*wait_callback=*/true);
=======
            const TransactionError err = BroadcastTransaction(node, tx, err_string, max_raw_tx_fee_rate, /*relay=*/true, /*wait_callback=*/true, ignore_rejects);
>>>>>>> b1eafd1d
            if (TransactionError::OK != err) {
                throw JSONRPCTransactionError(err, err_string);
            }

            return tx->GetHash().GetHex();
        },
    };
}

static RPCHelpMan testmempoolaccept()
{
    return RPCHelpMan{"testmempoolaccept",
        "\nReturns result of mempool acceptance tests indicating if raw transaction(s) (serialized, hex-encoded) would be accepted by mempool.\n"
        "\nIf multiple transactions are passed in, parents must come before children and package policies apply: the transactions cannot conflict with any mempool transactions or each other.\n"
        "\nIf one transaction fails, other transactions may not be fully validated (the 'allowed' key will be blank).\n"
        "\nThe maximum number of transactions allowed is " + ToString(MAX_PACKAGE_COUNT) + ".\n"
        "\nThis checks if transactions violate the consensus or policy rules.\n"
        "\nSee sendrawtransaction call.\n",
        {
            {"rawtxs", RPCArg::Type::ARR, RPCArg::Optional::NO, "An array of hex strings of raw transactions.",
                {
                    {"rawtx", RPCArg::Type::STR_HEX, RPCArg::Optional::OMITTED, ""},
                },
            },
            {"maxfeerate", RPCArg::Type::AMOUNT, RPCArg::Default{FormatMoney(DEFAULT_MAX_RAW_TX_FEE_RATE.GetFeePerK())},
             "Reject transactions whose fee rate is higher than the specified value, expressed in " + CURRENCY_UNIT +
                 "/kvB.\nFee rates larger than 1BTC/kvB are rejected.\nSet to 0 to accept any fee rate."},
            {"ignore_rejects", RPCArg::Type::ARR, RPCArg::Default{UniValue::VARR}, "Rejection conditions to ignore, eg 'txn-mempool-conflict'",
                {
                    {"reject_reason", RPCArg::Type::STR, RPCArg::Optional::OMITTED, ""},
                },
            },
        },
        RPCResult{
            RPCResult::Type::ARR, "", "The result of the mempool acceptance test for each raw transaction in the input array.\n"
                                      "Returns results for each transaction in the same order they were passed in.\n"
                                      "Transactions that cannot be fully validated due to failures in other transactions will not contain an 'allowed' result.\n",
            {
                {RPCResult::Type::OBJ, "", "",
                {
                    {RPCResult::Type::STR_HEX, "txid", "The transaction hash in hex"},
                    {RPCResult::Type::STR_HEX, "wtxid", "The transaction witness hash in hex"},
                    {RPCResult::Type::STR, "package-error", /*optional=*/true, "Package validation error, if any (only possible if rawtxs had more than 1 transaction)."},
                    {RPCResult::Type::BOOL, "allowed", /*optional=*/true, "Whether this tx would be accepted to the mempool and pass client-specified maxfeerate. "
                                                       "If not present, the tx was not fully validated due to a failure in another tx in the list."},
                    {RPCResult::Type::NUM, "vsize", /*optional=*/true, "Virtual transaction size as defined in BIP 141. This is different from actual serialized size for witness transactions as witness data is discounted (only present when 'allowed' is true)"},
                    {RPCResult::Type::OBJ, "fees", /*optional=*/true, "Transaction fees (only present if 'allowed' is true)",
                    {
                        {RPCResult::Type::STR_AMOUNT, "base", "transaction fee in " + CURRENCY_UNIT},
                        {RPCResult::Type::STR_AMOUNT, "effective-feerate", /*optional=*/false, "the effective feerate in " + CURRENCY_UNIT + " per KvB. May differ from the base feerate if, for example, there are modified fees from prioritisetransaction or a package feerate was used."},
                        {RPCResult::Type::ARR, "effective-includes", /*optional=*/false, "transactions whose fees and vsizes are included in effective-feerate.",
                            {RPCResult{RPCResult::Type::STR_HEX, "", "transaction wtxid in hex"},
                        }},
                    }},
                    {RPCResult::Type::STR, "reject-reason", /*optional=*/true, "Rejection string (only present when 'allowed' is false)"},
                }},
            }
        },
        RPCExamples{
            "\nCreate a transaction\n"
            + HelpExampleCli("createrawtransaction", "\"[{\\\"txid\\\" : \\\"mytxid\\\",\\\"vout\\\":0}]\" \"{\\\"myaddress\\\":0.01}\"") +
            "Sign the transaction, and get back the hex\n"
            + HelpExampleCli("signrawtransactionwithwallet", "\"myhex\"") +
            "\nTest acceptance of the transaction (signed hex)\n"
            + HelpExampleCli("testmempoolaccept", R"('["signedhex"]')") +
            "\nAs a JSON-RPC call\n"
            + HelpExampleRpc("testmempoolaccept", "[\"signedhex\"]")
                },
        [&](const RPCHelpMan& self, const JSONRPCRequest& request) -> UniValue
        {
            const UniValue raw_transactions = request.params[0].get_array();
            if (raw_transactions.size() < 1 || raw_transactions.size() > MAX_PACKAGE_COUNT) {
                throw JSONRPCError(RPC_INVALID_PARAMETER,
                                   "Array must contain between 1 and " + ToString(MAX_PACKAGE_COUNT) + " transactions.");
            }

            const CFeeRate max_raw_tx_fee_rate{ParseFeeRate(self.Arg<UniValue>(1))};

            const UniValue* json_ign_rejs = &request.params[2];
            ignore_rejects_type ignore_rejects;
            if (!json_ign_rejs->isNull()) {
                for (size_t i = 0; i < json_ign_rejs->size(); ++i) {
                    const UniValue& json_ign_rej = (*json_ign_rejs)[i];
                    const std::string& ign_rej = json_ign_rej.get_str();
                    ignore_rejects.insert(ign_rej);
                }
            }

            std::vector<CTransactionRef> txns;
            txns.reserve(raw_transactions.size());
            for (const auto& rawtx : raw_transactions.getValues()) {
                CMutableTransaction mtx;
                if (!DecodeHexTx(mtx, rawtx.get_str())) {
                    throw JSONRPCError(RPC_DESERIALIZATION_ERROR,
                                       "TX decode failed: " + rawtx.get_str() + " Make sure the tx has at least one input.");
                }
                txns.emplace_back(MakeTransactionRef(std::move(mtx)));
            }

            NodeContext& node = EnsureAnyNodeContext(request.context);
            CTxMemPool& mempool = EnsureMemPool(node);
            ChainstateManager& chainman = EnsureChainman(node);
            Chainstate& chainstate = chainman.ActiveChainstate();
            const PackageMempoolAcceptResult package_result = [&] {
                LOCK(::cs_main);
                if (txns.size() > 1) return ProcessNewPackage(chainstate, mempool, txns, /*test_accept=*/true, ignore_rejects);
                return PackageMempoolAcceptResult(txns[0]->GetWitnessHash(),
                                                  chainman.ProcessTransaction(txns[0], /*test_accept=*/true, ignore_rejects));
            }();

            UniValue rpc_result(UniValue::VARR);
            // We will check transaction fees while we iterate through txns in order. If any transaction fee
            // exceeds maxfeerate, we will leave the rest of the validation results blank, because it
            // doesn't make sense to return a validation result for a transaction if its ancestor(s) would
            // not be submitted.
            bool exit_early{false};
            for (const auto& tx : txns) {
                UniValue result_inner(UniValue::VOBJ);
                result_inner.pushKV("txid", tx->GetHash().GetHex());
                result_inner.pushKV("wtxid", tx->GetWitnessHash().GetHex());
                if (package_result.m_state.GetResult() == PackageValidationResult::PCKG_POLICY) {
                    result_inner.pushKV("package-error", package_result.m_state.ToString());
                }
                auto it = package_result.m_tx_results.find(tx->GetWitnessHash());
                if (exit_early || it == package_result.m_tx_results.end()) {
                    // Validation unfinished. Just return the txid and wtxid.
                    rpc_result.push_back(std::move(result_inner));
                    continue;
                }
                const auto& tx_result = it->second;
                // Package testmempoolaccept doesn't allow transactions to already be in the mempool.
                CHECK_NONFATAL(tx_result.m_result_type != MempoolAcceptResult::ResultType::MEMPOOL_ENTRY);
                if (tx_result.m_result_type == MempoolAcceptResult::ResultType::VALID) {
                    const CAmount fee = tx_result.m_base_fees.value();
                    // Check that fee does not exceed maximum fee
                    const int64_t virtual_size = tx_result.m_vsize.value();
                    const CAmount max_raw_tx_fee = max_raw_tx_fee_rate.GetFee(virtual_size);
                    if (max_raw_tx_fee && fee > max_raw_tx_fee &&
                        0 == (ignore_rejects.count("absurdly-high-fee") + ignore_rejects.count("max-fee-exceeded"))) {
                        result_inner.pushKV("allowed", false);
                        result_inner.pushKV("reject-reason", "max-fee-exceeded");
                        exit_early = true;
                    } else {
                        // Only return the fee and vsize if the transaction would pass ATMP.
                        // These can be used to calculate the feerate.
                        result_inner.pushKV("allowed", true);
                        result_inner.pushKV("vsize", virtual_size);
                        UniValue fees(UniValue::VOBJ);
                        fees.pushKV("base", ValueFromAmount(fee));
                        fees.pushKV("effective-feerate", ValueFromAmount(tx_result.m_effective_feerate.value().GetFeePerK()));
                        UniValue effective_includes_res(UniValue::VARR);
                        for (const auto& wtxid : tx_result.m_wtxids_fee_calculations.value()) {
                            effective_includes_res.push_back(wtxid.ToString());
                        }
                        fees.pushKV("effective-includes", std::move(effective_includes_res));
                        result_inner.pushKV("fees", std::move(fees));
                    }
                } else {
                    result_inner.pushKV("allowed", false);
                    const TxValidationState state = tx_result.m_state;
                    if (state.GetResult() == TxValidationResult::TX_MISSING_INPUTS) {
                        result_inner.pushKV("reject-reason", "missing-inputs");
                    } else {
                        result_inner.pushKV("reject-reason", state.GetRejectReason());
                    }
                }
                rpc_result.push_back(std::move(result_inner));
            }
            return rpc_result;
        },
    };
}

static std::vector<RPCResult> MempoolEntryDescription()
{
    return {
        RPCResult{RPCResult::Type::NUM, "vsize", "virtual transaction size as defined in BIP 141. This is different from actual serialized size for witness transactions as witness data is discounted."},
        RPCResult{RPCResult::Type::NUM, "weight", "transaction weight as defined in BIP 141."},
        RPCResult{RPCResult::Type::NUM_TIME, "time", "local time transaction entered pool in seconds since 1 Jan 1970 GMT"},
        RPCResult{RPCResult::Type::NUM, "height", "block height when transaction entered pool"},
        RPCResult{RPCResult::Type::NUM, "descendantcount", "number of in-mempool descendant transactions (including this one)"},
        RPCResult{RPCResult::Type::NUM, "descendantsize", "virtual transaction size of in-mempool descendants (including this one)"},
        RPCResult{RPCResult::Type::NUM, "ancestorcount", "number of in-mempool ancestor transactions (including this one)"},
        RPCResult{RPCResult::Type::NUM, "ancestorsize", "virtual transaction size of in-mempool ancestors (including this one)"},
        RPCResult{RPCResult::Type::STR_HEX, "hash", "hash of entire serialized transaction"},
        RPCResult{RPCResult::Type::STR_HEX, "wtxid", "hash of serialized transaction, including witness data"},
        RPCResult{RPCResult::Type::OBJ, "fees", "",
            {
                RPCResult{RPCResult::Type::STR_AMOUNT, "base", "transaction fee, denominated in " + CURRENCY_UNIT},
                RPCResult{RPCResult::Type::STR_AMOUNT, "modified", "transaction fee with fee deltas used for mining priority, denominated in " + CURRENCY_UNIT},
                RPCResult{RPCResult::Type::STR_AMOUNT, "ancestor", "transaction fees of in-mempool ancestors (including this one) with fee deltas used for mining priority, denominated in " + CURRENCY_UNIT},
                RPCResult{RPCResult::Type::STR_AMOUNT, "descendant", "transaction fees of in-mempool descendants (including this one) with fee deltas used for mining priority, denominated in " + CURRENCY_UNIT},
            }},
        RPCResult{RPCResult::Type::ARR, "depends", "unconfirmed transactions used as inputs for this transaction",
            {RPCResult{RPCResult::Type::STR_HEX, "transactionid", "parent transaction id"}}},
        RPCResult{RPCResult::Type::ARR, "spentby", "unconfirmed transactions spending outputs from this transaction",
            {RPCResult{RPCResult::Type::STR_HEX, "transactionid", "child transaction id"}}},
        RPCResult{RPCResult::Type::BOOL, "bip125-replaceable", "Whether this transaction signals BIP125 replaceability or has an unconfirmed ancestor signaling BIP125 replaceability.\n"},
        RPCResult{RPCResult::Type::BOOL, "unbroadcast", "Whether this transaction is currently unbroadcast (initial broadcast not yet acknowledged by any peers)"},
    };
}

static void entryToJSON(const CTxMemPool& pool, UniValue& info, const CTxMemPoolEntry& e) EXCLUSIVE_LOCKS_REQUIRED(pool.cs)
{
    AssertLockHeld(pool.cs);

    info.pushKV("vsize", (int)e.GetTxSize());
    info.pushKV("weight", (int)e.GetTxWeight());
    info.pushKV("time", count_seconds(e.GetTime()));
    info.pushKV("height", (int)e.GetHeight());
    info.pushKV("descendantcount", e.GetCountWithDescendants());
    info.pushKV("descendantsize", e.GetSizeWithDescendants());
    info.pushKV("ancestorcount", e.GetCountWithAncestors());
    info.pushKV("ancestorsize", e.GetSizeWithAncestors());
    info.pushKV("wtxid", e.GetTx().GetWitnessHash().ToString());
    info.pushKV("hash", info["wtxid"]);

    UniValue fees(UniValue::VOBJ);
    fees.pushKV("base", ValueFromAmount(e.GetFee()));
    fees.pushKV("modified", ValueFromAmount(e.GetModifiedFee()));
    fees.pushKV("ancestor", ValueFromAmount(e.GetModFeesWithAncestors()));
    fees.pushKV("descendant", ValueFromAmount(e.GetModFeesWithDescendants()));
    info.pushKV("fees", std::move(fees));

    const CTransaction& tx = e.GetTx();
    std::set<std::string> setDepends;
    for (const CTxIn& txin : tx.vin)
    {
        if (pool.exists(GenTxid::Txid(txin.prevout.hash)))
            setDepends.insert(txin.prevout.hash.ToString());
    }

    UniValue depends(UniValue::VARR);
    for (const std::string& dep : setDepends)
    {
        depends.push_back(dep);
    }

    info.pushKV("depends", std::move(depends));

    UniValue spent(UniValue::VARR);
    for (const CTxMemPoolEntry& child : e.GetMemPoolChildrenConst()) {
        spent.push_back(child.GetTx().GetHash().ToString());
    }

    info.pushKV("spentby", std::move(spent));

    // Add opt-in RBF status
    bool rbfStatus = false;
    RBFTransactionState rbfState = IsRBFOptIn(tx, pool);
    if (rbfState == RBFTransactionState::UNKNOWN) {
        throw JSONRPCError(RPC_MISC_ERROR, "Transaction is not in mempool");
    } else if (rbfState == RBFTransactionState::REPLACEABLE_BIP125) {
        rbfStatus = true;
    }

    info.pushKV("bip125-replaceable", rbfStatus);
    info.pushKV("unbroadcast", pool.IsUnbroadcastTx(tx.GetHash()));
}

UniValue MempoolToJSON(const CTxMemPool& pool, bool verbose, bool include_mempool_sequence)
{
    if (verbose) {
        if (include_mempool_sequence) {
            throw JSONRPCError(RPC_INVALID_PARAMETER, "Verbose results cannot contain mempool sequence values.");
        }
        LOCK(pool.cs);
        UniValue o(UniValue::VOBJ);
        for (const CTxMemPoolEntry& e : pool.entryAll()) {
            UniValue info(UniValue::VOBJ);
            entryToJSON(pool, info, e);
            // Mempool has unique entries so there is no advantage in using
            // UniValue::pushKV, which checks if the key already exists in O(N).
            // UniValue::pushKVEnd is used instead which currently is O(1).
            o.pushKVEnd(e.GetTx().GetHash().ToString(), std::move(info));
        }
        return o;
    } else {
        UniValue a(UniValue::VARR);
        uint64_t mempool_sequence;
        {
            LOCK(pool.cs);
            for (const CTxMemPoolEntry& e : pool.entryAll()) {
                a.push_back(e.GetTx().GetHash().ToString());
            }
            mempool_sequence = pool.GetSequence();
        }
        if (!include_mempool_sequence) {
            return a;
        } else {
            UniValue o(UniValue::VOBJ);
            o.pushKV("txids", std::move(a));
            o.pushKV("mempool_sequence", mempool_sequence);
            return o;
        }
    }
}

static RPCHelpMan maxmempool()
{
    return RPCHelpMan{"maxmempool",
                "\nSets the allocated memory for the memory pool.\n",
                {
                    {"megabytes", RPCArg::Type::NUM, RPCArg::Optional::NO, "The memory allocated in MB"},
                },
                RPCResult{
                    RPCResult::Type::NONE, "", ""},
                RPCExamples{
                    HelpExampleCli("maxmempool", "150") + HelpExampleRpc("maxmempool", "150")
                },
        [&](const RPCHelpMan& self, const JSONRPCRequest& request) -> UniValue
{
    int64_t nSize = request.params[0].getInt<int32_t>();
    int64_t nMempoolSizeMax = nSize * 1000000;

    CTxMemPool& mempool = EnsureAnyMemPool(request.context);
    LOCK2(cs_main, mempool.cs);

    int64_t nMempoolSizeMin = maxmempoolMinimumBytes(mempool.m_limits.descendant_size_vbytes);
    if (nMempoolSizeMax < 0 || nMempoolSizeMax < nMempoolSizeMin)
        throw JSONRPCError(RPC_INVALID_PARAMETER, strprintf("MaxMempool size %d is too small", nSize));
    mempool.m_max_size_bytes = nMempoolSizeMax;

    auto node_context = util::AnyPtr<NodeContext>(request.context);
    if (node_context && node_context->chainman) {
        Chainstate& active_chainstate = node_context->chainman->ActiveChainstate();
        LimitMempoolSize(mempool, active_chainstate.CoinsTip());
    }

    return NullUniValue;
}
    };
}

static RPCHelpMan listmempooltransactions()
{
    return RPCHelpMan{"listmempooltransactions",
        "\nReturns all transactions in the mempool. Can be filtered by mempool_sequence\n"
        "\nAllows for syncing with current mempool entries via polling (not zmq).",
        {
            {"start_sequence", RPCArg::Type::NUM, RPCArg::Default{0}, "The mempool_sequence to start the results to. Defaults to 0 (zero, all transactions)."},
            {"verbose", RPCArg::Type::BOOL, RPCArg::Default{false}, "True for a json object, false for array of transaction ids"},
        },
        {
            RPCResult{"for verbose = false",
                RPCResult::Type::OBJ, "", "",
                {
                    {RPCResult::Type::NUM, "mempool_sequence", "The current max mempool sequence value."},
                    {RPCResult::Type::ARR, "txs", "",
                    {
                        {RPCResult::Type::OBJ, "", "",
                        {
                            {RPCResult::Type::NUM, "entry_sequence", "The mempool sequence value for this transaction entry."},
                            {RPCResult::Type::STR_HEX, "txid", "The transaction id"},
                        }},
                    }},
                }},
            RPCResult{"for verbose = true",
                RPCResult::Type::OBJ, "", "",
                {
                    {RPCResult::Type::NUM, "mempool_sequence", "The current max mempool sequence value."},
                    {RPCResult::Type::ARR, "txs", "",
                    {
                        {RPCResult::Type::OBJ, "", "",
                        {
                         Cat<std::vector<RPCResult>>(
                            {
                                {RPCResult::Type::NUM, "entry_sequence", "The mempool sequence value for this transaction entry."},
                            },
                            DecodeTxDoc(/*txid_field_doc=*/"The transaction id of the mempool transaction")),
                        }},
                    }},
                }},
        },
        RPCExamples{
            HelpExampleCli("listmempooltransactions", "true")
            + HelpExampleRpc("listmempooltransactions", "true")
        },
        [&](const RPCHelpMan& self, const JSONRPCRequest& request) -> UniValue
        {
            uint64_t start_mempool_sequence = 0;
            if (!request.params[0].isNull()) {
                start_mempool_sequence = request.params[0].getInt<uint64_t>();
            }

            bool fVerbose = false;
            if (!request.params[1].isNull())
                fVerbose = request.params[1].get_bool();

            return MempoolTxsToJSON(EnsureAnyMemPool(request.context), fVerbose, start_mempool_sequence);
        },
    };
}

UniValue MempoolTxsToJSON(const CTxMemPool& pool, bool verbose, uint64_t sequence_start)
{
    uint64_t mempool_sequence;

    LOCK(pool.cs);
    mempool_sequence = pool.GetSequence();

    UniValue o(UniValue::VOBJ);
    o.pushKV("mempool_sequence", mempool_sequence);

    UniValue a(UniValue::VARR);
    for (const CTxMemPoolEntry& e : pool.mapTx) {
        UniValue txentry(UniValue::VOBJ);

        // We skip anything not requested.
        if (e.GetSequence() < sequence_start)
            continue;

        txentry.pushKV("entry_sequence", e.GetSequence());

        if (verbose) {
            // We could also calculate fees etc for this transaction, but yolo.
            TxToUniv(e.GetTx(), /*block_hash=*/uint256::ZERO, /*entry=*/txentry, /*include_hex=*/false);
        } else {
            txentry.pushKV("txid", e.GetTx().GetHash().ToString());
        }

        a.push_back(txentry);
    }

    o.pushKV("txs", a);
    return o;
}

static RPCHelpMan getrawmempool()
{
    return RPCHelpMan{"getrawmempool",
        "\nReturns all transaction ids in memory pool as a json array of string transaction ids.\n"
        "\nHint: use getmempoolentry to fetch a specific transaction from the mempool.\n",
        {
            {"verbose", RPCArg::Type::BOOL, RPCArg::Default{false}, "True for a json object, false for array of transaction ids"},
            {"mempool_sequence", RPCArg::Type::BOOL, RPCArg::Default{false}, "If verbose=false, returns a json object with transaction list and mempool sequence number attached."},
        },
        {
            RPCResult{"for verbose = false",
                RPCResult::Type::ARR, "", "",
                {
                    {RPCResult::Type::STR_HEX, "", "The transaction id"},
                }},
            RPCResult{"for verbose = true",
                RPCResult::Type::OBJ_DYN, "", "",
                {
                    {RPCResult::Type::OBJ, "transactionid", "", MempoolEntryDescription()},
                }},
            RPCResult{"for verbose = false and mempool_sequence = true",
                RPCResult::Type::OBJ, "", "",
                {
                    {RPCResult::Type::ARR, "txids", "",
                    {
                        {RPCResult::Type::STR_HEX, "", "The transaction id"},
                    }},
                    {RPCResult::Type::NUM, "mempool_sequence", "The mempool sequence value."},
                }},
        },
        RPCExamples{
            HelpExampleCli("getrawmempool", "true")
            + HelpExampleRpc("getrawmempool", "true")
        },
        [&](const RPCHelpMan& self, const JSONRPCRequest& request) -> UniValue
{
    bool fVerbose = false;
    if (!request.params[0].isNull())
        fVerbose = request.params[0].get_bool();

    bool include_mempool_sequence = false;
    if (!request.params[1].isNull()) {
        include_mempool_sequence = request.params[1].get_bool();
    }

    return MempoolToJSON(EnsureAnyMemPool(request.context), fVerbose, include_mempool_sequence);
},
    };
}

static RPCHelpMan getmempoolancestors()
{
    return RPCHelpMan{"getmempoolancestors",
        "\nIf txid is in the mempool, returns all in-mempool ancestors.\n",
        {
            {"txid", RPCArg::Type::STR_HEX, RPCArg::Optional::NO, "The transaction id (must be in mempool)"},
            {"verbose", RPCArg::Type::BOOL, RPCArg::Default{false}, "True for a json object, false for array of transaction ids"},
        },
        {
            RPCResult{"for verbose = false",
                RPCResult::Type::ARR, "", "",
                {{RPCResult::Type::STR_HEX, "", "The transaction id of an in-mempool ancestor transaction"}}},
            RPCResult{"for verbose = true",
                RPCResult::Type::OBJ_DYN, "", "",
                {
                    {RPCResult::Type::OBJ, "transactionid", "", MempoolEntryDescription()},
                }},
        },
        RPCExamples{
            HelpExampleCli("getmempoolancestors", "\"mytxid\"")
            + HelpExampleRpc("getmempoolancestors", "\"mytxid\"")
        },
        [&](const RPCHelpMan& self, const JSONRPCRequest& request) -> UniValue
{
    bool fVerbose = false;
    if (!request.params[1].isNull())
        fVerbose = request.params[1].get_bool();

    uint256 hash = ParseHashV(request.params[0], "parameter 1");

    const CTxMemPool& mempool = EnsureAnyMemPool(request.context);
    LOCK(mempool.cs);

    const auto entry{mempool.GetEntry(Txid::FromUint256(hash))};
    if (entry == nullptr) {
        throw JSONRPCError(RPC_INVALID_ADDRESS_OR_KEY, "Transaction not in mempool");
    }

    auto ancestors{mempool.AssumeCalculateMemPoolAncestors(self.m_name, *entry, CTxMemPool::Limits::NoLimits(), /*fSearchForParents=*/false)};

    if (!fVerbose) {
        UniValue o(UniValue::VARR);
        for (CTxMemPool::txiter ancestorIt : ancestors) {
            o.push_back(ancestorIt->GetTx().GetHash().ToString());
        }
        return o;
    } else {
        UniValue o(UniValue::VOBJ);
        for (CTxMemPool::txiter ancestorIt : ancestors) {
            const CTxMemPoolEntry &e = *ancestorIt;
            const uint256& _hash = e.GetTx().GetHash();
            UniValue info(UniValue::VOBJ);
            entryToJSON(mempool, info, e);
            o.pushKV(_hash.ToString(), std::move(info));
        }
        return o;
    }
},
    };
}

static RPCHelpMan getmempooldescendants()
{
    return RPCHelpMan{"getmempooldescendants",
        "\nIf txid is in the mempool, returns all in-mempool descendants.\n",
        {
            {"txid", RPCArg::Type::STR_HEX, RPCArg::Optional::NO, "The transaction id (must be in mempool)"},
            {"verbose", RPCArg::Type::BOOL, RPCArg::Default{false}, "True for a json object, false for array of transaction ids"},
        },
        {
            RPCResult{"for verbose = false",
                RPCResult::Type::ARR, "", "",
                {{RPCResult::Type::STR_HEX, "", "The transaction id of an in-mempool descendant transaction"}}},
            RPCResult{"for verbose = true",
                RPCResult::Type::OBJ_DYN, "", "",
                {
                    {RPCResult::Type::OBJ, "transactionid", "", MempoolEntryDescription()},
                }},
        },
        RPCExamples{
            HelpExampleCli("getmempooldescendants", "\"mytxid\"")
            + HelpExampleRpc("getmempooldescendants", "\"mytxid\"")
        },
        [&](const RPCHelpMan& self, const JSONRPCRequest& request) -> UniValue
{
    bool fVerbose = false;
    if (!request.params[1].isNull())
        fVerbose = request.params[1].get_bool();

    uint256 hash = ParseHashV(request.params[0], "parameter 1");

    const CTxMemPool& mempool = EnsureAnyMemPool(request.context);
    LOCK(mempool.cs);

    const auto it{mempool.GetIter(hash)};
    if (!it) {
        throw JSONRPCError(RPC_INVALID_ADDRESS_OR_KEY, "Transaction not in mempool");
    }

    CTxMemPool::setEntries setDescendants;
    mempool.CalculateDescendants(*it, setDescendants);
    // CTxMemPool::CalculateDescendants will include the given tx
    setDescendants.erase(*it);

    if (!fVerbose) {
        UniValue o(UniValue::VARR);
        for (CTxMemPool::txiter descendantIt : setDescendants) {
            o.push_back(descendantIt->GetTx().GetHash().ToString());
        }

        return o;
    } else {
        UniValue o(UniValue::VOBJ);
        for (CTxMemPool::txiter descendantIt : setDescendants) {
            const CTxMemPoolEntry &e = *descendantIt;
            const uint256& _hash = e.GetTx().GetHash();
            UniValue info(UniValue::VOBJ);
            entryToJSON(mempool, info, e);
            o.pushKV(_hash.ToString(), std::move(info));
        }
        return o;
    }
},
    };
}

static RPCHelpMan getmempoolentry()
{
    return RPCHelpMan{"getmempoolentry",
        "\nReturns mempool data for given transaction\n",
        {
            {"txid", RPCArg::Type::STR_HEX, RPCArg::Optional::NO, "The transaction id (must be in mempool)"},
        },
        RPCResult{
            RPCResult::Type::OBJ, "", "", MempoolEntryDescription()},
        RPCExamples{
            HelpExampleCli("getmempoolentry", "\"mytxid\"")
            + HelpExampleRpc("getmempoolentry", "\"mytxid\"")
        },
        [&](const RPCHelpMan& self, const JSONRPCRequest& request) -> UniValue
{
    uint256 hash = ParseHashV(request.params[0], "parameter 1");

    const CTxMemPool& mempool = EnsureAnyMemPool(request.context);
    LOCK(mempool.cs);

    const auto entry{mempool.GetEntry(Txid::FromUint256(hash))};
    if (entry == nullptr) {
        throw JSONRPCError(RPC_INVALID_ADDRESS_OR_KEY, "Transaction not in mempool");
    }

    UniValue info(UniValue::VOBJ);
    entryToJSON(mempool, info, *entry);
    return info;
},
    };
}

static RPCHelpMan gettxspendingprevout()
{
    return RPCHelpMan{"gettxspendingprevout",
        "Scans the mempool to find transactions spending any of the given outputs",
        {
            {"outputs", RPCArg::Type::ARR, RPCArg::Optional::NO, "The transaction outputs that we want to check, and within each, the txid (string) vout (numeric).",
                {
                    {"", RPCArg::Type::OBJ, RPCArg::Optional::OMITTED, "",
                        {
                            {"txid", RPCArg::Type::STR_HEX, RPCArg::Optional::NO, "The transaction id"},
                            {"vout", RPCArg::Type::NUM, RPCArg::Optional::NO, "The output number"},
                        },
                    },
                },
            },
        },
        RPCResult{
            RPCResult::Type::ARR, "", "",
            {
                {RPCResult::Type::OBJ, "", "",
                {
                    {RPCResult::Type::STR_HEX, "txid", "the transaction id of the checked output"},
                    {RPCResult::Type::NUM, "vout", "the vout value of the checked output"},
                    {RPCResult::Type::STR_HEX, "spendingtxid", /*optional=*/true, "the transaction id of the mempool transaction spending this output (omitted if unspent)"},
                }},
            }
        },
        RPCExamples{
            HelpExampleCli("gettxspendingprevout", "\"[{\\\"txid\\\":\\\"a08e6907dbbd3d809776dbfc5d82e371b764ed838b5655e72f463568df1aadf0\\\",\\\"vout\\\":3}]\"")
            + HelpExampleRpc("gettxspendingprevout", "\"[{\\\"txid\\\":\\\"a08e6907dbbd3d809776dbfc5d82e371b764ed838b5655e72f463568df1aadf0\\\",\\\"vout\\\":3}]\"")
        },
        [&](const RPCHelpMan& self, const JSONRPCRequest& request) -> UniValue
        {
            const UniValue& output_params = request.params[0].get_array();
            if (output_params.empty()) {
                throw JSONRPCError(RPC_INVALID_PARAMETER, "Invalid parameter, outputs are missing");
            }

            std::vector<COutPoint> prevouts;
            prevouts.reserve(output_params.size());

            for (unsigned int idx = 0; idx < output_params.size(); idx++) {
                const UniValue& o = output_params[idx].get_obj();

                RPCTypeCheckObj(o,
                                {
                                    {"txid", UniValueType(UniValue::VSTR)},
                                    {"vout", UniValueType(UniValue::VNUM)},
                                }, /*fAllowNull=*/false, /*fStrict=*/true);

                const Txid txid = Txid::FromUint256(ParseHashO(o, "txid"));
                const int nOutput{o.find_value("vout").getInt<int>()};
                if (nOutput < 0) {
                    throw JSONRPCError(RPC_INVALID_PARAMETER, "Invalid parameter, vout cannot be negative");
                }

                prevouts.emplace_back(txid, nOutput);
            }

            const CTxMemPool& mempool = EnsureAnyMemPool(request.context);
            LOCK(mempool.cs);

            UniValue result{UniValue::VARR};

            for (const COutPoint& prevout : prevouts) {
                UniValue o(UniValue::VOBJ);
                o.pushKV("txid", prevout.hash.ToString());
                o.pushKV("vout", (uint64_t)prevout.n);

                const CTransaction* spendingTx = mempool.GetConflictTx(prevout);
                if (spendingTx != nullptr) {
                    o.pushKV("spendingtxid", spendingTx->GetHash().ToString());
                }

                result.push_back(std::move(o));
            }

            return result;
        },
    };
}

UniValue MempoolInfoToJSON(const CTxMemPool& pool, const std::optional<MempoolHistogramFeeRates>& histogram_floors)
{
    // Make sure this call is atomic in the pool.
    LOCK(pool.cs);
    UniValue ret(UniValue::VOBJ);
    ret.pushKV("loaded", pool.GetLoadTried());
    ret.pushKV("size", (int64_t)pool.size());
    ret.pushKV("bytes", (int64_t)pool.GetTotalTxSize());
    ret.pushKV("usage", (int64_t)pool.DynamicMemoryUsage());
    ret.pushKV("total_fee", ValueFromAmount(pool.GetTotalFee()));
    ret.pushKV("maxmempool", pool.m_max_size_bytes);
    ret.pushKV("mempoolminfee", ValueFromAmount(std::max(pool.GetMinFee(), pool.m_min_relay_feerate).GetFeePerK()));
    ret.pushKV("minrelaytxfee", ValueFromAmount(pool.m_min_relay_feerate.GetFeePerK()));
    ret.pushKV("incrementalrelayfee", ValueFromAmount(pool.m_incremental_relay_feerate.GetFeePerK()));
    ret.pushKV("unbroadcastcount", uint64_t{pool.GetUnbroadcastTxs().size()});
    ret.pushKV("fullrbf", pool.m_full_rbf);

    if (histogram_floors) {
        const MempoolHistogramFeeRates& floors{histogram_floors.value()};

        std::vector<uint64_t> sizes(floors.size(), 0);
        std::vector<uint64_t> count(floors.size(), 0);
        std::vector<CAmount> fees(floors.size(), 0);

        for (const CTxMemPoolEntry& e : pool.mapTx) {
            const CAmount fee{e.GetFee()};
            const uint32_t size{uint32_t(e.GetTxSize())};

            const CAmount afees{e.GetModFeesWithAncestors()}, dfees{e.GetModFeesWithDescendants()};
            const uint32_t asize{uint32_t(e.GetSizeWithAncestors())}, dsize{uint32_t(e.GetSizeWithDescendants())};

            // Do not use CFeeRate here, since it rounds up, and this should be rounding down
            const CAmount fpb{fee / size};     // Fee rate per byte
            const CAmount afpb{afees / asize}; // Fee rate per byte including ancestors
            const CAmount dfpb{dfees / dsize}; // Fee rate per byte including descendants

            // Fee rate per byte including ancestors & descendants
            // (fee/size are included in both, so subtracted to avoid double-counting)
            const CAmount tfpb{(afees + dfees - fee) / (asize + dsize - size)};

            const CAmount fee_rate{std::max(std::min(dfpb, tfpb), std::min(fpb, afpb))};

            // Distribute fee rates
            for (size_t i = floors.size(); i > 0;) {
                --i;
                if (fee_rate >= floors[i]) {
                    sizes[i] += size;
                    ++count[i];
                    fees[i] += fee;
                    break;
                }
            }
        }

        // Track total amount of available fees in fee rate groups
        CAmount total_fees = 0;
        UniValue info(UniValue::VOBJ);
        for (size_t i = 0; i < floors.size(); ++i) {
            UniValue info_sub(UniValue::VOBJ);
            info_sub.pushKV("sizes", sizes[i]);
            info_sub.pushKV("count", count.at(i));
            info_sub.pushKV("fees", fees.at(i));
            info_sub.pushKV("from_feerate", floors[i]);
            info_sub.pushKV("to_feerate", i == floors.size() - 1 ? std::numeric_limits<int64_t>::max() : floors[i + 1]);
            total_fees += fees.at(i);
            info.pushKV(ToString(floors[i]), info_sub);
        }
        info.pushKV("total_fees", total_fees);
        ret.pushKV("fee_histogram", info);
    }

    return ret;
}

static RPCHelpMan getmempoolinfo()
{
    return RPCHelpMan{"getmempoolinfo",
        "Returns details on the active state of the TX memory pool.\n",
        {
            {"fee_histogram|with_fee_histogram", {RPCArg::Type::ARR, RPCArg::Type::BOOL}, RPCArg::Optional::OMITTED, "Fee statistics grouped by fee rate ranges",
                {
                    {"fee_rate", RPCArg::Type::NUM, RPCArg::Optional::NO, "Fee rate (in " + CURRENCY_ATOM + "/vB) to group the fees by"},
                },
            },
        },
        RPCResult{
            RPCResult::Type::OBJ, "", "",
            {
                {RPCResult::Type::BOOL, "loaded", "True if the initial load attempt of the persisted mempool finished"},
                {RPCResult::Type::NUM, "size", "Current tx count"},
                {RPCResult::Type::NUM, "bytes", "Sum of all virtual transaction sizes as defined in BIP 141. Differs from actual serialized size because witness data is discounted"},
                {RPCResult::Type::NUM, "usage", "Total memory usage for the mempool"},
                {RPCResult::Type::STR_AMOUNT, "total_fee", "Total fees for the mempool in " + CURRENCY_UNIT + ", ignoring modified fees through prioritisetransaction"},
                {RPCResult::Type::NUM, "maxmempool", "Maximum memory usage for the mempool"},
                {RPCResult::Type::STR_AMOUNT, "mempoolminfee", "Minimum fee rate in " + CURRENCY_UNIT + "/kvB for tx to be accepted. Is the maximum of minrelaytxfee and minimum mempool fee"},
                {RPCResult::Type::STR_AMOUNT, "minrelaytxfee", "Current minimum relay fee for transactions"},
                {RPCResult::Type::NUM, "incrementalrelayfee", "minimum fee rate increment for mempool limiting or replacement in " + CURRENCY_UNIT + "/kvB"},
                {RPCResult::Type::NUM, "unbroadcastcount", "Current number of transactions that haven't passed initial broadcast yet"},
                {RPCResult::Type::BOOL, "fullrbf", "True if the mempool accepts RBF without replaceability signaling inspection"},
                {RPCResult::Type::OBJ_DYN, "fee_histogram", /*optional=*/true, "",
                    {
                        {RPCResult::Type::OBJ, "<fee_rate_group>", "Fee rate group named by its lower bound (in " + CURRENCY_ATOM + "/vB), identical to the \"from_feerate\" field below",
                            {
                                {RPCResult::Type::NUM, "sizes", "Cumulative size of all transactions in the fee rate group (in vBytes)"},
                                {RPCResult::Type::NUM, "count", "Number of transactions in the fee rate group"},
                                {RPCResult::Type::NUM, "fees", "Cumulative fees of all transactions in the fee rate group (in " + CURRENCY_ATOM + ")"},
                                {RPCResult::Type::NUM, "from_feerate", "Group contains transactions with fee rates equal or greater than this value (in " + CURRENCY_ATOM + "/vB)"},
                                {RPCResult::Type::NUM, "to_feerate", /*optional=*/true, "Group contains transactions with fee rates equal or less than this value (in " + CURRENCY_ATOM + "/vB)"},
                            }},
                        {RPCResult::Type::ELISION, "", ""},
                        {RPCResult::Type::NUM, "total_fees", "Total available fees in mempool (in " + CURRENCY_ATOM + ")"},
                    }, /*skip_type_check=*/ true},
            }},
        RPCExamples{
            HelpExampleCli("getmempoolinfo", "") +
            HelpExampleCli("getmempoolinfo", R"("[0, 1, 2, 3, 4, 5, 6, 7, 8, 10, 12, 14, 17, 20, 25, 30, 40, 50, 60, 70, 80, 100, 120, 140, 170, 200]")") +
            HelpExampleRpc("getmempoolinfo", "") +
            HelpExampleRpc("getmempoolinfo", R"([0, 1, 2, 3, 4, 5, 6, 7, 8, 10, 12, 14, 17, 20, 25, 30, 40, 50, 60, 70, 80, 100, 120, 140, 170, 200])")
        },
        [&](const RPCHelpMan& self, const JSONRPCRequest& request) -> UniValue
{
    MempoolHistogramFeeRates histogram_floors;
    std::optional<MempoolHistogramFeeRates> histogram_floors_opt = std::nullopt;

    if (request.params[0].isBool()) {
        if (request.params[0].isTrue()) {
            histogram_floors_opt = MempoolInfoToJSON_const_histogram_floors;
        }
    } else if (!request.params[0].isNull()) {
        const UniValue histogram_floors_univalue = request.params[0].get_array();

        if (histogram_floors_univalue.empty()) {
            throw JSONRPCError(RPC_INVALID_PARAMETER, "Invalid number of parameters");
        }

        for (size_t i = 0; i < histogram_floors_univalue.size(); ++i) {
            int64_t value = histogram_floors_univalue[i].getInt<int64_t>();

            if (value < 0) {
                throw JSONRPCError(RPC_INVALID_PARAMETER, "Non-negative values are expected");
            } else if (i > 0 && histogram_floors.back() >= value) {
                throw JSONRPCError(RPC_INVALID_PARAMETER, "Strictly increasing values are expected");
            }

            histogram_floors.push_back(value);
        }
        histogram_floors_opt = std::optional<MempoolHistogramFeeRates>(std::move(histogram_floors));
    }

    return MempoolInfoToJSON(EnsureAnyMemPool(request.context), histogram_floors_opt);
},
    };
}

static RPCHelpMan importmempool()
{
    return RPCHelpMan{
        "importmempool",
        "Import a mempool.dat file and attempt to add its contents to the mempool.\n"
        "Warning: Importing untrusted files is dangerous, especially if metadata from the file is taken over.",
        {
            {"filepath", RPCArg::Type::STR, RPCArg::Optional::NO, "The mempool file"},
            {"options",
             RPCArg::Type::OBJ_NAMED_PARAMS,
             RPCArg::Optional::OMITTED,
             "",
             {
                 {"use_current_time", RPCArg::Type::BOOL, RPCArg::Default{true},
                  "Whether to use the current system time or use the entry time metadata from the mempool file.\n"
                  "Warning: Importing untrusted metadata may lead to unexpected issues and undesirable behavior."},
                 {"apply_fee_delta_priority", RPCArg::Type::BOOL, RPCArg::Default{false},
                  "Whether to apply the fee delta metadata from the mempool file.\n"
                  "It will be added to any existing fee deltas.\n"
                  "The fee delta can be set by the prioritisetransaction RPC.\n"
                  "Warning: Importing untrusted metadata may lead to unexpected issues and undesirable behavior.\n"
                  "Only set this bool if you understand what it does."},
                 {"apply_unbroadcast_set", RPCArg::Type::BOOL, RPCArg::Default{false},
                  "Whether to apply the unbroadcast set metadata from the mempool file.\n"
                  "Warning: Importing untrusted metadata may lead to unexpected issues and undesirable behavior."},
             },
             RPCArgOptions{.oneline_description = "options"}},
        },
        RPCResult{RPCResult::Type::OBJ, "", "", std::vector<RPCResult>{}},
        RPCExamples{HelpExampleCli("importmempool", "/path/to/mempool.dat") + HelpExampleRpc("importmempool", "/path/to/mempool.dat")},
        [&](const RPCHelpMan& self, const JSONRPCRequest& request) -> UniValue {
            const NodeContext& node{EnsureAnyNodeContext(request.context)};

            CTxMemPool& mempool{EnsureMemPool(node)};
            ChainstateManager& chainman = EnsureChainman(node);
            Chainstate& chainstate = chainman.ActiveChainstate();

            if (chainman.IsInitialBlockDownload()) {
                throw JSONRPCError(RPC_CLIENT_IN_INITIAL_DOWNLOAD, "Can only import the mempool after the block download and sync is done.");
            }

            const fs::path load_path{fs::u8path(request.params[0].get_str())};
            const UniValue& use_current_time{request.params[1]["use_current_time"]};
            const UniValue& apply_fee_delta{request.params[1]["apply_fee_delta_priority"]};
            const UniValue& apply_unbroadcast{request.params[1]["apply_unbroadcast_set"]};
            kernel::ImportMempoolOptions opts{
                .use_current_time = use_current_time.isNull() ? true : use_current_time.get_bool(),
                .apply_fee_delta_priority = apply_fee_delta.isNull() ? false : apply_fee_delta.get_bool(),
                .apply_unbroadcast_set = apply_unbroadcast.isNull() ? false : apply_unbroadcast.get_bool(),
            };

            if (!kernel::LoadMempool(mempool, load_path, chainstate, std::move(opts))) {
                throw JSONRPCError(RPC_MISC_ERROR, "Unable to import mempool file, see debug.log for details.");
            }

            UniValue ret{UniValue::VOBJ};
            return ret;
        },
    };
}

static RPCHelpMan savemempool()
{
    return RPCHelpMan{"savemempool",
        "\nDumps the mempool to disk. It will fail until the previous dump is fully loaded.\n",
        {},
        RPCResult{
            RPCResult::Type::OBJ, "", "",
            {
                {RPCResult::Type::STR, "filename", "the directory and file where the mempool was saved"},
            }},
        RPCExamples{
            HelpExampleCli("savemempool", "")
            + HelpExampleRpc("savemempool", "")
        },
        [&](const RPCHelpMan& self, const JSONRPCRequest& request) -> UniValue
{
    const ArgsManager& args{EnsureAnyArgsman(request.context)};
    const CTxMemPool& mempool = EnsureAnyMemPool(request.context);

    if (!mempool.GetLoadTried()) {
        throw JSONRPCError(RPC_MISC_ERROR, "The mempool was not loaded yet");
    }

    const fs::path& dump_path = MempoolPath(args);

    if (!DumpMempool(mempool, dump_path)) {
        throw JSONRPCError(RPC_MISC_ERROR, "Unable to dump mempool to disk");
    }

    UniValue ret(UniValue::VOBJ);
    ret.pushKV("filename", dump_path.utf8string());

    return ret;
},
    };
}

static RPCHelpMan submitpackage()
{
    return RPCHelpMan{"submitpackage",
        "Submit a package of raw transactions (serialized, hex-encoded) to local node.\n"
        "The package must consist of a child with its parents, and none of the parents may depend on one another.\n"
        "The package will be validated according to consensus and mempool policy rules. If any transaction passes, it will be accepted to mempool.\n"
        "This RPC is experimental and the interface may be unstable. Refer to doc/policy/packages.md for documentation on package policies.\n"
        "Warning: successful submission does not mean the transactions will propagate throughout the network.\n"
        ,
        {
            {"package", RPCArg::Type::ARR, RPCArg::Optional::NO, "An array of raw transactions.",
                {
                    {"rawtx", RPCArg::Type::STR_HEX, RPCArg::Optional::OMITTED, ""},
                },
            },
        },
        RPCResult{
            RPCResult::Type::OBJ, "", "",
            {
                {RPCResult::Type::STR, "package_msg", "The transaction package result message. \"success\" indicates all transactions were accepted into or are already in the mempool."},
                {RPCResult::Type::OBJ_DYN, "tx-results", "transaction results keyed by wtxid",
                {
                    {RPCResult::Type::OBJ, "wtxid", "transaction wtxid", {
                        {RPCResult::Type::STR_HEX, "txid", "The transaction hash in hex"},
                        {RPCResult::Type::STR_HEX, "other-wtxid", /*optional=*/true, "The wtxid of a different transaction with the same txid but different witness found in the mempool. This means the submitted transaction was ignored."},
                        {RPCResult::Type::NUM, "vsize", /*optional=*/true, "Sigops-adjusted virtual transaction size."},
                        {RPCResult::Type::OBJ, "fees", /*optional=*/true, "Transaction fees", {
                            {RPCResult::Type::STR_AMOUNT, "base", "transaction fee in " + CURRENCY_UNIT},
                            {RPCResult::Type::STR_AMOUNT, "effective-feerate", /*optional=*/true, "if the transaction was not already in the mempool, the effective feerate in " + CURRENCY_UNIT + " per KvB. For example, the package feerate and/or feerate with modified fees from prioritisetransaction."},
                            {RPCResult::Type::ARR, "effective-includes", /*optional=*/true, "if effective-feerate is provided, the wtxids of the transactions whose fees and vsizes are included in effective-feerate.",
                                {{RPCResult::Type::STR_HEX, "", "transaction wtxid in hex"},
                            }},
                        }},
                        {RPCResult::Type::STR, "error", /*optional=*/true, "The transaction error string, if it was rejected by the mempool"},
                    }}
                }},
                {RPCResult::Type::ARR, "replaced-transactions", /*optional=*/true, "List of txids of replaced transactions",
                {
                    {RPCResult::Type::STR_HEX, "", "The transaction id"},
                }},
            },
        },
        RPCExamples{
            HelpExampleCli("testmempoolaccept", "[rawtx1, rawtx2]") +
            HelpExampleCli("submitpackage", "[rawtx1, rawtx2]")
        },
        [&](const RPCHelpMan& self, const JSONRPCRequest& request) -> UniValue
        {
            const UniValue raw_transactions = request.params[0].get_array();
            if (raw_transactions.size() < 1 || raw_transactions.size() > MAX_PACKAGE_COUNT) {
                throw JSONRPCError(RPC_INVALID_PARAMETER,
                                   "Array must contain between 1 and " + ToString(MAX_PACKAGE_COUNT) + " transactions.");
            }

            std::vector<CTransactionRef> txns;
            txns.reserve(raw_transactions.size());
            for (const auto& rawtx : raw_transactions.getValues()) {
                CMutableTransaction mtx;
                if (!DecodeHexTx(mtx, rawtx.get_str())) {
                    throw JSONRPCError(RPC_DESERIALIZATION_ERROR,
                                       "TX decode failed: " + rawtx.get_str() + " Make sure the tx has at least one input.");
                }
                txns.emplace_back(MakeTransactionRef(std::move(mtx)));
            }
            if (!IsChildWithParentsTree(txns)) {
                throw JSONRPCTransactionError(TransactionError::INVALID_PACKAGE, "package topology disallowed. not child-with-parents or parents depend on each other.");
            }

            NodeContext& node = EnsureAnyNodeContext(request.context);
            CTxMemPool& mempool = EnsureMemPool(node);
            Chainstate& chainstate = EnsureChainman(node).ActiveChainstate();
            const auto package_result = WITH_LOCK(::cs_main, return ProcessNewPackage(chainstate, mempool, txns, /*test_accept=*/ false));

            std::string package_msg = "success";

            // First catch package-wide errors, continue if we can
            switch(package_result.m_state.GetResult()) {
                case PackageValidationResult::PCKG_RESULT_UNSET:
                {
                    // Belt-and-suspenders check; everything should be successful here
                    CHECK_NONFATAL(package_result.m_tx_results.size() == txns.size());
                    for (const auto& tx : txns) {
                        CHECK_NONFATAL(mempool.exists(GenTxid::Txid(tx->GetHash())));
                    }
                    break;
                }
                case PackageValidationResult::PCKG_MEMPOOL_ERROR:
                {
                    // This only happens with internal bug; user should stop and report
                    throw JSONRPCTransactionError(TransactionError::MEMPOOL_ERROR,
                        package_result.m_state.GetRejectReason());
                }
                case PackageValidationResult::PCKG_POLICY:
                case PackageValidationResult::PCKG_TX:
                {
                    // Package-wide error we want to return, but we also want to return individual responses
                    package_msg = package_result.m_state.ToString();
                    CHECK_NONFATAL(package_result.m_tx_results.size() == txns.size() ||
                            package_result.m_tx_results.empty());
                    break;
                }
            }

            size_t num_broadcast{0};
            for (const auto& tx : txns) {
                // We don't want to re-submit the txn for validation in BroadcastTransaction
                if (!mempool.exists(GenTxid::Txid(tx->GetHash()))) {
                    continue;
                }

                // We do not expect an error here; we are only broadcasting things already/still in mempool
                std::string err_string;
                const auto err = BroadcastTransaction(node, tx, err_string, /*max_tx_fee=*/0, /*relay=*/true, /*wait_callback=*/true);
                if (err != TransactionError::OK) {
                    throw JSONRPCTransactionError(err,
                        strprintf("transaction broadcast failed: %s (%d transactions were broadcast successfully)",
                            err_string, num_broadcast));
                }
                num_broadcast++;
            }

            UniValue rpc_result{UniValue::VOBJ};
            rpc_result.pushKV("package_msg", package_msg);
            UniValue tx_result_map{UniValue::VOBJ};
            std::set<uint256> replaced_txids;
            for (const auto& tx : txns) {
                UniValue result_inner{UniValue::VOBJ};
                result_inner.pushKV("txid", tx->GetHash().GetHex());
                auto it = package_result.m_tx_results.find(tx->GetWitnessHash());
                if (it == package_result.m_tx_results.end()) {
                    // No results, report error and continue
                    result_inner.pushKV("error", "unevaluated");
                    continue;
                }
                const auto& tx_result = it->second;
                switch(it->second.m_result_type) {
                case MempoolAcceptResult::ResultType::DIFFERENT_WITNESS:
                    result_inner.pushKV("other-wtxid", it->second.m_other_wtxid.value().GetHex());
                    break;
                case MempoolAcceptResult::ResultType::INVALID:
                    result_inner.pushKV("error", it->second.m_state.ToString());
                    break;
                case MempoolAcceptResult::ResultType::VALID:
                case MempoolAcceptResult::ResultType::MEMPOOL_ENTRY:
                    result_inner.pushKV("vsize", int64_t{it->second.m_vsize.value()});
                    UniValue fees(UniValue::VOBJ);
                    fees.pushKV("base", ValueFromAmount(it->second.m_base_fees.value()));
                    if (tx_result.m_result_type == MempoolAcceptResult::ResultType::VALID) {
                        // Effective feerate is not provided for MEMPOOL_ENTRY transactions even
                        // though modified fees is known, because it is unknown whether package
                        // feerate was used when it was originally submitted.
                        fees.pushKV("effective-feerate", ValueFromAmount(tx_result.m_effective_feerate.value().GetFeePerK()));
                        UniValue effective_includes_res(UniValue::VARR);
                        for (const auto& wtxid : tx_result.m_wtxids_fee_calculations.value()) {
                            effective_includes_res.push_back(wtxid.ToString());
                        }
                        fees.pushKV("effective-includes", std::move(effective_includes_res));
                    }
                    result_inner.pushKV("fees", std::move(fees));
                    if (it->second.m_replaced_transactions.has_value()) {
                        for (const auto& ptx : it->second.m_replaced_transactions.value()) {
                            replaced_txids.insert(ptx->GetHash());
                        }
                    }
                    break;
                }
                tx_result_map.pushKV(tx->GetWitnessHash().GetHex(), std::move(result_inner));
            }
            rpc_result.pushKV("tx-results", std::move(tx_result_map));
            UniValue replaced_list(UniValue::VARR);
            for (const uint256& hash : replaced_txids) replaced_list.push_back(hash.ToString());
            rpc_result.pushKV("replaced-transactions", std::move(replaced_list));
            return rpc_result;
        },
    };
}

void RegisterMempoolRPCCommands(CRPCTable& t)
{
    static const CRPCCommand commands[]{
        {"rawtransactions", &sendrawtransaction},
        {"rawtransactions", &testmempoolaccept},
        {"blockchain", &getmempoolancestors},
        {"blockchain", &getmempooldescendants},
        {"blockchain", &getmempoolentry},
        {"blockchain", &gettxspendingprevout},
        {"blockchain", &getmempoolinfo},
        {"blockchain", &getrawmempool},
        {"blockchain", &importmempool},
        {"blockchain", &savemempool},
        {"blockchain", &maxmempool},
        {"rawtransactions", &submitpackage},
        {"rawtransactions", &listmempooltransactions},
    };
    for (const auto& c : commands) {
        t.appendCommand(c.name, &c);
    }
}<|MERGE_RESOLUTION|>--- conflicted
+++ resolved
@@ -114,9 +114,6 @@
 
             CTransactionRef tx(MakeTransactionRef(std::move(mtx)));
 
-<<<<<<< HEAD
-            const CFeeRate max_raw_tx_fee_rate{ParseFeeRate(self.Arg<UniValue>(1))};
-=======
             ignore_rejects_type ignore_rejects;
             if (!json_ign_rejs->isNull()) {
                 for (size_t i = 0; i < json_ign_rejs->size(); ++i) {
@@ -124,16 +121,11 @@
                     ignore_rejects.insert(json_ign_rej.get_str());
                 }
             }
->>>>>>> b1eafd1d
 
             std::string err_string;
             AssertLockNotHeld(cs_main);
             NodeContext& node = EnsureAnyNodeContext(request.context);
-<<<<<<< HEAD
-            const TransactionError err = BroadcastTransaction(node, tx, err_string, max_raw_tx_fee_rate, /*relay=*/true, /*wait_callback=*/true);
-=======
             const TransactionError err = BroadcastTransaction(node, tx, err_string, max_raw_tx_fee_rate, /*relay=*/true, /*wait_callback=*/true, ignore_rejects);
->>>>>>> b1eafd1d
             if (TransactionError::OK != err) {
                 throw JSONRPCTransactionError(err, err_string);
             }
