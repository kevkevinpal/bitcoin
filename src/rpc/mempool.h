// Copyright (c) 2017-2022 The Bitcoin Core developers
// Distributed under the MIT software license, see the accompanying
// file COPYING or http://www.opensource.org/licenses/mit-license.php.

#ifndef BITCOIN_RPC_MEMPOOL_H
#define BITCOIN_RPC_MEMPOOL_H

#include <consensus/amount.h>

#include <optional>
#include <vector>

<<<<<<< HEAD
=======
class ChainstateManager;
>>>>>>> 5d263529
class CTxMemPool;
class UniValue;

typedef std::vector<CAmount> MempoolHistogramFeeRates;

/* TODO: define log scale formular for dynamically creating the
 * feelimits but with the property of not constantly changing
 * (and thus screw up client implementations) */
static const MempoolHistogramFeeRates MempoolInfoToJSON_const_histogram_floors{
    1, 2, 3, 4, 5, 6, 7, 8, 10,
    12, 14, 17, 20, 25, 30, 40, 50, 60, 70, 80, 100,
    120, 140, 170, 200, 250, 300, 400, 500, 600, 700, 800, 1000,
    1200, 1400, 1700, 2000, 2500, 3000, 4000, 5000, 6000, 7000, 8000, 10000};

/** Mempool information to JSON */
UniValue MempoolInfoToJSON(const CTxMemPool& pool, const std::optional<MempoolHistogramFeeRates>& histogram_floors);

/** Mempool to JSON */
UniValue MempoolToJSON(ChainstateManager& chainman, const CTxMemPool& pool, bool verbose = false, bool include_mempool_sequence = false);

/** Mempool Txs to JSON */
UniValue MempoolTxsToJSON(const CTxMemPool& pool, bool verbose = false, uint64_t sequence_start = 0);

#endif // BITCOIN_RPC_MEMPOOL_H<|MERGE_RESOLUTION|>--- conflicted
+++ resolved
@@ -10,10 +10,7 @@
 #include <optional>
 #include <vector>
 
-<<<<<<< HEAD
-=======
 class ChainstateManager;
->>>>>>> 5d263529
 class CTxMemPool;
 class UniValue;
 
