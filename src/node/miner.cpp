--- conflicted
+++ resolved
@@ -277,18 +277,12 @@
     nFees += iter->GetFee();
     inBlock.insert(iter);
 
-<<<<<<< HEAD
-    bool fPrintPriority = gArgs.GetBoolArg("-printpriority", DEFAULT_PRINTPRIORITY);
-    if (fPrintPriority) {
+    if (m_options.print_modified_fee) {
         double dPriority = iter->GetPriority(nHeight);
         CAmount dummy;
         mempool.ApplyDeltas(iter->GetTx().GetHash(), dPriority, dummy);
         LogPrintf("priority %.1f fee rate %s txid %s\n",
                   dPriority,
-=======
-    if (m_options.print_modified_fee) {
-        LogPrintf("fee rate %s txid %s\n",
->>>>>>> e84e138f
                   CFeeRate(iter->GetModifiedFee(), iter->GetTxSize()).ToString(),
                   iter->GetTx().GetHash().ToString());
         pblocktemplate->vTxPriorities.push_back(dPriority);
