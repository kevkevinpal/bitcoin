// Copyright (c) 2021-2022 The Bitcoin Core developers
// Distributed under the MIT software license, see the accompanying
// file COPYING or http://www.opensource.org/licenses/mit-license.php.

#include <base58.h>
#include <key.h>
#include <key_io.h>
#include <primitives/block.h>
#include <primitives/transaction.h>
#include <psbt.h>
#include <rpc/client.h>
#include <rpc/request.h>
#include <rpc/server.h>
#include <span.h>
#include <streams.h>
#include <test/fuzz/FuzzedDataProvider.h>
#include <test/fuzz/fuzz.h>
#include <test/fuzz/util.h>
#include <test/util/setup_common.h>
#include <tinyformat.h>
#include <uint256.h>
#include <univalue.h>
#include <util/strencodings.h>
#include <util/string.h>
#include <util/time.h>

#include <algorithm>
#include <cassert>
#include <cstdint>
#include <cstdlib>
#include <exception>
#include <iostream>
#include <memory>
#include <optional>
#include <stdexcept>
#include <vector>
enum class ChainType;

namespace {
struct RPCFuzzTestingSetup : public TestingSetup {
    RPCFuzzTestingSetup(const ChainType chain_type, const std::vector<const char*>& extra_args) : TestingSetup{chain_type, extra_args}
    {
    }

    void CallRPC(const std::string& rpc_method, const std::vector<std::string>& arguments)
    {
        JSONRPCRequest request;
        request.context = &m_node;
        request.strMethod = rpc_method;
        try {
            request.params = RPCConvertValues(rpc_method, arguments);
        } catch (const std::runtime_error&) {
            return;
        }
        tableRPC.execute(request);
    }

    std::vector<std::string> GetRPCCommands() const
    {
        return tableRPC.listCommands();
    }
};

RPCFuzzTestingSetup* rpc_testing_setup = nullptr;
std::string g_limit_to_rpc_command;

// RPC commands which are not appropriate for fuzzing: such as RPC commands
// reading or writing to a filename passed as an RPC parameter, RPC commands
// resulting in network activity, etc.
const std::vector<std::string> RPC_COMMANDS_NOT_SAFE_FOR_FUZZING{
    "addconnection",  // avoid DNS lookups
    "addnode",        // avoid DNS lookups
    "addpeeraddress", // avoid DNS lookups
    "dumptxoutset",   // avoid writing to disk
    "dumpwallet", // avoid writing to disk
    "enumeratesigners",
    "echoipc",              // avoid assertion failure (Assertion `"EnsureAnyNodeContext(request.context).init" && check' failed.)
    "generatetoaddress",    // avoid prohibitively slow execution (when `num_blocks` is large)
    "generatetodescriptor", // avoid prohibitively slow execution (when `nblocks` is large)
    "gettxoutproof",        // avoid prohibitively slow execution
    "importmempool", // avoid reading from disk
    "importwallet", // avoid reading from disk
    "loadtxoutset",   // avoid reading from disk
    "loadwallet",   // avoid reading from disk
    "savefeeestimates",      // disabled as a precautionary measure: may take a file path argument in the future
    "savemempool",           // disabled as a precautionary measure: may take a file path argument in the future
    "setban",                // avoid DNS lookups
    "stop",                  // avoid shutdown state
};

// RPC commands which are safe for fuzzing.
const std::vector<std::string> RPC_COMMANDS_SAFE_FOR_FUZZING{
    "analyzepsbt",
    "clearbanned",
    "combinepsbt",
    "combinerawtransaction",
    "converttopsbt",
    "createmultisig",
    "createpsbt",
    "createrawtransaction",
    "decodepsbt",
    "decoderawtransaction",
    "decodescript",
    "deriveaddresses",
    "descriptorprocesspsbt",
    "disconnectnode",
    "echo",
    "echojson",
    "estimaterawfee",
    "estimatesmartfee",
    "finalizepsbt",
    "generate",
    "generateblock",
    "getaddednodeinfo",
    "getaddrmaninfo",
    "getbestblockhash",
    "getblock",
    "getblockchaininfo",
    "getblockcount",
    "getblockfilter",
    "getblockfrompeer", // when no peers are connected, no p2p message is sent
    "getblockhash",
    "getblockheader",
    "getblockfileinfo",
    "getblocklocations",
    "getblockstats",
    "getblocktemplate",
    "getchaintips",
    "getchainstates",
    "getchaintxstats",
    "getconnectioncount",
    "getdeploymentinfo",
    "getdescriptorinfo",
    "getdifficulty",
    "getindexinfo",
    "getmemoryinfo",
    "getmempoolancestors",
    "getmempooldescendants",
    "getmempoolentry",
    "getmempoolstats",
    "getmempoolinfo",
    "getmininginfo",
    "getnettotals",
    "getnetworkhashps",
    "getnetworkinfo",
    "getnodeaddresses",
    "getpeerinfo",
    "getprioritisedtransactions",
    "getrawaddrman",
    "getrawmempool",
    "getrawtransaction",
    "getrpcinfo",
    "gettxout",
    "gettxoutsetinfo",
    "gettxspendingprevout",
    "help",
    "invalidateblock",
    "joinpsbts",
    "listbanned",
<<<<<<< HEAD
    "listmempooltransactions",
=======
>>>>>>> 42482ede
    "listprunelocks",
    "logging",
    "maxmempool",
    "mockscheduler",
    "ping",
    "preciousblock",
    "prioritisetransaction",
    "pruneblockchain",
    "reconsiderblock",
    "scanblocks",
    "scantxoutset",
    "scriptthreadsinfo",
    "sendmsgtopeer", // when no peers are connected, no p2p message is sent
    "sendrawtransaction",
    "setmocktime",
    "setnetworkactive",
    "setprunelock",
<<<<<<< HEAD
=======
    "setscriptthreadsenabled",
>>>>>>> 42482ede
    "signmessagewithprivkey",
    "signrawtransactionwithkey",
    "submitblock",
    "submitheader",
    "submitpackage",
    "sweepprivkeys",
    "syncwithvalidationinterfacequeue",
    "testmempoolaccept",
    "uptime",
    "utxoupdatepsbt",
    "validateaddress",
    "verifychain",
    "verifymessage",
    "verifytxoutproof",
    "waitforblock",
    "waitforblockheight",
    "waitfornewblock",
};

std::string ConsumeScalarRPCArgument(FuzzedDataProvider& fuzzed_data_provider, bool& good_data)
{
    const size_t max_string_length = 4096;
    const size_t max_base58_bytes_length{64};
    std::string r;
    CallOneOf(
        fuzzed_data_provider,
        [&] {
            // string argument
            r = fuzzed_data_provider.ConsumeRandomLengthString(max_string_length);
        },
        [&] {
            // base64 argument
            r = EncodeBase64(fuzzed_data_provider.ConsumeRandomLengthString(max_string_length));
        },
        [&] {
            // hex argument
            r = HexStr(fuzzed_data_provider.ConsumeRandomLengthString(max_string_length));
        },
        [&] {
            // bool argument
            r = fuzzed_data_provider.ConsumeBool() ? "true" : "false";
        },
        [&] {
            // range argument
            r = "[" + ToString(fuzzed_data_provider.ConsumeIntegral<int64_t>()) + "," + ToString(fuzzed_data_provider.ConsumeIntegral<int64_t>()) + "]";
        },
        [&] {
            // integral argument (int64_t)
            r = ToString(fuzzed_data_provider.ConsumeIntegral<int64_t>());
        },
        [&] {
            // integral argument (uint64_t)
            r = ToString(fuzzed_data_provider.ConsumeIntegral<uint64_t>());
        },
        [&] {
            // floating point argument
            r = strprintf("%f", fuzzed_data_provider.ConsumeFloatingPoint<double>());
        },
        [&] {
            // tx destination argument
            r = EncodeDestination(ConsumeTxDestination(fuzzed_data_provider));
        },
        [&] {
            // uint160 argument
            r = ConsumeUInt160(fuzzed_data_provider).ToString();
        },
        [&] {
            // uint256 argument
            r = ConsumeUInt256(fuzzed_data_provider).ToString();
        },
        [&] {
            // base32 argument
            r = EncodeBase32(fuzzed_data_provider.ConsumeRandomLengthString(max_string_length));
        },
        [&] {
            // base58 argument
            r = EncodeBase58(MakeUCharSpan(fuzzed_data_provider.ConsumeRandomLengthString(max_base58_bytes_length)));
        },
        [&] {
            // base58 argument with checksum
            r = EncodeBase58Check(MakeUCharSpan(fuzzed_data_provider.ConsumeRandomLengthString(max_base58_bytes_length)));
        },
        [&] {
            // hex encoded block
            std::optional<CBlock> opt_block = ConsumeDeserializable<CBlock>(fuzzed_data_provider, TX_WITH_WITNESS);
            if (!opt_block) {
                good_data = false;
                return;
            }
            DataStream data_stream{};
            data_stream << TX_WITH_WITNESS(*opt_block);
            r = HexStr(data_stream);
        },
        [&] {
            // hex encoded block header
            std::optional<CBlockHeader> opt_block_header = ConsumeDeserializable<CBlockHeader>(fuzzed_data_provider);
            if (!opt_block_header) {
                good_data = false;
                return;
            }
            DataStream data_stream{};
            data_stream << *opt_block_header;
            r = HexStr(data_stream);
        },
        [&] {
            // hex encoded tx
            std::optional<CMutableTransaction> opt_tx = ConsumeDeserializable<CMutableTransaction>(fuzzed_data_provider, TX_WITH_WITNESS);
            if (!opt_tx) {
                good_data = false;
                return;
            }
            DataStream data_stream;
            auto allow_witness = (fuzzed_data_provider.ConsumeBool() ? TX_WITH_WITNESS : TX_NO_WITNESS);
            data_stream << allow_witness(*opt_tx);
            r = HexStr(data_stream);
        },
        [&] {
            // base64 encoded psbt
            std::optional<PartiallySignedTransaction> opt_psbt = ConsumeDeserializable<PartiallySignedTransaction>(fuzzed_data_provider);
            if (!opt_psbt) {
                good_data = false;
                return;
            }
            DataStream data_stream{};
            data_stream << *opt_psbt;
            r = EncodeBase64(data_stream);
        },
        [&] {
            // base58 encoded key
            CKey key = ConsumePrivateKey(fuzzed_data_provider);
            if (!key.IsValid()) {
                good_data = false;
                return;
            }
            r = EncodeSecret(key);
        },
        [&] {
            // hex encoded pubkey
            CKey key = ConsumePrivateKey(fuzzed_data_provider);
            if (!key.IsValid()) {
                good_data = false;
                return;
            }
            r = HexStr(key.GetPubKey());
        });
    return r;
}

std::string ConsumeArrayRPCArgument(FuzzedDataProvider& fuzzed_data_provider, bool& good_data)
{
    std::vector<std::string> scalar_arguments;
    LIMITED_WHILE(good_data && fuzzed_data_provider.ConsumeBool(), 100)
    {
        scalar_arguments.push_back(ConsumeScalarRPCArgument(fuzzed_data_provider, good_data));
    }
    return "[\"" + Join(scalar_arguments, "\",\"") + "\"]";
}

std::string ConsumeRPCArgument(FuzzedDataProvider& fuzzed_data_provider, bool& good_data)
{
    return fuzzed_data_provider.ConsumeBool() ? ConsumeScalarRPCArgument(fuzzed_data_provider, good_data) : ConsumeArrayRPCArgument(fuzzed_data_provider, good_data);
}

RPCFuzzTestingSetup* InitializeRPCFuzzTestingSetup()
{
    static const auto setup = MakeNoLogFileContext<RPCFuzzTestingSetup>();
    SetRPCWarmupFinished();
    return setup.get();
}
}; // namespace

void initialize_rpc()
{
    rpc_testing_setup = InitializeRPCFuzzTestingSetup();
    const std::vector<std::string> supported_rpc_commands = rpc_testing_setup->GetRPCCommands();
    for (const std::string& rpc_command : supported_rpc_commands) {
        const bool safe_for_fuzzing = std::find(RPC_COMMANDS_SAFE_FOR_FUZZING.begin(), RPC_COMMANDS_SAFE_FOR_FUZZING.end(), rpc_command) != RPC_COMMANDS_SAFE_FOR_FUZZING.end();
        const bool not_safe_for_fuzzing = std::find(RPC_COMMANDS_NOT_SAFE_FOR_FUZZING.begin(), RPC_COMMANDS_NOT_SAFE_FOR_FUZZING.end(), rpc_command) != RPC_COMMANDS_NOT_SAFE_FOR_FUZZING.end();
        if (!(safe_for_fuzzing || not_safe_for_fuzzing)) {
            std::cerr << "Error: RPC command \"" << rpc_command << "\" not found in RPC_COMMANDS_SAFE_FOR_FUZZING or RPC_COMMANDS_NOT_SAFE_FOR_FUZZING. Please update " << __FILE__ << ".\n";
            std::terminate();
        }
        if (safe_for_fuzzing && not_safe_for_fuzzing) {
            std::cerr << "Error: RPC command \"" << rpc_command << "\" found in *both* RPC_COMMANDS_SAFE_FOR_FUZZING and RPC_COMMANDS_NOT_SAFE_FOR_FUZZING. Please update " << __FILE__ << ".\n";
            std::terminate();
        }
    }
    const char* limit_to_rpc_command_env = std::getenv("LIMIT_TO_RPC_COMMAND");
    if (limit_to_rpc_command_env != nullptr) {
        g_limit_to_rpc_command = std::string{limit_to_rpc_command_env};
    }
}

FUZZ_TARGET(rpc, .init = initialize_rpc)
{
    FuzzedDataProvider fuzzed_data_provider{buffer.data(), buffer.size()};
    bool good_data{true};
    SetMockTime(ConsumeTime(fuzzed_data_provider));
    const std::string rpc_command = fuzzed_data_provider.ConsumeRandomLengthString(64);
    if (!g_limit_to_rpc_command.empty() && rpc_command != g_limit_to_rpc_command) {
        return;
    }
    const bool safe_for_fuzzing = std::find(RPC_COMMANDS_SAFE_FOR_FUZZING.begin(), RPC_COMMANDS_SAFE_FOR_FUZZING.end(), rpc_command) != RPC_COMMANDS_SAFE_FOR_FUZZING.end();
    if (!safe_for_fuzzing) {
        return;
    }
    std::vector<std::string> arguments;
    LIMITED_WHILE(good_data && fuzzed_data_provider.ConsumeBool(), 100)
    {
        arguments.push_back(ConsumeRPCArgument(fuzzed_data_provider, good_data));
    }
    try {
        rpc_testing_setup->CallRPC(rpc_command, arguments);
    } catch (const UniValue& json_rpc_error) {
        const std::string error_msg{json_rpc_error.find_value("message").get_str()};
        if (error_msg.starts_with("Internal bug detected")) {
            // Only allow the intentional internal bug
            assert(error_msg.find("trigger_internal_bug") != std::string::npos);
        }
    }
}<|MERGE_RESOLUTION|>--- conflicted
+++ resolved
@@ -157,10 +157,7 @@
     "invalidateblock",
     "joinpsbts",
     "listbanned",
-<<<<<<< HEAD
     "listmempooltransactions",
-=======
->>>>>>> 42482ede
     "listprunelocks",
     "logging",
     "maxmempool",
@@ -178,10 +175,7 @@
     "setmocktime",
     "setnetworkactive",
     "setprunelock",
-<<<<<<< HEAD
-=======
     "setscriptthreadsenabled",
->>>>>>> 42482ede
     "signmessagewithprivkey",
     "signrawtransactionwithkey",
     "submitblock",
