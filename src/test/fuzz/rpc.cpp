// Copyright (c) 2021-2022 The Bitcoin Core developers
// Distributed under the MIT software license, see the accompanying
// file COPYING or http://www.opensource.org/licenses/mit-license.php.

#include <base58.h>
#include <key.h>
#include <key_io.h>
#include <primitives/block.h>
#include <primitives/transaction.h>
#include <psbt.h>
#include <rpc/client.h>
#include <rpc/request.h>
#include <rpc/server.h>
#include <span.h>
#include <streams.h>
#include <test/fuzz/FuzzedDataProvider.h>
#include <test/fuzz/fuzz.h>
#include <test/fuzz/util.h>
#include <test/util/setup_common.h>
#include <tinyformat.h>
#include <uint256.h>
#include <univalue.h>
#include <util/strencodings.h>
#include <util/string.h>
#include <util/time.h>

#include <algorithm>
#include <cassert>
#include <cstdint>
#include <cstdlib>
#include <exception>
#include <iostream>
#include <memory>
#include <optional>
#include <stdexcept>
#include <vector>
enum class ChainType;

namespace {
struct RPCFuzzTestingSetup : public TestingSetup {
    RPCFuzzTestingSetup(const ChainType chain_type, const std::vector<const char*>& extra_args) : TestingSetup{chain_type, extra_args}
    {
    }

    void CallRPC(const std::string& rpc_method, const std::vector<std::string>& arguments)
    {
        JSONRPCRequest request;
        request.context = &m_node;
        request.strMethod = rpc_method;
        try {
            request.params = RPCConvertValues(rpc_method, arguments);
        } catch (const std::runtime_error&) {
            return;
        }
        tableRPC.execute(request);
    }

    std::vector<std::string> GetRPCCommands() const
    {
        return tableRPC.listCommands();
    }
};

RPCFuzzTestingSetup* rpc_testing_setup = nullptr;
std::string g_limit_to_rpc_command;

// RPC commands which are not appropriate for fuzzing: such as RPC commands
// reading or writing to a filename passed as an RPC parameter, RPC commands
// resulting in network activity, etc.
const std::vector<std::string> RPC_COMMANDS_NOT_SAFE_FOR_FUZZING{
    "addconnection",  // avoid DNS lookups
    "addnode",        // avoid DNS lookups
    "addpeeraddress", // avoid DNS lookups
    "dumptxoutset",   // avoid writing to disk
    "dumpwallet", // avoid writing to disk
    "enumeratesigners",
    "echoipc",              // avoid assertion failure (Assertion `"EnsureAnyNodeContext(request.context).init" && check' failed.)
    "generatetoaddress",    // avoid prohibitively slow execution (when `num_blocks` is large)
    "generatetodescriptor", // avoid prohibitively slow execution (when `nblocks` is large)
    "gettxoutproof",        // avoid prohibitively slow execution
    "importmempool", // avoid reading from disk
    "importwallet", // avoid reading from disk
    "loadtxoutset",   // avoid reading from disk
    "loadwallet",   // avoid reading from disk
    "savefeeestimates",      // disabled as a precautionary measure: may take a file path argument in the future
    "savemempool",           // disabled as a precautionary measure: may take a file path argument in the future
    "setban",                // avoid DNS lookups
    "stop",                  // avoid shutdown state
};

// RPC commands which are safe for fuzzing.
const std::vector<std::string> RPC_COMMANDS_SAFE_FOR_FUZZING{
    "analyzepsbt",
    "clearbanned",
    "combinepsbt",
    "combinerawtransaction",
    "converttopsbt",
    "createmultisig",
    "createpsbt",
    "createrawtransaction",
    "decodepsbt",
    "decoderawtransaction",
    "decodescript",
    "deriveaddresses",
    "descriptorprocesspsbt",
    "disconnectnode",
    "echo",
    "echojson",
    "estimaterawfee",
    "estimatesmartfee",
    "finalizepsbt",
    "generate",
    "generateblock",
    "getaddednodeinfo",
    "getaddrmaninfo",
    "getbestblockhash",
    "getblock",
    "getblockchaininfo",
    "getblockcount",
    "getblockfilter",
    "getblockfrompeer", // when no peers are connected, no p2p message is sent
    "getblockhash",
    "getblockheader",
    "getblockfileinfo",
    "getblocklocations",
    "getblockstats",
    "getblocktemplate",
    "getchaintips",
    "getchainstates",
    "getchaintxstats",
    "getconnectioncount",
    "getdeploymentinfo",
    "getdescriptorinfo",
    "getdifficulty",
    "getindexinfo",
    "getmemoryinfo",
    "getmempoolancestors",
    "getmempooldescendants",
    "getmempoolentry",
    "getmempoolinfo",
    "getmininginfo",
    "getnettotals",
    "getnetworkhashps",
    "getnetworkinfo",
    "getnodeaddresses",
    "getpeerinfo",
    "getprioritisedtransactions",
    "getrawaddrman",
    "getrawmempool",
    "getrawtransaction",
    "getrpcinfo",
    "gettxout",
    "gettxoutsetinfo",
    "gettxspendingprevout",
    "help",
    "invalidateblock",
    "joinpsbts",
    "listbanned",
<<<<<<< HEAD
=======
    "listmempooltransactions",
>>>>>>> a4fe132d
    "listprunelocks",
    "logging",
    "maxmempool",
    "mockscheduler",
    "ping",
    "preciousblock",
    "prioritisetransaction",
    "pruneblockchain",
    "reconsiderblock",
    "scanblocks",
    "scantxoutset",
    "sendmsgtopeer", // when no peers are connected, no p2p message is sent
    "sendrawtransaction",
    "setmocktime",
    "setnetworkactive",
    "setprunelock",
    "signmessagewithprivkey",
    "signrawtransactionwithkey",
    "submitblock",
    "submitheader",
    "submitpackage",
    "syncwithvalidationinterfacequeue",
    "testmempoolaccept",
    "uptime",
    "utxoupdatepsbt",
    "validateaddress",
    "verifychain",
    "verifymessage",
    "verifytxoutproof",
    "waitforblock",
    "waitforblockheight",
    "waitfornewblock",
};

std::string ConsumeScalarRPCArgument(FuzzedDataProvider& fuzzed_data_provider, bool& good_data)
{
    const size_t max_string_length = 4096;
    const size_t max_base58_bytes_length{64};
    std::string r;
    CallOneOf(
        fuzzed_data_provider,
        [&] {
            // string argument
            r = fuzzed_data_provider.ConsumeRandomLengthString(max_string_length);
        },
        [&] {
            // base64 argument
            r = EncodeBase64(fuzzed_data_provider.ConsumeRandomLengthString(max_string_length));
        },
        [&] {
            // hex argument
            r = HexStr(fuzzed_data_provider.ConsumeRandomLengthString(max_string_length));
        },
        [&] {
            // bool argument
            r = fuzzed_data_provider.ConsumeBool() ? "true" : "false";
        },
        [&] {
            // range argument
            r = "[" + ToString(fuzzed_data_provider.ConsumeIntegral<int64_t>()) + "," + ToString(fuzzed_data_provider.ConsumeIntegral<int64_t>()) + "]";
        },
        [&] {
            // integral argument (int64_t)
            r = ToString(fuzzed_data_provider.ConsumeIntegral<int64_t>());
        },
        [&] {
            // integral argument (uint64_t)
            r = ToString(fuzzed_data_provider.ConsumeIntegral<uint64_t>());
        },
        [&] {
            // floating point argument
            r = strprintf("%f", fuzzed_data_provider.ConsumeFloatingPoint<double>());
        },
        [&] {
            // tx destination argument
            r = EncodeDestination(ConsumeTxDestination(fuzzed_data_provider));
        },
        [&] {
            // uint160 argument
            r = ConsumeUInt160(fuzzed_data_provider).ToString();
        },
        [&] {
            // uint256 argument
            r = ConsumeUInt256(fuzzed_data_provider).ToString();
        },
        [&] {
            // base32 argument
            r = EncodeBase32(fuzzed_data_provider.ConsumeRandomLengthString(max_string_length));
        },
        [&] {
            // base58 argument
            r = EncodeBase58(MakeUCharSpan(fuzzed_data_provider.ConsumeRandomLengthString(max_base58_bytes_length)));
        },
        [&] {
            // base58 argument with checksum
            r = EncodeBase58Check(MakeUCharSpan(fuzzed_data_provider.ConsumeRandomLengthString(max_base58_bytes_length)));
        },
        [&] {
            // hex encoded block
            std::optional<CBlock> opt_block = ConsumeDeserializable<CBlock>(fuzzed_data_provider, TX_WITH_WITNESS);
            if (!opt_block) {
                good_data = false;
                return;
            }
            DataStream data_stream{};
            data_stream << TX_WITH_WITNESS(*opt_block);
            r = HexStr(data_stream);
        },
        [&] {
            // hex encoded block header
            std::optional<CBlockHeader> opt_block_header = ConsumeDeserializable<CBlockHeader>(fuzzed_data_provider);
            if (!opt_block_header) {
                good_data = false;
                return;
            }
            DataStream data_stream{};
            data_stream << *opt_block_header;
            r = HexStr(data_stream);
        },
        [&] {
            // hex encoded tx
            std::optional<CMutableTransaction> opt_tx = ConsumeDeserializable<CMutableTransaction>(fuzzed_data_provider, TX_WITH_WITNESS);
            if (!opt_tx) {
                good_data = false;
                return;
            }
            DataStream data_stream;
            auto allow_witness = (fuzzed_data_provider.ConsumeBool() ? TX_WITH_WITNESS : TX_NO_WITNESS);
            data_stream << allow_witness(*opt_tx);
            r = HexStr(data_stream);
        },
        [&] {
            // base64 encoded psbt
            std::optional<PartiallySignedTransaction> opt_psbt = ConsumeDeserializable<PartiallySignedTransaction>(fuzzed_data_provider);
            if (!opt_psbt) {
                good_data = false;
                return;
            }
            DataStream data_stream{};
            data_stream << *opt_psbt;
            r = EncodeBase64(data_stream);
        },
        [&] {
            // base58 encoded key
            CKey key = ConsumePrivateKey(fuzzed_data_provider);
            if (!key.IsValid()) {
                good_data = false;
                return;
            }
            r = EncodeSecret(key);
        },
        [&] {
            // hex encoded pubkey
            CKey key = ConsumePrivateKey(fuzzed_data_provider);
            if (!key.IsValid()) {
                good_data = false;
                return;
            }
            r = HexStr(key.GetPubKey());
        });
    return r;
}

std::string ConsumeArrayRPCArgument(FuzzedDataProvider& fuzzed_data_provider, bool& good_data)
{
    std::vector<std::string> scalar_arguments;
    LIMITED_WHILE(good_data && fuzzed_data_provider.ConsumeBool(), 100)
    {
        scalar_arguments.push_back(ConsumeScalarRPCArgument(fuzzed_data_provider, good_data));
    }
    return "[\"" + Join(scalar_arguments, "\",\"") + "\"]";
}

std::string ConsumeRPCArgument(FuzzedDataProvider& fuzzed_data_provider, bool& good_data)
{
    return fuzzed_data_provider.ConsumeBool() ? ConsumeScalarRPCArgument(fuzzed_data_provider, good_data) : ConsumeArrayRPCArgument(fuzzed_data_provider, good_data);
}

RPCFuzzTestingSetup* InitializeRPCFuzzTestingSetup()
{
    static const auto setup = MakeNoLogFileContext<RPCFuzzTestingSetup>();
    SetRPCWarmupFinished();
    return setup.get();
}
}; // namespace

void initialize_rpc()
{
    rpc_testing_setup = InitializeRPCFuzzTestingSetup();
    const std::vector<std::string> supported_rpc_commands = rpc_testing_setup->GetRPCCommands();
    for (const std::string& rpc_command : supported_rpc_commands) {
        const bool safe_for_fuzzing = std::find(RPC_COMMANDS_SAFE_FOR_FUZZING.begin(), RPC_COMMANDS_SAFE_FOR_FUZZING.end(), rpc_command) != RPC_COMMANDS_SAFE_FOR_FUZZING.end();
        const bool not_safe_for_fuzzing = std::find(RPC_COMMANDS_NOT_SAFE_FOR_FUZZING.begin(), RPC_COMMANDS_NOT_SAFE_FOR_FUZZING.end(), rpc_command) != RPC_COMMANDS_NOT_SAFE_FOR_FUZZING.end();
        if (!(safe_for_fuzzing || not_safe_for_fuzzing)) {
            std::cerr << "Error: RPC command \"" << rpc_command << "\" not found in RPC_COMMANDS_SAFE_FOR_FUZZING or RPC_COMMANDS_NOT_SAFE_FOR_FUZZING. Please update " << __FILE__ << ".\n";
            std::terminate();
        }
        if (safe_for_fuzzing && not_safe_for_fuzzing) {
            std::cerr << "Error: RPC command \"" << rpc_command << "\" found in *both* RPC_COMMANDS_SAFE_FOR_FUZZING and RPC_COMMANDS_NOT_SAFE_FOR_FUZZING. Please update " << __FILE__ << ".\n";
            std::terminate();
        }
    }
    const char* limit_to_rpc_command_env = std::getenv("LIMIT_TO_RPC_COMMAND");
    if (limit_to_rpc_command_env != nullptr) {
        g_limit_to_rpc_command = std::string{limit_to_rpc_command_env};
    }
}

FUZZ_TARGET(rpc, .init = initialize_rpc)
{
    FuzzedDataProvider fuzzed_data_provider{buffer.data(), buffer.size()};
    bool good_data{true};
    SetMockTime(ConsumeTime(fuzzed_data_provider));
    const std::string rpc_command = fuzzed_data_provider.ConsumeRandomLengthString(64);
    if (!g_limit_to_rpc_command.empty() && rpc_command != g_limit_to_rpc_command) {
        return;
    }
    const bool safe_for_fuzzing = std::find(RPC_COMMANDS_SAFE_FOR_FUZZING.begin(), RPC_COMMANDS_SAFE_FOR_FUZZING.end(), rpc_command) != RPC_COMMANDS_SAFE_FOR_FUZZING.end();
    if (!safe_for_fuzzing) {
        return;
    }
    std::vector<std::string> arguments;
    LIMITED_WHILE(good_data && fuzzed_data_provider.ConsumeBool(), 100)
    {
        arguments.push_back(ConsumeRPCArgument(fuzzed_data_provider, good_data));
    }
    try {
        rpc_testing_setup->CallRPC(rpc_command, arguments);
    } catch (const UniValue& json_rpc_error) {
        const std::string error_msg{json_rpc_error.find_value("message").get_str()};
        if (error_msg.starts_with("Internal bug detected")) {
            // Only allow the intentional internal bug
            assert(error_msg.find("trigger_internal_bug") != std::string::npos);
        }
    }
}<|MERGE_RESOLUTION|>--- conflicted
+++ resolved
@@ -156,10 +156,7 @@
     "invalidateblock",
     "joinpsbts",
     "listbanned",
-<<<<<<< HEAD
-=======
     "listmempooltransactions",
->>>>>>> a4fe132d
     "listprunelocks",
     "logging",
     "maxmempool",
