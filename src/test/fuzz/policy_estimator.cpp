// Copyright (c) 2020-2022 The Bitcoin Core developers
// Distributed under the MIT software license, see the accompanying
// file COPYING or http://www.opensource.org/licenses/mit-license.php.

#include <kernel/mempool_entry.h>
#include <policy/fees.h>
#include <policy/fees_args.h>
#include <primitives/transaction.h>
#include <streams.h>
#include <test/fuzz/FuzzedDataProvider.h>
#include <test/fuzz/fuzz.h>
#include <test/fuzz/util.h>
#include <test/fuzz/util/mempool.h>
#include <test/util/setup_common.h>

#include <memory>
#include <optional>
#include <vector>

namespace {
const BasicTestingSetup* g_setup;
} // namespace

void initialize_policy_estimator()
{
    static const auto testing_setup = MakeNoLogFileContext<>();
    g_setup = testing_setup.get();
}

FUZZ_TARGET(policy_estimator, .init = initialize_policy_estimator)
{
    FuzzedDataProvider fuzzed_data_provider(buffer.data(), buffer.size());
    bool good_data{true};

    CBlockPolicyEstimator block_policy_estimator{FeeestPath(*g_setup->m_node.args), DEFAULT_ACCEPT_STALE_FEE_ESTIMATES};
    LIMITED_WHILE(good_data && fuzzed_data_provider.ConsumeBool(), 10'000)
    {
        CallOneOf(
            fuzzed_data_provider,
            [&] {
                const std::optional<CMutableTransaction> mtx = ConsumeDeserializable<CMutableTransaction>(fuzzed_data_provider, TX_WITH_WITNESS);
                if (!mtx) {
                    good_data = false;
                    return;
                }
                const CTransaction tx{*mtx};
<<<<<<< HEAD
=======
                if (!SanityCheckForConsumeTxMemPoolEntry(tx)) return;
>>>>>>> c9e1c7c2
                const CTxMemPoolEntry& entry = ConsumeTxMemPoolEntry(fuzzed_data_provider, tx);
                const auto tx_submitted_in_package = fuzzed_data_provider.ConsumeBool();
                const auto tx_has_mempool_parents = fuzzed_data_provider.ConsumeBool();
                const auto tx_info = NewMempoolTransactionInfo(entry.GetSharedTx(), entry.GetFee(),
                                                               entry.GetTxSize(), entry.GetHeight(),
                                                               empty_ignore_rejects,
                                                               tx_submitted_in_package,
                                                               /*chainstate_is_current=*/true,
                                                               tx_has_mempool_parents);
                block_policy_estimator.processTransaction(tx_info);
                if (fuzzed_data_provider.ConsumeBool()) {
                    (void)block_policy_estimator.removeTx(tx.GetHash());
                }
            },
            [&] {
                std::list<CTxMemPoolEntry> mempool_entries;
                LIMITED_WHILE(fuzzed_data_provider.ConsumeBool(), 10000)
                {
                    const std::optional<CMutableTransaction> mtx = ConsumeDeserializable<CMutableTransaction>(fuzzed_data_provider, TX_WITH_WITNESS);
                    if (!mtx) {
                        good_data = false;
                        break;
                    }
                    const CTransaction tx{*mtx};
<<<<<<< HEAD
=======
                    if (!SanityCheckForConsumeTxMemPoolEntry(tx)) return;
>>>>>>> c9e1c7c2
                    mempool_entries.emplace_back(CTxMemPoolEntry::ExplicitCopy, ConsumeTxMemPoolEntry(fuzzed_data_provider, tx));
                }
                std::vector<RemovedMempoolTransactionInfo> txs;
                txs.reserve(mempool_entries.size());
                for (const CTxMemPoolEntry& mempool_entry : mempool_entries) {
                    txs.emplace_back(mempool_entry);
                }
                block_policy_estimator.processBlock(txs, fuzzed_data_provider.ConsumeIntegral<unsigned int>());
            },
            [&] {
                (void)block_policy_estimator.removeTx(ConsumeUInt256(fuzzed_data_provider));
            },
            [&] {
                block_policy_estimator.FlushUnconfirmed();
            });
        (void)block_policy_estimator.estimateFee(fuzzed_data_provider.ConsumeIntegral<int>());
        EstimationResult result;
        (void)block_policy_estimator.estimateRawFee(fuzzed_data_provider.ConsumeIntegral<int>(), fuzzed_data_provider.ConsumeFloatingPoint<double>(), fuzzed_data_provider.PickValueInArray(ALL_FEE_ESTIMATE_HORIZONS), fuzzed_data_provider.ConsumeBool() ? &result : nullptr);
        FeeCalculation fee_calculation;
        (void)block_policy_estimator.estimateSmartFee(fuzzed_data_provider.ConsumeIntegral<int>(), fuzzed_data_provider.ConsumeBool() ? &fee_calculation : nullptr, fuzzed_data_provider.ConsumeBool());
        (void)block_policy_estimator.HighestTargetTracked(fuzzed_data_provider.PickValueInArray(ALL_FEE_ESTIMATE_HORIZONS));
    }
    {
        FuzzedFileProvider fuzzed_file_provider{fuzzed_data_provider};
        AutoFile fuzzed_auto_file{fuzzed_file_provider.open()};
        block_policy_estimator.Write(fuzzed_auto_file);
        block_policy_estimator.Read(fuzzed_auto_file);
        (void)fuzzed_auto_file.fclose();
    }
}<|MERGE_RESOLUTION|>--- conflicted
+++ resolved
@@ -44,10 +44,7 @@
                     return;
                 }
                 const CTransaction tx{*mtx};
-<<<<<<< HEAD
-=======
                 if (!SanityCheckForConsumeTxMemPoolEntry(tx)) return;
->>>>>>> c9e1c7c2
                 const CTxMemPoolEntry& entry = ConsumeTxMemPoolEntry(fuzzed_data_provider, tx);
                 const auto tx_submitted_in_package = fuzzed_data_provider.ConsumeBool();
                 const auto tx_has_mempool_parents = fuzzed_data_provider.ConsumeBool();
@@ -72,10 +69,7 @@
                         break;
                     }
                     const CTransaction tx{*mtx};
-<<<<<<< HEAD
-=======
                     if (!SanityCheckForConsumeTxMemPoolEntry(tx)) return;
->>>>>>> c9e1c7c2
                     mempool_entries.emplace_back(CTxMemPoolEntry::ExplicitCopy, ConsumeTxMemPoolEntry(fuzzed_data_provider, tx));
                 }
                 std::vector<RemovedMempoolTransactionInfo> txs;
