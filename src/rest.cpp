--- conflicted
+++ resolved
@@ -31,24 +31,16 @@
 #include <txmempool.h>
 #include <util/any.h>
 #include <util/check.h>
-<<<<<<< HEAD
 #include <util/fees.h>
 #include <util/spanparsing.h>
 #include <util/strencodings.h>
 #include <validation.h>
 #include <policy/fees.h>
-=======
-#include <util/strencodings.h>
-#include <validation.h>
->>>>>>> c9e1c7c2
 
 #include <any>
 #include <string>
 #include <optional>
-<<<<<<< HEAD
 #include <vector>
-=======
->>>>>>> c9e1c7c2
 
 #include <univalue.h>
 
@@ -324,10 +316,7 @@
         if (chainman.m_blockman.IsBlockPruned(*pblockindex)) {
             return RESTERR(req, HTTP_NOT_FOUND, hashStr + " not available (pruned data)");
         }
-<<<<<<< HEAD
         pos = pblockindex->GetBlockPos();
-=======
->>>>>>> c9e1c7c2
     }
 
     std::vector<uint8_t> block_data{};
@@ -337,37 +326,22 @@
 
     switch (rf) {
     case RESTResponseFormat::BINARY: {
-<<<<<<< HEAD
-=======
-        DataStream ssBlock;
-        ssBlock << TX_WITH_WITNESS(block);
-        std::string binaryBlock = ssBlock.str();
->>>>>>> c9e1c7c2
         req->WriteHeader("Content-Type", "application/octet-stream");
         req->WriteReply(HTTP_OK, std::as_bytes(std::span{block_data}));
         return true;
     }
 
     case RESTResponseFormat::HEX: {
-<<<<<<< HEAD
         const std::string strHex{HexStr(block_data) + "\n"};
-=======
-        DataStream ssBlock;
-        ssBlock << TX_WITH_WITNESS(block);
-        std::string strHex = HexStr(ssBlock) + "\n";
->>>>>>> c9e1c7c2
         req->WriteHeader("Content-Type", "text/plain");
         req->WriteReply(HTTP_OK, strHex);
         return true;
     }
 
     case RESTResponseFormat::JSON: {
-<<<<<<< HEAD
         CBlock block{};
         DataStream block_stream{block_data};
         block_stream >> TX_WITH_WITNESS(block);
-=======
->>>>>>> c9e1c7c2
         UniValue objBlock = blockToJSON(chainman.m_blockman, block, *tip, *pblockindex, tx_verbosity);
         std::string strJSON = objBlock.write() + "\n";
         req->WriteHeader("Content-Type", "application/json");
@@ -680,7 +654,6 @@
 
     std::string param;
     const RESTResponseFormat rf = ParseDataFormat(param, str_uri_part);
-<<<<<<< HEAD
     if (param != "contents" && param != "info") {
         return RESTERR(req, HTTP_BAD_REQUEST, "Invalid URI format. Expected /rest/mempool/transactions/<info|contents>.json");
     }
@@ -720,8 +693,6 @@
 
     std::string param;
     const RESTResponseFormat rf = ParseDataFormat(param, str_uri_part);
-=======
->>>>>>> c9e1c7c2
     if (param != "contents" && param != "info" && param != "info/with_fee_histogram") {
         return RESTERR(req, HTTP_BAD_REQUEST, "Invalid URI format. Expected /rest/mempool/<info|info/with_fee_histogram|contents>.json");
     }
@@ -756,14 +727,10 @@
             if (verbose && mempool_sequence) {
                 return RESTERR(req, HTTP_BAD_REQUEST, "Verbose results cannot contain mempool sequence values. (hint: set \"verbose=false\")");
             }
-<<<<<<< HEAD
-            str_json = MempoolToJSON(*mempool, verbose, mempool_sequence).write() + "\n";
-=======
             ChainstateManager* maybe_chainman = GetChainman(context, req);
             if (!maybe_chainman) return false;
             ChainstateManager& chainman = *maybe_chainman;
             str_json = MempoolToJSON(chainman, *mempool, verbose, mempool_sequence).write() + "\n";
->>>>>>> c9e1c7c2
         } else if (param == "info/with_fee_histogram") {
             str_json = MempoolInfoToJSON(*mempool, MempoolInfoToJSON_const_histogram_floors).write() + "\n";
         } else {
@@ -871,28 +838,18 @@
 
         for (size_t i = (fCheckMemPool) ? 1 : 0; i < uriParts.size(); i++)
         {
-<<<<<<< HEAD
             const auto txid_out{spanparsing::Split<std::string_view>(uriParts[i], '-')};
             if (txid_out.size() != 2) {
                 return RESTERR(req, HTTP_BAD_REQUEST, "Parse error");
             }
             auto txid{Txid::FromHex(txid_out.at(0))};
             auto output{ToIntegral<uint32_t>(txid_out.at(1))};
-=======
-            int32_t nOutput;
-            std::string strTxid = uriParts[i].substr(0, uriParts[i].find('-'));
-            std::string strOutput = uriParts[i].substr(uriParts[i].find('-')+1);
->>>>>>> c9e1c7c2
 
             if (!txid || !output) {
                 return RESTERR(req, HTTP_BAD_REQUEST, "Parse error");
             }
 
-<<<<<<< HEAD
             vOutPoints.emplace_back(*txid, *output);
-=======
-            vOutPoints.emplace_back(TxidFromString(strTxid), (uint32_t)nOutput);
->>>>>>> c9e1c7c2
         }
 
         if (vOutPoints.size() > 0)
