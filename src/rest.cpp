--- conflicted
+++ resolved
@@ -36,11 +36,8 @@
 
 #include <any>
 #include <string>
-<<<<<<< HEAD
+#include <optional>
 #include <vector>
-=======
-#include <optional>
->>>>>>> fb9f45e1
 
 #include <univalue.h>
 
