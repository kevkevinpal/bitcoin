// Copyright (c) 2011-2022 The Bitcoin Core developers
// Distributed under the MIT software license, see the accompanying
// file COPYING or http://www.opensource.org/licenses/mit-license.php.

#if defined(HAVE_CONFIG_H)
#include <config/bitcoin-config.h>
#endif

#include <qt/optionsdialog.h>
#include <qt/forms/ui_optionsdialog.h>

#include <qt/bitcoinunits.h>
#include <qt/clientmodel.h>
#include <qt/guiconstants.h>
#include <qt/guiutil.h>
#include <qt/optionsmodel.h>

#include <common/system.h>
#include <interfaces/node.h>
#include <node/chainstatemanager_args.h>
#include <netbase.h>
#include <outputtype.h>
#include <txdb.h>
#include <util/strencodings.h>

#include <chrono>

#include <QApplication>
#include <QDataWidgetMapper>
#include <QDir>
#include <QFontDialog>
#include <QIntValidator>
#include <QLocale>
#include <QMessageBox>
#include <QSystemTrayIcon>
#include <QTimer>

int setFontChoice(QComboBox* cb, const OptionsModel::FontChoice& fc)
{
    int i;
    for (i = cb->count(); --i >= 0; ) {
        QVariant item_data = cb->itemData(i);
        if (!item_data.canConvert<OptionsModel::FontChoice>()) continue;
        if (item_data.value<OptionsModel::FontChoice>() == fc) {
            break;
        }
    }
    if (i == -1) {
        // New item needed
        QFont chosen_font = OptionsModel::getFontForChoice(fc);
        QSignalBlocker block_currentindexchanged_signal(cb);  // avoid triggering QFontDialog
        cb->insertItem(0, QFontInfo(chosen_font).family(), QVariant::fromValue(fc));
        i = 0;
    }

    cb->setCurrentIndex(i);
    return i;
}

void setupFontOptions(QComboBox* cb, QLabel* preview)
{
    QFont embedded_font{GUIUtil::fixedPitchFont(true)};
    QFont system_font{GUIUtil::fixedPitchFont(false)};
    cb->addItem(QObject::tr("Embedded \"%1\"").arg(QFontInfo(embedded_font).family()), QVariant::fromValue(OptionsModel::FontChoice{OptionsModel::FontChoiceAbstract::EmbeddedFont}));
    cb->addItem(QObject::tr("Default system font \"%1\"").arg(QFontInfo(system_font).family()), QVariant::fromValue(OptionsModel::FontChoice{OptionsModel::FontChoiceAbstract::BestSystemFont}));
    cb->addItem(QObject::tr("Custom…"));

    const auto& on_font_choice_changed = [cb, preview](int index) {
        static int previous_index = -1;
        QVariant item_data = cb->itemData(index);
        QFont f;
        if (item_data.canConvert<OptionsModel::FontChoice>()) {
            f = OptionsModel::getFontForChoice(item_data.value<OptionsModel::FontChoice>());
        } else {
            bool ok;
            f = QFontDialog::getFont(&ok, GUIUtil::fixedPitchFont(false), cb->parentWidget());
            if (!ok) {
                cb->setCurrentIndex(previous_index);
                return;
            }
            index = setFontChoice(cb, OptionsModel::FontChoice{f});
        }
        if (preview) {
            preview->setFont(f);
        }
        previous_index = index;
    };
    QObject::connect(cb, QOverload<int>::of(&QComboBox::currentIndexChanged), on_font_choice_changed);
    on_font_choice_changed(cb->currentIndex());
}

OptionsDialog::OptionsDialog(QWidget* parent, bool enableWallet)
    : QDialog(parent, GUIUtil::dialog_flags),
      ui(new Ui::OptionsDialog)
{
    ui->setupUi(this);

    /* Main elements init */
    ui->databaseCache->setMinimum(nMinDbCache);
    ui->databaseCache->setMaximum(nMaxDbCache);
    ui->threadsScriptVerif->setMinimum(-GetNumCores());
    ui->threadsScriptVerif->setMaximum(MAX_SCRIPTCHECK_THREADS);
    ui->pruneWarning->setVisible(false);
    ui->pruneWarning->setStyleSheet("QLabel { color: red; }");

    ui->pruneSizeMiB->setEnabled(false);
    connect(ui->prune, &QCheckBox::stateChanged, [this](int state){
        ui->pruneSizeMiB->setEnabled(state == Qt::Checked);
    });

    ui->networkPort->setValidator(new QIntValidator(1024, 65535, this));
    connect(ui->networkPort, SIGNAL(textChanged(const QString&)), this, SLOT(checkLineEdit()));

    ui->networkPort->setValidator(new QIntValidator(1024, 65535, this));
    connect(ui->networkPort, SIGNAL(textChanged(const QString&)), this, SLOT(checkLineEdit()));

    /* Network elements init */
#ifndef USE_UPNP
    ui->mapPortUpnp->setEnabled(false);
#endif
#ifndef USE_NATPMP
    ui->mapPortNatpmp->setEnabled(false);
#endif

    ui->proxyIp->setEnabled(false);
    ui->proxyPort->setEnabled(false);
    ui->proxyPort->setValidator(new QIntValidator(1, 65535, this));

    ui->proxyIpTor->setEnabled(false);
    ui->proxyPortTor->setEnabled(false);
    ui->proxyPortTor->setValidator(new QIntValidator(1, 65535, this));

    connect(ui->connectSocks, &QPushButton::toggled, ui->proxyIp, &QWidget::setEnabled);
    connect(ui->connectSocks, &QPushButton::toggled, ui->proxyPort, &QWidget::setEnabled);
    connect(ui->connectSocks, &QPushButton::toggled, this, &OptionsDialog::updateProxyValidationState);

    connect(ui->connectSocksTor, &QPushButton::toggled, ui->proxyIpTor, &QWidget::setEnabled);
    connect(ui->connectSocksTor, &QPushButton::toggled, ui->proxyPortTor, &QWidget::setEnabled);
    connect(ui->connectSocksTor, &QPushButton::toggled, this, &OptionsDialog::updateProxyValidationState);

    ui->maxuploadtarget->setMinimum(144 /* MiB/day */);
    ui->maxuploadtarget->setMaximum(std::numeric_limits<int>::max());
    connect(ui->maxuploadtargetCheckbox, SIGNAL(toggled(bool)), ui->maxuploadtarget, SLOT(setEnabled(bool)));

    /* Window elements init */
#ifdef Q_OS_MACOS
    /* remove Window tab on Mac */
    ui->tabWidget->removeTab(ui->tabWidget->indexOf(ui->tabWindow));
    /* hide launch at startup option on macOS */
    ui->bitcoinAtStartup->setVisible(false);
    ui->verticalLayout_Main->removeWidget(ui->bitcoinAtStartup);
    ui->verticalLayout_Main->removeItem(ui->horizontalSpacer_0_Main);
#endif

    /* remove Wallet tab and 3rd party-URL textbox in case of -disablewallet */
    if (!enableWallet) {
        ui->tabWidget->removeTab(ui->tabWidget->indexOf(ui->tabWallet));
        ui->thirdPartyTxUrlsLabel->setVisible(false);
        ui->thirdPartyTxUrls->setVisible(false);
    } else {
        for (OutputType type : OUTPUT_TYPES) {
            const QString& val = QString::fromStdString(FormatOutputType(type));
            const auto [text, tooltip] = GetOutputTypeDescription(type);

            const auto index = ui->addressType->count();
            ui->addressType->addItem(text, val);
            ui->addressType->setItemData(index, tooltip, Qt::ToolTipRole);
        }
    }

#ifdef ENABLE_EXTERNAL_SIGNER
    ui->externalSignerPath->setToolTip(ui->externalSignerPath->toolTip().arg(PACKAGE_NAME));
#else
    //: "External signing" means using devices such as hardware wallets.
    ui->externalSignerPath->setToolTip(tr("Compiled without external signing support (required for external signing)"));
    ui->externalSignerPath->setEnabled(false);
#endif
    /* Display elements init */
    QDir translations(":translations");

    ui->bitcoinAtStartup->setToolTip(ui->bitcoinAtStartup->toolTip().arg(PACKAGE_NAME));
    ui->bitcoinAtStartup->setText(ui->bitcoinAtStartup->text().arg(PACKAGE_NAME));

    ui->openBitcoinConfButton->setToolTip(ui->openBitcoinConfButton->toolTip().arg(PACKAGE_NAME));

    ui->lang->setToolTip(ui->lang->toolTip().arg(PACKAGE_NAME));
    ui->lang->addItem(QString("(") + tr("default") + QString(")"), QVariant(""));
    for (const QString &langStr : translations.entryList())
    {
        QLocale locale(langStr);

        /** check if the locale name consists of 2 parts (language_country) */
        if(langStr.contains("_"))
        {
            /** display language strings as "native language - native country (locale name)", e.g. "Deutsch - Deutschland (de)" */
            ui->lang->addItem(locale.nativeLanguageName() + QString(" - ") + locale.nativeCountryName() + QString(" (") + langStr + QString(")"), QVariant(langStr));
        }
        else
        {
            /** display language strings as "native language (locale name)", e.g. "Deutsch (de)" */
            ui->lang->addItem(locale.nativeLanguageName() + QString(" (") + langStr + QString(")"), QVariant(langStr));
        }
    }
    ui->unit->setModel(new BitcoinUnits(this));

    /* Widget-to-option mapper */
    mapper = new QDataWidgetMapper(this);
    mapper->setSubmitPolicy(QDataWidgetMapper::ManualSubmit);
    mapper->setOrientation(Qt::Vertical);

    GUIUtil::ItemDelegate* delegate = new GUIUtil::ItemDelegate(mapper);
    connect(delegate, &GUIUtil::ItemDelegate::keyEscapePressed, this, &OptionsDialog::reject);
    mapper->setItemDelegate(delegate);

    /* setup/change UI elements when proxy IPs are invalid/valid */
    ui->proxyIp->setCheckValidator(new ProxyAddressValidator(parent));
    ui->proxyIpTor->setCheckValidator(new ProxyAddressValidator(parent));
    connect(ui->proxyIp, &QValidatedLineEdit::validationDidChange, this, &OptionsDialog::updateProxyValidationState);
    connect(ui->proxyIpTor, &QValidatedLineEdit::validationDidChange, this, &OptionsDialog::updateProxyValidationState);
    connect(ui->proxyPort, &QLineEdit::textChanged, this, &OptionsDialog::updateProxyValidationState);
    connect(ui->proxyPortTor, &QLineEdit::textChanged, this, &OptionsDialog::updateProxyValidationState);

    if (!QSystemTrayIcon::isSystemTrayAvailable()) {
        ui->showTrayIcon->setChecked(false);
        ui->showTrayIcon->setEnabled(false);
        ui->minimizeToTray->setChecked(false);
        ui->minimizeToTray->setEnabled(false);
    }

    setupFontOptions(ui->moneyFont, ui->moneyFont_preview);
    setupFontOptions(ui->qrFont, ui->qrFont_preview);
#ifndef USE_QRCODE
    ui->qrFontLabel->setVisible(false);
    ui->qrFont->setVisible(false);
    ui->qrFont_preview->setVisible(false);
#endif

    GUIUtil::handleCloseWindowShortcut(this);
}

OptionsDialog::~OptionsDialog()
{
    delete ui;
}

void OptionsDialog::setClientModel(ClientModel* client_model)
{
    m_client_model = client_model;
}

void OptionsDialog::setModel(OptionsModel *_model)
{
    this->model = _model;

    if(_model)
    {
        /* check if client restart is needed and show persistent message */
        if (_model->isRestartRequired())
            showRestartWarning(true);

        static constexpr uint64_t nMinDiskSpace = (MIN_DISK_SPACE_FOR_BLOCK_FILES + MiB_BYTES - 1) / MiB_BYTES;
        ui->pruneSizeMiB->setRange(nMinDiskSpace, std::numeric_limits<int>::max());

        QString strLabel = _model->getOverriddenByCommandLine();
        if (strLabel.isEmpty())
            strLabel = tr("none");
        ui->overriddenByCommandLineLabel->setText(strLabel);

        mapper->setModel(_model);
        setMapper();
        mapper->toFirst();

        const auto& font_for_money = _model->data(_model->index(OptionsModel::FontForMoney, 0), Qt::EditRole).value<OptionsModel::FontChoice>();
        setFontChoice(ui->moneyFont, font_for_money);

        const auto& font_for_qrcodes = _model->data(_model->index(OptionsModel::FontForQRCodes, 0), Qt::EditRole).value<OptionsModel::FontChoice>();
        setFontChoice(ui->qrFont, font_for_qrcodes);

        updateDefaultProxyNets();
    }

    /* warn when one of the following settings changes by user action (placed here so init via mapper doesn't trigger them) */

    /* Main */
    connect(ui->prune, &QCheckBox::clicked, this, &OptionsDialog::showRestartWarning);
    connect(ui->prune, &QCheckBox::clicked, this, &OptionsDialog::togglePruneWarning);
    connect(ui->pruneSizeMiB, qOverload<int>(&QSpinBox::valueChanged), this, &OptionsDialog::showRestartWarning);
    connect(ui->databaseCache, qOverload<int>(&QSpinBox::valueChanged), this, &OptionsDialog::showRestartWarning);
    connect(ui->externalSignerPath, &QLineEdit::textChanged, [this]{ showRestartWarning(); });
    connect(ui->threadsScriptVerif, qOverload<int>(&QSpinBox::valueChanged), this, &OptionsDialog::showRestartWarning);
    /* Wallet */
    connect(ui->spendZeroConfChange, &QCheckBox::clicked, this, &OptionsDialog::showRestartWarning);
    /* Network */
    connect(ui->networkPort, SIGNAL(textChanged(const QString &)), this, SLOT(showRestartWarning()));
    connect(ui->allowIncoming, &QCheckBox::clicked, this, &OptionsDialog::showRestartWarning);
    connect(ui->enableServer, &QCheckBox::clicked, this, &OptionsDialog::showRestartWarning);
    connect(ui->connectSocks, &QCheckBox::clicked, this, &OptionsDialog::showRestartWarning);
    connect(ui->connectSocksTor, &QCheckBox::clicked, this, &OptionsDialog::showRestartWarning);
    connect(ui->peerbloomfilters, &QCheckBox::clicked, this, &OptionsDialog::showRestartWarning);
    connect(ui->peerblockfilters, &QCheckBox::clicked, this, &OptionsDialog::showRestartWarning);
    /* Display */
    connect(ui->lang, qOverload<>(&QValueComboBox::valueChanged), [this]{ showRestartWarning(); });
    connect(ui->thirdPartyTxUrls, &QLineEdit::textChanged, [this]{ showRestartWarning(); });
}

void OptionsDialog::setCurrentTab(OptionsDialog::Tab tab)
{
    QWidget *tab_widget = nullptr;
    if (tab == OptionsDialog::Tab::TAB_NETWORK) tab_widget = ui->tabNetwork;
    if (tab == OptionsDialog::Tab::TAB_MAIN) tab_widget = ui->tabMain;
    if (tab_widget && ui->tabWidget->currentWidget() != tab_widget) {
        ui->tabWidget->setCurrentWidget(tab_widget);
    }
}

void OptionsDialog::setMapper()
{
    /* Main */
    mapper->addMapping(ui->bitcoinAtStartup, OptionsModel::StartAtStartup);
    mapper->addMapping(ui->threadsScriptVerif, OptionsModel::ThreadsScriptVerif);
    mapper->addMapping(ui->databaseCache, OptionsModel::DatabaseCache);

    const auto prune_checkstate = model->data(model->index(OptionsModel::PruneTristate, 0), Qt::EditRole).value<Qt::CheckState>();
    if (prune_checkstate == Qt::PartiallyChecked) {
        ui->prune->setTristate();
    }
    ui->prune->setCheckState(prune_checkstate);
    mapper->addMapping(ui->pruneSizeMiB, OptionsModel::PruneSizeMiB);

    /* Wallet */
    mapper->addMapping(ui->addressType, OptionsModel::addresstype);
    mapper->addMapping(ui->spendZeroConfChange, OptionsModel::SpendZeroConfChange);
    mapper->addMapping(ui->coinControlFeatures, OptionsModel::CoinControlFeatures);
    mapper->addMapping(ui->subFeeFromAmount, OptionsModel::SubFeeFromAmount);
    mapper->addMapping(ui->externalSignerPath, OptionsModel::ExternalSignerPath);
    mapper->addMapping(ui->m_enable_psbt_controls, OptionsModel::EnablePSBTControls);

    /* Network */
    mapper->addMapping(ui->networkPort, OptionsModel::NetworkPort);
    mapper->addMapping(ui->mapPortUpnp, OptionsModel::MapPortUPnP);
    mapper->addMapping(ui->mapPortNatpmp, OptionsModel::MapPortNatpmp);
    mapper->addMapping(ui->allowIncoming, OptionsModel::Listen);
    mapper->addMapping(ui->enableServer, OptionsModel::Server);

    mapper->addMapping(ui->connectSocks, OptionsModel::ProxyUse);
    mapper->addMapping(ui->proxyIp, OptionsModel::ProxyIP);
    mapper->addMapping(ui->proxyPort, OptionsModel::ProxyPort);

    mapper->addMapping(ui->connectSocksTor, OptionsModel::ProxyUseTor);
    mapper->addMapping(ui->proxyIpTor, OptionsModel::ProxyIPTor);
    mapper->addMapping(ui->proxyPortTor, OptionsModel::ProxyPortTor);

    int current_maxuploadtarget = model->data(model->index(OptionsModel::maxuploadtarget, 0), Qt::EditRole).toInt();
    if (current_maxuploadtarget == 0) {
        ui->maxuploadtargetCheckbox->setChecked(false);
        ui->maxuploadtarget->setEnabled(false);
        ui->maxuploadtarget->setValue(ui->maxuploadtarget->minimum());
    } else {
        if (current_maxuploadtarget < ui->maxuploadtarget->minimum()) {
            ui->maxuploadtarget->setMinimum(current_maxuploadtarget);
        }
        ui->maxuploadtargetCheckbox->setChecked(true);
        ui->maxuploadtarget->setEnabled(true);
        ui->maxuploadtarget->setValue(current_maxuploadtarget);
    }

    mapper->addMapping(ui->peerbloomfilters, OptionsModel::peerbloomfilters);
    mapper->addMapping(ui->peerblockfilters, OptionsModel::peerblockfilters);

    /* Window */
#ifndef Q_OS_MACOS
    if (QSystemTrayIcon::isSystemTrayAvailable()) {
        mapper->addMapping(ui->showTrayIcon, OptionsModel::ShowTrayIcon);
        mapper->addMapping(ui->minimizeToTray, OptionsModel::MinimizeToTray);
    }
    mapper->addMapping(ui->minimizeOnClose, OptionsModel::MinimizeOnClose);
#endif

    /* Display */
    mapper->addMapping(ui->peersTabAlternatingRowColors, OptionsModel::PeersTabAlternatingRowColors);
    mapper->addMapping(ui->lang, OptionsModel::Language);
    mapper->addMapping(ui->unit, OptionsModel::DisplayUnit);
    mapper->addMapping(ui->thirdPartyTxUrls, OptionsModel::ThirdPartyTxUrls);
}

void OptionsDialog::checkLineEdit()
{
    QLineEdit * const lineedit = qobject_cast<QLineEdit*>(QObject::sender());
    if (lineedit->hasAcceptableInput()) {
        lineedit->setStyleSheet("");
    } else {
        lineedit->setStyleSheet("color: red;");
    }
}

void OptionsDialog::setOkButtonState(bool fState)
{
    ui->okButton->setEnabled(fState);
}

void OptionsDialog::on_resetButton_clicked()
{
    if (model) {
        // confirmation dialog
        /*: Text explaining that the settings changed will not come into effect
            until the client is restarted. */
        QString reset_dialog_text = tr("Client restart required to activate changes.") + "<br><br>";
        /*: Text explaining to the user that the client's current settings
            will be backed up at a specific location. %1 is a stand-in
            argument for the backup location's path. */
        reset_dialog_text.append(tr("Current settings will be backed up at \"%1\".").arg(m_client_model->dataDir()) + "<br><br>");
        /*: Text asking the user to confirm if they would like to proceed
            with a client shutdown. */
        reset_dialog_text.append(tr("Client will be shut down. Do you want to proceed?"));
        //: Window title text of pop-up window shown when the user has chosen to reset options.
        QMessageBox::StandardButton btnRetVal = QMessageBox::question(this, tr("Confirm options reset"),
            reset_dialog_text, QMessageBox::Yes | QMessageBox::Cancel, QMessageBox::Cancel);

        if (btnRetVal == QMessageBox::Cancel)
            return;

        /* reset all options and close GUI */
        model->Reset();
        close();
        Q_EMIT quitOnReset();
    }
}

void OptionsDialog::on_openBitcoinConfButton_clicked()
{
    QMessageBox config_msgbox(this);
    config_msgbox.setIcon(QMessageBox::Information);
    //: Window title text of pop-up box that allows opening up of configuration file.
    config_msgbox.setWindowTitle(tr("Configuration options"));
    /*: Explanatory text about the priority order of instructions considered by client.
        The order from high to low being: command-line, configuration file, GUI settings. */
    config_msgbox.setText(tr("The configuration file is used to specify advanced user options which override GUI settings. "
                             "Additionally, any command-line options will override this configuration file."));

    QPushButton* open_button = config_msgbox.addButton(tr("Continue"), QMessageBox::ActionRole);
    config_msgbox.addButton(tr("Cancel"), QMessageBox::RejectRole);
    open_button->setDefault(true);

    config_msgbox.exec();

    if (config_msgbox.clickedButton() != open_button) return;

    /* show an error if there was some problem opening the file */
    if (!GUIUtil::openBitcoinConf())
        QMessageBox::critical(this, tr("Error"), tr("The configuration file could not be opened."));
}

void OptionsDialog::on_okButton_clicked()
{
    for (int i = 0; i < ui->tabWidget->count(); ++i) {
        QWidget * const tab = ui->tabWidget->widget(i);
        Q_FOREACH(QObject* o, tab->children()) {
            QLineEdit * const lineedit = qobject_cast<QLineEdit*>(o);
            if (lineedit && !lineedit->hasAcceptableInput()) {
                int row = mapper->mappedSection(lineedit);
                if (model->data(model->index(row, 0), Qt::EditRole) == lineedit->text()) {
                    // Allow unchanged fields through
                    continue;
                }
                ui->tabWidget->setCurrentWidget(tab);
                lineedit->setFocus(Qt::OtherFocusReason);
                lineedit->selectAll();
                QMessageBox::critical(this, tr("Invalid setting"), tr("The value entered is invalid."));
                return;
            }
        }
    }

<<<<<<< HEAD
    model->setData(model->index(OptionsModel::FontForMoney, 0), ui->moneyFont->itemData(ui->moneyFont->currentIndex()));
    model->setData(model->index(OptionsModel::FontForQRCodes, 0), ui->qrFont->itemData(ui->qrFont->currentIndex()));
=======
    model->setData(model->index(OptionsModel::PruneTristate, 0), ui->prune->checkState());

    model->setData(model->index(OptionsModel::FontForMoney, 0), ui->moneyFont->itemData(ui->moneyFont->currentIndex()));
    model->setData(model->index(OptionsModel::FontForQRCodes, 0), ui->qrFont->itemData(ui->qrFont->currentIndex()));

    if (ui->maxuploadtargetCheckbox->isChecked()) {
        model->setData(model->index(OptionsModel::maxuploadtarget, 0), ui->maxuploadtarget->value());
    } else {
        model->setData(model->index(OptionsModel::maxuploadtarget, 0), 0);
    }
>>>>>>> fda4c614

    mapper->submit();
    accept();
    updateDefaultProxyNets();
}

void OptionsDialog::on_cancelButton_clicked()
{
    reject();
}

void OptionsDialog::on_showTrayIcon_stateChanged(int state)
{
    if (state == Qt::Checked) {
        ui->minimizeToTray->setEnabled(true);
    } else {
        ui->minimizeToTray->setChecked(false);
        ui->minimizeToTray->setEnabled(false);
    }
}

void OptionsDialog::togglePruneWarning(bool enabled)
{
    ui->pruneWarning->setVisible(!ui->pruneWarning->isVisible());
}

void OptionsDialog::showRestartWarning(bool fPersistent)
{
    ui->statusLabel->setStyleSheet("QLabel { color: red; }");

    if(fPersistent)
    {
        ui->statusLabel->setText(tr("Client restart required to activate changes."));
    }
    else
    {
        ui->statusLabel->setText(tr("This change would require a client restart."));
        // clear non-persistent status label after 10 seconds
        // Todo: should perhaps be a class attribute, if we extend the use of statusLabel
        QTimer::singleShot(10s, this, &OptionsDialog::clearStatusLabel);
    }
}

void OptionsDialog::clearStatusLabel()
{
    ui->statusLabel->clear();
    if (model && model->isRestartRequired()) {
        showRestartWarning(true);
    }
}

void OptionsDialog::updateProxyValidationState()
{
    QValidatedLineEdit *pUiProxyIp = ui->proxyIp;
    QValidatedLineEdit *otherProxyWidget = (pUiProxyIp == ui->proxyIpTor) ? ui->proxyIp : ui->proxyIpTor;
    if (pUiProxyIp->isValid() && (!ui->proxyPort->isEnabled() || ui->proxyPort->text().toInt() > 0) && (!ui->proxyPortTor->isEnabled() || ui->proxyPortTor->text().toInt() > 0))
    {
        setOkButtonState(otherProxyWidget->isValid()); //only enable ok button if both proxys are valid
        clearStatusLabel();
    }
    else
    {
        setOkButtonState(false);
        ui->statusLabel->setStyleSheet("QLabel { color: red; }");
        ui->statusLabel->setText(tr("The supplied proxy address is invalid."));
    }
}

void OptionsDialog::updateDefaultProxyNets()
{
    const std::optional<CNetAddr> ui_proxy_netaddr{LookupHost(ui->proxyIp->text().toStdString(), /*fAllowLookup=*/false)};
    const CService ui_proxy{ui_proxy_netaddr.value_or(CNetAddr{}), ui->proxyPort->text().toUShort()};

    Proxy proxy;
    bool has_proxy;

    has_proxy = model->node().getProxy(NET_IPV4, proxy);
    ui->proxyReachIPv4->setChecked(has_proxy && proxy.proxy == ui_proxy);

    has_proxy = model->node().getProxy(NET_IPV6, proxy);
    ui->proxyReachIPv6->setChecked(has_proxy && proxy.proxy == ui_proxy);

    has_proxy = model->node().getProxy(NET_ONION, proxy);
    ui->proxyReachTor->setChecked(has_proxy && proxy.proxy == ui_proxy);
}

ProxyAddressValidator::ProxyAddressValidator(QObject *parent) :
QValidator(parent)
{
}

QValidator::State ProxyAddressValidator::validate(QString &input, int &pos) const
{
    Q_UNUSED(pos);
    uint16_t port{0};
    std::string hostname;
    if (!SplitHostPort(input.toStdString(), port, hostname) || port != 0) return QValidator::Invalid;

    CService serv(LookupNumeric(input.toStdString(), DEFAULT_GUI_PROXY_PORT));
    Proxy addrProxy = Proxy(serv, true);
    if (addrProxy.IsValid())
        return QValidator::Acceptable;

    return QValidator::Invalid;
}<|MERGE_RESOLUTION|>--- conflicted
+++ resolved
@@ -107,9 +107,6 @@
     connect(ui->prune, &QCheckBox::stateChanged, [this](int state){
         ui->pruneSizeMiB->setEnabled(state == Qt::Checked);
     });
-
-    ui->networkPort->setValidator(new QIntValidator(1024, 65535, this));
-    connect(ui->networkPort, SIGNAL(textChanged(const QString&)), this, SLOT(checkLineEdit()));
 
     ui->networkPort->setValidator(new QIntValidator(1024, 65535, this));
     connect(ui->networkPort, SIGNAL(textChanged(const QString&)), this, SLOT(checkLineEdit()));
@@ -471,10 +468,6 @@
         }
     }
 
-<<<<<<< HEAD
-    model->setData(model->index(OptionsModel::FontForMoney, 0), ui->moneyFont->itemData(ui->moneyFont->currentIndex()));
-    model->setData(model->index(OptionsModel::FontForQRCodes, 0), ui->qrFont->itemData(ui->qrFont->currentIndex()));
-=======
     model->setData(model->index(OptionsModel::PruneTristate, 0), ui->prune->checkState());
 
     model->setData(model->index(OptionsModel::FontForMoney, 0), ui->moneyFont->itemData(ui->moneyFont->currentIndex()));
@@ -485,7 +478,6 @@
     } else {
         model->setData(model->index(OptionsModel::maxuploadtarget, 0), 0);
     }
->>>>>>> fda4c614
 
     mapper->submit();
     accept();
