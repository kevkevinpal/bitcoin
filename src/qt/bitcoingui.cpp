--- conflicted
+++ resolved
@@ -374,18 +374,10 @@
             m_open_wallet_menu->clear();
             for (const std::pair<const std::string, bool>& i : m_wallet_controller->listWalletDir()) {
                 const std::string& path = i.first;
-<<<<<<< HEAD
                 QString name = WalletModel::getDisplayName(QString::fromStdString(path));
-                // Menu items remove single &. Single & are shown when && is in
-                // the string, but only the first occurrence. So replace only
-                // the first & with &&.
-                name.replace(name.indexOf(QChar('&')), 1, QString("&&"));
-=======
-                QString name = path.empty() ? QString("["+tr("default wallet")+"]") : QString::fromStdString(path);
                 // An single ampersand in the menu item's text sets a shortcut for this item.
                 // Single & are shown when && is in the string. So replace & with &&.
                 name.replace(QChar('&'), QString("&&"));
->>>>>>> d5593dda
                 QAction* action = m_open_wallet_menu->addAction(name);
 
                 if (i.second) {
