--- conflicted
+++ resolved
@@ -14,10 +14,6 @@
 #include <sync.h>
 #include <uint256.h>
 
-<<<<<<< HEAD
-=======
-#include <net.h>
->>>>>>> 15e48c9e
 #include <netaddress.h>
 
 class BanTableModel;
