// Copyright (c) 2011-2022 The Bitcoin Core developers
// Distributed under the MIT software license, see the accompanying
// file COPYING or http://www.opensource.org/licenses/mit-license.php.

#if defined(HAVE_CONFIG_H)
#include <config/bitcoin-config.h>
#endif

#include <qt/optionsmodel.h>

#include <qt/bitcoinunits.h>
#include <qt/guiconstants.h>
#include <qt/guiutil.h>

#include <chainparams.h>
#include <common/args.h>
#include <index/blockfilterindex.h>
#include <interfaces/node.h>
#include <mapport.h>
#include <net.h>
#include <net_processing.h>
#include <netbase.h>
#include <node/chainstatemanager_args.h>
#include <node/context.h>
#include <outputtype.h>
#include <txdb.h> // for -dbcache defaults
#include <util/string.h>
#include <validation.h>    // For DEFAULT_SCRIPTCHECK_THREADS
#include <wallet/wallet.h> // For DEFAULT_SPEND_ZEROCONF_CHANGE

#ifdef ENABLE_WALLET
#include <interfaces/wallet.h>
#endif

#include <string>
#include <unordered_set>

#include <QDebug>
#include <QLatin1Char>
#include <QSettings>
#include <QStringList>
#include <QVariant>

#include <univalue.h>

const char *DEFAULT_GUI_PROXY_HOST = "127.0.0.1";

static QString GetDefaultProxyAddress();

/** Map GUI option ID to node setting name. */
static const char* SettingName(OptionsModel::OptionID option)
{
    switch (option) {
    case OptionsModel::DatabaseCache: return "dbcache";
    case OptionsModel::ThreadsScriptVerif: return "par";
    case OptionsModel::SpendZeroConfChange: return "spendzeroconfchange";
    case OptionsModel::ExternalSignerPath: return "signer";
    case OptionsModel::MapPortUPnP: return "upnp";
    case OptionsModel::MapPortNatpmp: return "natpmp";
    case OptionsModel::Listen: return "listen";
    case OptionsModel::Server: return "server";
    case OptionsModel::addresstype: return "addresstype";
    case OptionsModel::PruneSizeMiB: return "prune";
    case OptionsModel::PruneTristate: return "prune";
    case OptionsModel::ProxyIP: return "proxy";
    case OptionsModel::ProxyPort: return "proxy";
    case OptionsModel::ProxyUse: return "proxy";
    case OptionsModel::ProxyIPTor: return "onion";
    case OptionsModel::ProxyPortTor: return "onion";
    case OptionsModel::ProxyUseTor: return "onion";
    case OptionsModel::Language: return "lang";
    case OptionsModel::maxuploadtarget: return "maxuploadtarget";
    case OptionsModel::peerbloomfilters: return "peerbloomfilters";
    case OptionsModel::peerblockfilters: return "peerblockfilters";
    default: throw std::logic_error(strprintf("GUI option %i has no corresponding node setting.", option));
    }
}

/** Call node.updateRwSetting() with Bitcoin 22.x workaround. */
static void UpdateRwSetting(interfaces::Node& node, OptionsModel::OptionID option, const std::string& suffix, const common::SettingsValue& value)
{
    if (value.isNum() &&
        (option == OptionsModel::DatabaseCache ||
         option == OptionsModel::ThreadsScriptVerif ||
         option == OptionsModel::PruneTristate ||
         option == OptionsModel::PruneSizeMiB)) {
        // Write certain old settings as strings, even though they are numbers,
        // because Bitcoin 22.x releases try to read these specific settings as
        // strings in addOverriddenOption() calls at startup, triggering
        // uncaught exceptions in UniValue::get_str(). These errors were fixed
        // in later releases by https://github.com/bitcoin/bitcoin/pull/24498.
        // If new numeric settings are added, they can be written as numbers
        // instead of strings, because bitcoin 22.x will not try to read these.
        node.updateRwSetting(SettingName(option) + suffix, value.getValStr());
    } else {
        node.updateRwSetting(SettingName(option) + suffix, value);
    }
}

//! Convert enabled/size values to bitcoin -prune setting.
static common::SettingsValue PruneSettingFromMiB(Qt::CheckState prune_enabled, int prune_size_mib)
{
    assert(prune_enabled != Qt::Checked || prune_size_mib >= 1); // PruneSizeMiB and ParsePruneSizeMiB never return less
    switch (prune_enabled) {
    case Qt::Unchecked:
        return 0;
    case Qt::PartiallyChecked:
        return 1;
    default:
        return prune_size_mib;
    }
}

//! Get pruning enabled value to show in GUI from bitcoin -prune setting.
static bool PruneEnabled(const common::SettingsValue& prune_setting)
{
    // -prune=1 setting is manual pruning mode, so disabled for purposes of the gui
    return SettingToInt(prune_setting, 0) > 1;
}

//! Get pruning enabled value to show in GUI from bitcoin -prune setting.
static Qt::CheckState PruneSettingAsTristate(const common::SettingsValue& prune_setting)
{
    switch (SettingToInt(prune_setting, 0)) {
    case 0:
        return Qt::Unchecked;
    case 1:
        return Qt::PartiallyChecked;
    default:
        return Qt::Checked;
    }
}

//! Get pruning size value to show in GUI from bitcoin -prune setting. If
//! pruning is not enabled, just show default recommended pruning size (2GB).
static int PruneSizeAsMiB(const common::SettingsValue& prune_setting)
{
    int value = SettingToInt(prune_setting, 0);
    return value > 1 ? value : DEFAULT_PRUNE_TARGET_MiB;
}

struct ProxySetting {
    bool is_set;
    QString ip;
    QString port;
};
static ProxySetting ParseProxyString(const std::string& proxy);
static std::string ProxyString(bool is_set, QString ip, QString port);

static const QLatin1String fontchoice_str_embedded{"embedded"};
static const QLatin1String fontchoice_str_best_system{"best_system"};
static const QString fontchoice_str_custom_prefix{QStringLiteral("custom, ")};

static const std::map<OutputType, std::pair<const char*, const char*>> UntranslatedOutputTypeDescriptions{
    {OutputType::LEGACY, {
        QT_TRANSLATE_NOOP("Output type name", "Base58 (Legacy)"),
        QT_TRANSLATE_NOOP("Output type description", "Widest compatibility and best for health of the Bitcoin network, but may result in higher fees later. Recommended."),
    }},
    {OutputType::P2SH_SEGWIT, {
        QT_TRANSLATE_NOOP("Output type name", "Base58 (P2SH Segwit)"),
        QT_TRANSLATE_NOOP("Output type description", "Compatible with most older wallets, and may result in lower fees than Legacy."),
    }},
    {OutputType::BECH32, {
        QT_TRANSLATE_NOOP("Output type name", "Native Segwit (Bech32)"),
        QT_TRANSLATE_NOOP("Output type description", "Lower fees than Base58, but some old wallets don't support it."),
    }},
    {OutputType::BECH32M, {
        QT_TRANSLATE_NOOP("Output type name", "Taproot (Bech32m)"),
        QT_TRANSLATE_NOOP("Output type description", "Lowest fees, but wallet support is still limited."),
    }},
};

std::pair<QString, QString> GetOutputTypeDescription(const OutputType type)
{
    auto& untr = UntranslatedOutputTypeDescriptions.at(type);
    QString text = QCoreApplication::translate("Output type name", untr.first);
    QString tooltip = QCoreApplication::translate("Output type description", untr.second);
    return std::make_pair(text, tooltip);
}

QString OptionsModel::FontChoiceToString(const OptionsModel::FontChoice& f)
{
    if (std::holds_alternative<FontChoiceAbstract>(f)) {
        if (f == UseBestSystemFont) {
            return fontchoice_str_best_system;
        } else {
            return fontchoice_str_embedded;
        }
    }
    return fontchoice_str_custom_prefix + std::get<QFont>(f).toString();
}

OptionsModel::FontChoice OptionsModel::FontChoiceFromString(const QString& s)
{
    if (s == fontchoice_str_best_system) {
        return FontChoiceAbstract::BestSystemFont;
    } else if (s == fontchoice_str_embedded) {
        return FontChoiceAbstract::EmbeddedFont;
    } else if (s.startsWith(fontchoice_str_custom_prefix)) {
        QFont f;
        f.fromString(s.mid(fontchoice_str_custom_prefix.size()));
        return f;
    } else {
        return FontChoiceAbstract::EmbeddedFont;  // default
    }
}

OptionsModel::OptionsModel(interfaces::Node& node, QObject *parent) :
    QAbstractListModel(parent), m_node{node}
{
}

void OptionsModel::addOverriddenOption(const std::string &option)
{
    strOverriddenByCommandLine += QString::fromStdString(option) + "=" + QString::fromStdString(gArgs.GetArg(option, "")) + " ";
}

// Writes all missing QSettings with their default values
bool OptionsModel::Init(bilingual_str& error)
{
    // Initialize display settings from stored settings.
    language = QString::fromStdString(SettingToString(node().getPersistentSetting("lang"), ""));

    checkAndMigrate();

    QSettings settings;

    // Ensure restart flag is unset on client startup
    setRestartRequired(false);

    // These are Qt-only settings:

    // Window
    if (!settings.contains("fHideTrayIcon")) {
        settings.setValue("fHideTrayIcon", false);
    }
    m_show_tray_icon = !settings.value("fHideTrayIcon").toBool();
    Q_EMIT showTrayIconChanged(m_show_tray_icon);

    if (!settings.contains("fMinimizeToTray"))
        settings.setValue("fMinimizeToTray", false);
    fMinimizeToTray = settings.value("fMinimizeToTray").toBool() && m_show_tray_icon;

    if (!settings.contains("fMinimizeOnClose"))
        settings.setValue("fMinimizeOnClose", false);
    fMinimizeOnClose = settings.value("fMinimizeOnClose").toBool();

    // Display
    if (!settings.contains("DisplayBitcoinUnit")) {
        settings.setValue("DisplayBitcoinUnit", QVariant::fromValue(BitcoinUnit::BTC));
    }
    QVariant unit = settings.value("DisplayBitcoinUnit");
    if (unit.canConvert<BitcoinUnit>()) {
        m_display_bitcoin_unit = unit.value<BitcoinUnit>();
    } else {
        m_display_bitcoin_unit = BitcoinUnit::BTC;
        settings.setValue("DisplayBitcoinUnit", QVariant::fromValue(m_display_bitcoin_unit));
    }

    if (!settings.contains("strThirdPartyTxUrls"))
        settings.setValue("strThirdPartyTxUrls", "");
    strThirdPartyTxUrls = settings.value("strThirdPartyTxUrls", "").toString();

    if (!settings.contains("fCoinControlFeatures"))
        settings.setValue("fCoinControlFeatures", false);
    fCoinControlFeatures = settings.value("fCoinControlFeatures", false).toBool();

    if (!settings.contains("enable_psbt_controls")) {
        settings.setValue("enable_psbt_controls", false);
    }
    m_enable_psbt_controls = settings.value("enable_psbt_controls", false).toBool();

    // These are shared with the core or have a command-line parameter
    // and we want command-line parameters to overwrite the GUI settings.
    std::unordered_set<std::string> checked_settings;
    for (OptionID option : {DatabaseCache, ThreadsScriptVerif, SpendZeroConfChange, ExternalSignerPath, MapPortUPnP,
                            MapPortNatpmp, Listen, Server, PruneTristate, ProxyUse, ProxyUseTor, Language}) {
        // isSettingIgnored will have a false positive here during first-run prune changes
        if (option == PruneTristate && m_prune_forced_by_gui) continue;

        std::string setting = SettingName(option);
        checked_settings.insert(setting);
        if (node().isSettingIgnored(setting)) addOverriddenOption("-" + setting);
        try {
            getOption(option);
        } catch (const std::exception& e) {
            // This handles exceptions thrown by univalue that can happen if
            // settings in settings.json don't have the expected types.
            error.original = strprintf("Could not read setting \"%s\", %s.", setting, e.what());
            error.translated = tr("Could not read setting \"%1\", %2.").arg(QString::fromStdString(setting), e.what()).toStdString();
            return false;
        }
    }

    if (m_prune_forced_by_gui) checked_settings.insert("prune");
    for (OptionID option = OptionID(0); option < OptionIDRowCount; option = OptionID(option + 1)) {
        std::string setting;
        try {
            setting = SettingName(option);
        } catch (const std::logic_error&) {
            continue;  // Ignore GUI-only settings
        }
        if (!checked_settings.insert(setting).second) continue;
        if (node().isSettingIgnored(setting)) addOverriddenOption("-" + setting);
    }

    // If setting doesn't exist create it with defaults.

    // Main
    if (!settings.contains("strDataDir"))
        settings.setValue("strDataDir", GUIUtil::getDefaultDataDirectory());

    // Wallet
#ifdef ENABLE_WALLET
    if (!settings.contains("SubFeeFromAmount")) {
        settings.setValue("SubFeeFromAmount", false);
    }
    m_sub_fee_from_amount = settings.value("SubFeeFromAmount", false).toBool();
#endif

    // Network
    if (!settings.contains("nNetworkPort"))
        settings.setValue("nNetworkPort", (quint16)Params().GetDefaultPort());
    if (!gArgs.SoftSetArg("-port", settings.value("nNetworkPort").toString().toStdString()))
        addOverriddenOption("-port");

<<<<<<< HEAD
=======
    // rwconf settings that require a restart
    f_peerbloomfilters = gArgs.GetBoolArg("-peerbloomfilters", DEFAULT_PEERBLOOMFILTERS);

>>>>>>> fda4c614
    // Display
    if (settings.contains("FontForMoney")) {
        m_font_money = FontChoiceFromString(settings.value("FontForMoney").toString());
    } else if (settings.contains("UseEmbeddedMonospacedFont")) {
        if (settings.value("UseEmbeddedMonospacedFont").toBool()) {
            m_font_money = FontChoiceAbstract::EmbeddedFont;
        } else {
            m_font_money = FontChoiceAbstract::BestSystemFont;
        }
    }
    Q_EMIT fontForMoneyChanged(getFontForMoney());

    if (settings.contains("FontForQRCodes")) {
        m_font_qrcodes = FontChoiceFromString(settings.value("FontForQRCodes").toString());
    }
    Q_EMIT fontForQRCodesChanged(getFontChoiceForQRCodes());

    if (!settings.contains("PeersTabAlternatingRowColors")) {
        settings.setValue("PeersTabAlternatingRowColors", "false");
    }
    m_peers_tab_alternating_row_colors = settings.value("PeersTabAlternatingRowColors").toBool();
    Q_EMIT peersTabAlternatingRowColorsChanged(m_peers_tab_alternating_row_colors);

    m_mask_values = settings.value("mask_values", false).toBool();

    return true;
}

/** Helper function to copy contents from one QSettings to another.
 * By using allKeys this also covers nested settings in a hierarchy.
 */
static void CopySettings(QSettings& dst, const QSettings& src)
{
    for (const QString& key : src.allKeys()) {
        dst.setValue(key, src.value(key));
    }
}

/** Back up a QSettings to an ini-formatted file. */
static void BackupSettings(const fs::path& filename, const QSettings& src)
{
    qInfo() << "Backing up GUI settings to" << GUIUtil::PathToQString(filename);
    QSettings dst(GUIUtil::PathToQString(filename), QSettings::IniFormat);
    dst.clear();
    CopySettings(dst, src);
}

void OptionsModel::Reset()
{
    // Backup and reset settings.json
    node().resetSettings();

    QSettings settings;

    // Backup old settings to chain-specific datadir for troubleshooting
    BackupSettings(gArgs.GetDataDirNet() / "guisettings.ini.bak", settings);

    // Save the strDataDir setting
    QString dataDir = GUIUtil::getDefaultDataDirectory();
    dataDir = settings.value("strDataDir", dataDir).toString();

    // Remove rw config file
    gArgs.EraseRWConfigFile();

    // Remove all entries from our QSettings object
    settings.clear();

    // Set strDataDir
    settings.setValue("strDataDir", dataDir);

    // Set prune option iff it was configured in rwconf
    if (gArgs.RWConfigHasPruneOption()) {
        SetPruneTargetMiB(gArgs.GetIntArg("-prune", 0));
    }

    // Set that this was reset
    settings.setValue("fReset", true);

    // default setting for OptionsModel::StartAtStartup - disabled
    if (GUIUtil::GetStartOnSystemStartup())
        GUIUtil::SetStartOnSystemStartup(false);
}

int OptionsModel::rowCount(const QModelIndex & parent) const
{
    return OptionIDRowCount;
}

static ProxySetting ParseProxyString(const QString& proxy)
{
    static const ProxySetting default_val = {false, DEFAULT_GUI_PROXY_HOST, QString("%1").arg(DEFAULT_GUI_PROXY_PORT)};
    // Handle the case that the setting is not set at all
    if (proxy.isEmpty()) {
        return default_val;
    }
    // contains IP at index 0 and port at index 1
    QStringList ip_port = GUIUtil::SplitSkipEmptyParts(proxy, ":");
    if (ip_port.size() == 2) {
        return {true, ip_port.at(0), ip_port.at(1)};
    } else { // Invalid: return default
        return default_val;
    }
}

static ProxySetting ParseProxyString(const std::string& proxy)
{
    return ParseProxyString(QString::fromStdString(proxy));
}

static std::string ProxyString(bool is_set, QString ip, QString port)
{
    return is_set ? QString(ip + ":" + port).toStdString() : "";
}

static QString GetDefaultProxyAddress()
{
    return QString("%1:%2").arg(DEFAULT_GUI_PROXY_HOST).arg(DEFAULT_GUI_PROXY_PORT);
}

void OptionsModel::SetPruneTargetMiB(int prune_target_mib)
{
    const common::SettingsValue cur_value = node().getPersistentSetting("prune");
    const common::SettingsValue new_value = prune_target_mib;

    // Force setting to take effect. It is still safe to change the value at
    // this point because this function is only called after the intro screen is
    // shown, before the node starts.
    node().forceSetting("prune", new_value);
    m_prune_forced_by_gui = true;

    // Update settings.json if value configured in intro screen is different
    // from saved value. Avoid writing settings.json if bitcoin.conf value
    // doesn't need to be overridden.
    if (cur_value.write() != new_value.write()) {
        // Call UpdateRwSetting() instead of setOption() to avoid setting
        // RestartRequired flag
        UpdateRwSetting(node(), PruneTristate, "", new_value);
        gArgs.ModifyRWConfigFile("prune", new_value.getValStr());
    }

    // Keep previous pruning size, if pruning was disabled.
    if (PruneEnabled(cur_value)) {
        UpdateRwSetting(node(), PruneTristate, "-prev", PruneEnabled(new_value) ? common::SettingsValue{} : cur_value);
    }
}

// read QSettings values and return them
QVariant OptionsModel::data(const QModelIndex & index, int role) const
{
    if(role == Qt::EditRole)
    {
        return getOption(OptionID(index.row()));
    }
    return QVariant();
}

// write QSettings values
bool OptionsModel::setData(const QModelIndex & index, const QVariant & value, int role)
{
    bool successful = true; /* set to false on parse error */
    if(role == Qt::EditRole)
    {
        successful = setOption(OptionID(index.row()), value);
    }

    Q_EMIT dataChanged(index, index);

    return successful;
}

QVariant OptionsModel::getOption(OptionID option, const std::string& suffix) const
{
    auto setting = [&]{ return node().getPersistentSetting(SettingName(option) + suffix); };

    QSettings settings;
    switch (option) {
    case StartAtStartup:
        return GUIUtil::GetStartOnSystemStartup();
    case ShowTrayIcon:
        return m_show_tray_icon;
    case MinimizeToTray:
        return fMinimizeToTray;
    case NetworkPort:
        return settings.value("nNetworkPort");
    case MapPortUPnP:
#ifdef USE_UPNP
        return SettingToBool(setting(), DEFAULT_UPNP);
#else
        return false;
#endif // USE_UPNP
    case MapPortNatpmp:
#ifdef USE_NATPMP
        return SettingToBool(setting(), DEFAULT_NATPMP);
#else
        return false;
#endif // USE_NATPMP
    case MinimizeOnClose:
        return fMinimizeOnClose;

    // default proxy
    case ProxyUse:
    case ProxyUseTor:
        return ParseProxyString(SettingToString(setting(), "")).is_set;
    case ProxyIP:
    case ProxyIPTor: {
        ProxySetting proxy = ParseProxyString(SettingToString(setting(), ""));
        if (proxy.is_set) {
            return proxy.ip;
        } else if (suffix.empty()) {
            return getOption(option, "-prev");
        } else {
            return ParseProxyString(GetDefaultProxyAddress().toStdString()).ip;
        }
    }
    case ProxyPort:
    case ProxyPortTor: {
        ProxySetting proxy = ParseProxyString(SettingToString(setting(), ""));
        if (proxy.is_set) {
            return proxy.port;
        } else if (suffix.empty()) {
            return getOption(option, "-prev");
        } else {
            return ParseProxyString(GetDefaultProxyAddress().toStdString()).port;
        }
    }

#ifdef ENABLE_WALLET
    case SpendZeroConfChange:
        return SettingToBool(setting(), wallet::DEFAULT_SPEND_ZEROCONF_CHANGE);
    case ExternalSignerPath:
        return QString::fromStdString(SettingToString(setting(), ""));
    case SubFeeFromAmount:
        return m_sub_fee_from_amount;
    case addresstype:
    {
        const OutputType default_address_type = ParseOutputType(gArgs.GetArg("-addresstype", "")).value_or(wallet::DEFAULT_ADDRESS_TYPE);
        return QString::fromStdString(FormatOutputType(default_address_type));
    }
#endif
    case DisplayUnit:
        return QVariant::fromValue(m_display_bitcoin_unit);
    case ThirdPartyTxUrls:
        return strThirdPartyTxUrls;
    case Language:
        return QString::fromStdString(SettingToString(setting(), ""));
    case FontForMoney:
        return QVariant::fromValue(m_font_money);
    case FontForQRCodes:
        return QVariant::fromValue(m_font_qrcodes);
    case PeersTabAlternatingRowColors:
        return m_peers_tab_alternating_row_colors;
    case CoinControlFeatures:
        return fCoinControlFeatures;
    case EnablePSBTControls:
        return settings.value("enable_psbt_controls");
    case PruneTristate:
        return PruneSettingAsTristate(setting());
    case PruneSizeMiB:
        return PruneEnabled(setting()) ? PruneSizeAsMiB(setting()) :
               suffix.empty()          ? getOption(option, "-prev") :
                                         DEFAULT_PRUNE_TARGET_MiB;
    case DatabaseCache:
        return qlonglong(SettingToInt(setting(), nDefaultDbCache));
    case ThreadsScriptVerif:
        return qlonglong(SettingToInt(setting(), DEFAULT_SCRIPTCHECK_THREADS));
    case Listen:
        return SettingToBool(setting(), DEFAULT_LISTEN);
    case Server:
        return SettingToBool(setting(), false);
    case MaskValues:
        return m_mask_values;
    case maxuploadtarget:
        return qlonglong(node().context()->connman->GetMaxOutboundTarget() / 1024 / 1024);
    case peerbloomfilters:
        return f_peerbloomfilters;
    case peerblockfilters:
        return gArgs.GetBoolArg("-peerblockfilters", DEFAULT_PEERBLOCKFILTERS);
    default:
        return QVariant();
    }
}

QFont OptionsModel::getFontForChoice(const FontChoice& fc)
{
    QFont f;
    if (std::holds_alternative<FontChoiceAbstract>(fc)) {
        f = GUIUtil::fixedPitchFont(fc != UseBestSystemFont);
        f.setWeight(QFont::Bold);
    } else {
        f = std::get<QFont>(fc);
    }
    return f;
}

QFont OptionsModel::getFontForMoney() const
{
    return getFontForChoice(m_font_money);
}

bool OptionsModel::setOption(OptionID option, const QVariant& value, const std::string& suffix)
{
    auto changed = [&] { return value.isValid() && value != getOption(option, suffix); };
    auto update = [&](const common::SettingsValue& value) { return UpdateRwSetting(node(), option, suffix, value); };

    bool successful = true; /* set to false on parse error */
    QSettings settings;

    switch (option) {
    case StartAtStartup:
        successful = GUIUtil::SetStartOnSystemStartup(value.toBool());
        break;
    case ShowTrayIcon:
        m_show_tray_icon = value.toBool();
        settings.setValue("fHideTrayIcon", !m_show_tray_icon);
        Q_EMIT showTrayIconChanged(m_show_tray_icon);
        break;
    case MinimizeToTray:
        fMinimizeToTray = value.toBool();
        settings.setValue("fMinimizeToTray", fMinimizeToTray);
        break;
    case NetworkPort:
        if (settings.value("nNetworkPort") != value) {
            // If the port input box is empty, set to default port
            if (value.toString().isEmpty()) {
                settings.setValue("nNetworkPort", (quint16)Params().GetDefaultPort());
            }
            else {
                settings.setValue("nNetworkPort", (quint16)value.toInt());
            }
            setRestartRequired(true);
        }
        break;
    case MapPortUPnP: // core option - can be changed on-the-fly
        if (changed()) {
            update(value.toBool());
            node().mapPort(value.toBool(), getOption(MapPortNatpmp).toBool());
        }
        break;
    case MapPortNatpmp: // core option - can be changed on-the-fly
        if (changed()) {
            update(value.toBool());
            node().mapPort(getOption(MapPortUPnP).toBool(), value.toBool());
        }
        break;
    case MinimizeOnClose:
        fMinimizeOnClose = value.toBool();
        settings.setValue("fMinimizeOnClose", fMinimizeOnClose);
        break;

    // default proxy
    case ProxyUse:
        if (changed()) {
            if (suffix.empty() && !value.toBool()) setOption(option, true, "-prev");
            update(ProxyString(value.toBool(), getOption(ProxyIP).toString(), getOption(ProxyPort).toString()));
            if (suffix.empty() && value.toBool()) UpdateRwSetting(node(), option, "-prev", {});
            if (suffix.empty()) setRestartRequired(true);
        }
        break;
    case ProxyIP:
        if (changed()) {
            if (suffix.empty() && !getOption(ProxyUse).toBool()) {
                setOption(option, value, "-prev");
            } else {
                update(ProxyString(true, value.toString(), getOption(ProxyPort).toString()));
            }
            if (suffix.empty() && getOption(ProxyUse).toBool()) setRestartRequired(true);
        }
        break;
    case ProxyPort:
        if (changed()) {
            if (suffix.empty() && !getOption(ProxyUse).toBool()) {
                setOption(option, value, "-prev");
            } else {
                update(ProxyString(true, getOption(ProxyIP).toString(), value.toString()));
            }
            if (suffix.empty() && getOption(ProxyUse).toBool()) setRestartRequired(true);
        }
        break;

    // separate Tor proxy
    case ProxyUseTor:
        if (changed()) {
            if (suffix.empty() && !value.toBool()) setOption(option, true, "-prev");
            update(ProxyString(value.toBool(), getOption(ProxyIPTor).toString(), getOption(ProxyPortTor).toString()));
            if (suffix.empty() && value.toBool()) UpdateRwSetting(node(), option, "-prev", {});
            if (suffix.empty()) setRestartRequired(true);
        }
        break;
    case ProxyIPTor:
        if (changed()) {
            if (suffix.empty() && !getOption(ProxyUseTor).toBool()) {
                setOption(option, value, "-prev");
            } else {
                update(ProxyString(true, value.toString(), getOption(ProxyPortTor).toString()));
            }
            if (suffix.empty() && getOption(ProxyUseTor).toBool()) setRestartRequired(true);
        }
        break;
    case ProxyPortTor:
        if (changed()) {
            if (suffix.empty() && !getOption(ProxyUseTor).toBool()) {
                setOption(option, value, "-prev");
            } else {
                update(ProxyString(true, getOption(ProxyIPTor).toString(), value.toString()));
            }
            if (suffix.empty() && getOption(ProxyUseTor).toBool()) setRestartRequired(true);
        }
        break;

#ifdef ENABLE_WALLET
    case SpendZeroConfChange:
        if (changed()) {
            update(value.toBool());
            setRestartRequired(true);
        }
        break;
    case ExternalSignerPath:
        if (changed()) {
            update(value.toString().toStdString());
            setRestartRequired(true);
        }
        break;
    case SubFeeFromAmount:
        m_sub_fee_from_amount = value.toBool();
        settings.setValue("SubFeeFromAmount", m_sub_fee_from_amount);
        break;
    case addresstype:
    {
        const std::string newvalue_str = value.toString().toStdString();
        const OutputType oldvalue = ParseOutputType(gArgs.GetArg("-addresstype", "")).value_or(wallet::DEFAULT_ADDRESS_TYPE);
        const OutputType newvalue = ParseOutputType(newvalue_str).value_or(oldvalue);
        if (newvalue != oldvalue) {
            gArgs.ModifyRWConfigFile("addresstype", newvalue_str);
            gArgs.ForceSetArg("-addresstype", newvalue_str);
            for (auto& wallet_interface : m_node.walletLoader().getWallets()) {
                wallet::CWallet *wallet;
                if (wallet_interface && (wallet = wallet_interface->wallet())) {
                    wallet->m_default_address_type = newvalue;
                } else {
                    setRestartRequired(true);
                    continue;
                }
            }
            Q_EMIT addresstypeChanged(newvalue);
        }
        break;
    }
#endif
    case DisplayUnit:
        setDisplayUnit(value);
        break;
    case ThirdPartyTxUrls:
        if (strThirdPartyTxUrls != value.toString()) {
            strThirdPartyTxUrls = value.toString();
            settings.setValue("strThirdPartyTxUrls", strThirdPartyTxUrls);
            setRestartRequired(true);
        }
        break;
    case Language:
        if (changed()) {
            update(value.toString().toStdString());
            setRestartRequired(true);
        }
        break;
    case FontForMoney:
    {
        const auto& new_font = value.value<FontChoice>();
        if (m_font_money == new_font) break;
        settings.setValue("FontForMoney", FontChoiceToString(new_font));
        m_font_money = new_font;
        Q_EMIT fontForMoneyChanged(getFontForMoney());
        break;
    }
    case FontForQRCodes:
    {
        const auto& new_font = value.value<FontChoice>();
        if (m_font_qrcodes == new_font) break;
        settings.setValue("FontForQRCodes", FontChoiceToString(new_font));
        m_font_qrcodes = new_font;
        Q_EMIT fontForQRCodesChanged(new_font);
        break;
    }
    case PeersTabAlternatingRowColors:
        m_peers_tab_alternating_row_colors = value.toBool();
        settings.setValue("PeersTabAlternatingRowColors", m_peers_tab_alternating_row_colors);
        Q_EMIT peersTabAlternatingRowColorsChanged(m_peers_tab_alternating_row_colors);
        break;
    case CoinControlFeatures:
        fCoinControlFeatures = value.toBool();
        settings.setValue("fCoinControlFeatures", fCoinControlFeatures);
        Q_EMIT coinControlFeaturesChanged(fCoinControlFeatures);
        break;
    case EnablePSBTControls:
        m_enable_psbt_controls = value.toBool();
        settings.setValue("enable_psbt_controls", m_enable_psbt_controls);
        break;
    case PruneTristate:
        if (changed()) {
            const bool is_autoprune = (value.value<Qt::CheckState>() == Qt::Checked);
            const auto prune_setting = PruneSettingFromMiB(value.value<Qt::CheckState>(), getOption(PruneSizeMiB).toInt());
            if (suffix.empty() && !is_autoprune) setOption(option, Qt::Checked, "-prev");
            update(prune_setting);
            if (suffix.empty()) gArgs.ModifyRWConfigFile("prune", prune_setting.getValStr());
            if (suffix.empty() && is_autoprune) UpdateRwSetting(node(), option, "-prev", {});
            if (suffix.empty()) setRestartRequired(true);
        }
        break;
    case PruneSizeMiB:
        if (changed()) {
            const bool is_autoprune = (Qt::Checked == getOption(PruneTristate).value<Qt::CheckState>());
            if (suffix.empty() && !is_autoprune) {
                setOption(option, value, "-prev");
            } else {
                const auto prune_setting = PruneSettingFromMiB(Qt::Checked, value.toInt());
                update(prune_setting);
                if (suffix.empty()) gArgs.ModifyRWConfigFile("prune", prune_setting.getValStr());
            }
            if (suffix.empty() && is_autoprune) setRestartRequired(true);
        }
        break;
    case DatabaseCache:
        if (changed()) {
            update(static_cast<int64_t>(value.toLongLong()));
            setRestartRequired(true);
        }
        break;
    case ThreadsScriptVerif:
        if (changed()) {
            update(static_cast<int64_t>(value.toLongLong()));
            setRestartRequired(true);
        }
        break;
    case Listen:
    case Server:
        if (changed()) {
            update(value.toBool());
            setRestartRequired(true);
        }
        break;
    case MaskValues:
        m_mask_values = value.toBool();
        settings.setValue("mask_values", m_mask_values);
        break;
    case maxuploadtarget:
    {
        if (changed()) {
            gArgs.ModifyRWConfigFile("maxuploadtarget", value.toString().toStdString());
            node().context()->connman->SetMaxOutboundTarget(value.toLongLong() * 1024 * 1024);
        }
        break;
    }
    case peerbloomfilters:
        if (changed()) {
            gArgs.ModifyRWConfigFile("peerbloomfilters", strprintf("%d", value.toBool()));
            f_peerbloomfilters = value.toBool();
            setRestartRequired(true);
        }
        break;
    case peerblockfilters:
    {
        bool nv = value.toBool();
        if (gArgs.GetBoolArg("-peerblockfilters", DEFAULT_PEERBLOCKFILTERS) != nv) {
            gArgs.ModifyRWConfigFile("peerblockfilters", strprintf("%d", nv));
            gArgs.ModifyRWConfigFile("peercfilters", strprintf("%d", nv), /*also_settings_json=*/ false);  // for downgrade compatibility with Knots 0.19
            gArgs.ForceSetArg("peerblockfilters", nv);
            if (nv && !GetBlockFilterIndex(BlockFilterType::BASIC)) {
                // TODO: When other options are possible, we need to append a list!
                // TODO: Some way to unset/delete this...
                gArgs.ModifyRWConfigFile("blockfilterindex", "basic");
                gArgs.ForceSetArg("blockfilterindex", "basic");
            }
            setRestartRequired(true);
        }
        break;
    }
    default:
        break;
    }

    return successful;
}

void OptionsModel::setDisplayUnit(const QVariant& new_unit)
{
    if (new_unit.isNull() || new_unit.value<BitcoinUnit>() == m_display_bitcoin_unit) return;
    m_display_bitcoin_unit = new_unit.value<BitcoinUnit>();
    QSettings settings;
    settings.setValue("DisplayBitcoinUnit", QVariant::fromValue(m_display_bitcoin_unit));
    Q_EMIT displayUnitChanged(m_display_bitcoin_unit);
}

void OptionsModel::setRestartRequired(bool fRequired)
{
    QSettings settings;
    return settings.setValue("fRestartRequired", fRequired);
}

bool OptionsModel::isRestartRequired() const
{
    QSettings settings;
    return settings.value("fRestartRequired", false).toBool();
}

bool OptionsModel::hasSigner()
{
    return gArgs.GetArg("-signer", "") != "";
}

void OptionsModel::checkAndMigrate()
{
    // Migration of default values
    // Check if the QSettings container was already loaded with this client version
    QSettings settings;
    static const char strSettingsVersionKey[] = "nSettingsVersion";
    int settingsVersion = settings.contains(strSettingsVersionKey) ? settings.value(strSettingsVersionKey).toInt() : 0;
    if (settingsVersion < CLIENT_VERSION)
    {
        // -dbcache was bumped from 100 to 300 in 0.13
        // see https://github.com/bitcoin/bitcoin/pull/8273
        // force people to upgrade to the new value if they are using 100MB
        if (settingsVersion < 130000 && settings.contains("nDatabaseCache") && settings.value("nDatabaseCache").toLongLong() == 100)
            settings.setValue("nDatabaseCache", (qint64)nDefaultDbCache);

        settings.setValue(strSettingsVersionKey, CLIENT_VERSION);
    }

    // Overwrite the 'addrProxy' setting in case it has been set to an illegal
    // default value (see issue #12623; PR #12650).
    if (settings.contains("addrProxy") && settings.value("addrProxy").toString().endsWith("%2")) {
        settings.setValue("addrProxy", GetDefaultProxyAddress());
    }

    // Overwrite the 'addrSeparateProxyTor' setting in case it has been set to an illegal
    // default value (see issue #12623; PR #12650).
    if (settings.contains("addrSeparateProxyTor") && settings.value("addrSeparateProxyTor").toString().endsWith("%2")) {
        settings.setValue("addrSeparateProxyTor", GetDefaultProxyAddress());
    }

    // Migrate and delete legacy GUI settings that have now moved to <datadir>/settings.json.
    auto migrate_setting = [&](OptionID option, const QString& qt_name) {
        if (!settings.contains(qt_name)) return;
        QVariant value = settings.value(qt_name);
        if (node().getPersistentSetting(SettingName(option)).isNull()) {
            if (option == ProxyIP) {
                ProxySetting parsed = ParseProxyString(value.toString());
                setOption(ProxyIP, parsed.ip);
                setOption(ProxyPort, parsed.port);
            } else if (option == ProxyIPTor) {
                ProxySetting parsed = ParseProxyString(value.toString());
                setOption(ProxyIPTor, parsed.ip);
                setOption(ProxyPortTor, parsed.port);
            } else if (option == PruneSizeMiB) {
                // Stored as GB
                const int64_t prune_size_gb = value.toInt();
                const int prune_size_mib = std::max(prune_size_gb * GB_BYTES / MiB_BYTES, MIN_DISK_SPACE_FOR_BLOCK_FILES / MiB_BYTES);
                setOption(option, prune_size_mib);
            } else if (option == PruneTristate) {
                // Stored as bool
                setOption(option, value.toBool() ? Qt::Checked : Qt::Unchecked);
            } else {
                setOption(option, value);
            }
        }
        settings.remove(qt_name);
    };

    migrate_setting(DatabaseCache, "nDatabaseCache");
    migrate_setting(ThreadsScriptVerif, "nThreadsScriptVerif");
#ifdef ENABLE_WALLET
    migrate_setting(SpendZeroConfChange, "bSpendZeroConfChange");
    migrate_setting(ExternalSignerPath, "external_signer_path");
#endif
    migrate_setting(MapPortUPnP, "fUseUPnP");
    migrate_setting(MapPortNatpmp, "fUseNatpmp");
    migrate_setting(Listen, "fListen");
    migrate_setting(Server, "server");
    migrate_setting(PruneSizeMiB, "nPruneSize");
    migrate_setting(PruneTristate, "bPrune");
    migrate_setting(ProxyIP, "addrProxy");
    migrate_setting(ProxyUse, "fUseProxy");
    migrate_setting(ProxyIPTor, "addrSeparateProxyTor");
    migrate_setting(ProxyUseTor, "fUseSeparateProxyTor");
    migrate_setting(Language, "language");

    // In case migrating QSettings caused any settings value to change, rerun
    // parameter interaction code to update other settings. This is particularly
    // important for the -listen setting, which should cause -listenonion, -upnp,
    // and other settings to default to false if it was set to false.
    // (https://github.com/bitcoin-core/gui/issues/567).
    node().initParameterInteraction();
}<|MERGE_RESOLUTION|>--- conflicted
+++ resolved
@@ -324,12 +324,9 @@
     if (!gArgs.SoftSetArg("-port", settings.value("nNetworkPort").toString().toStdString()))
         addOverriddenOption("-port");
 
-<<<<<<< HEAD
-=======
     // rwconf settings that require a restart
     f_peerbloomfilters = gArgs.GetBoolArg("-peerbloomfilters", DEFAULT_PEERBLOOMFILTERS);
 
->>>>>>> fda4c614
     // Display
     if (settings.contains("FontForMoney")) {
         m_font_money = FontChoiceFromString(settings.value("FontForMoney").toString());
