// Copyright (c) 2009-2010 Satoshi Nakamoto
// Copyright (c) 2009-2012 The Bitcoin developers
// Distributed under the MIT/X11 software license, see the accompanying
// file COPYING or http://www.opensource.org/licenses/mit-license.php.

#include "headers.h"
#include "irc.h"
#include "db.h"
#include "net.h"
#include "init.h"
#include "strlcpy.h"
#include "addrman.h"

#ifdef WIN32
#include <string.h>
#else
#include <netinet/in.h>
#endif

#ifdef USE_UPNP
#include <miniupnpc/miniwget.h>
#include <miniupnpc/miniupnpc.h>
#include <miniupnpc/upnpcommands.h>
#include <miniupnpc/upnperrors.h>
#endif

using namespace std;
using namespace boost;

static const int MAX_OUTBOUND_CONNECTIONS = 8;

void ThreadMessageHandler2(void* parg);
void ThreadSocketHandler2(void* parg);
void ThreadOpenConnections2(void* parg);
void ThreadOpenAddedConnections2(void* parg);
#ifdef USE_UPNP
void ThreadMapPort2(void* parg);
#endif
void ThreadDNSAddressSeed2(void* parg);
bool OpenNetworkConnection(const CAddress& addrConnect);



//
// Global state variables
//
bool fClient = false;
bool fAllowDNS = false;
static bool fUseUPnP = false;
uint64 nLocalServices = (fClient ? 0 : NODE_NETWORK);
CAddress addrLocalHost(CService("0.0.0.0", 0), nLocalServices);
static CNode* pnodeLocalHost = NULL;
uint64 nLocalHostNonce = 0;
array<int, THREAD_MAX> vnThreadsRunning;
static SOCKET hListenSocket = INVALID_SOCKET;
CAddrMan addrman;

vector<CNode*> vNodes;
CCriticalSection cs_vNodes;
map<CInv, CDataStream> mapRelay;
deque<pair<int64, CInv> > vRelayExpiration;
CCriticalSection cs_mapRelay;
map<CInv, int64> mapAlreadyAskedFor;


set<CNetAddr> setservAddNodeAddresses;
CCriticalSection cs_setservAddNodeAddresses;



unsigned short GetListenPort()
{
    return (unsigned short)(GetArg("-port", GetDefaultPort()));
}

void CNode::PushGetBlocks(CBlockIndex* pindexBegin, uint256 hashEnd)
{
    // Filter out duplicate requests
    if (pindexBegin == pindexLastGetBlocksBegin && hashEnd == hashLastGetBlocksEnd)
        return;
    pindexLastGetBlocksBegin = pindexBegin;
    hashLastGetBlocksEnd = hashEnd;

    PushMessage("getblocks", CBlockLocator(pindexBegin), hashEnd);
}



bool RecvLine(SOCKET hSocket, string& strLine)
{
    strLine = "";
    loop
    {
        char c;
        int nBytes = recv(hSocket, &c, 1, 0);
        if (nBytes > 0)
        {
            if (c == '\n')
                continue;
            if (c == '\r')
                return true;
            strLine += c;
            if (strLine.size() >= 9000)
                return true;
        }
        else if (nBytes <= 0)
        {
            if (fShutdown)
                return false;
            if (nBytes < 0)
            {
                int nErr = WSAGetLastError();
                if (nErr == WSAEMSGSIZE)
                    continue;
                if (nErr == WSAEWOULDBLOCK || nErr == WSAEINTR || nErr == WSAEINPROGRESS)
                {
                    Sleep(10);
                    continue;
                }
            }
            if (!strLine.empty())
                return true;
            if (nBytes == 0)
            {
                // socket closed
                printf("socket closed\n");
                return false;
            }
            else
            {
                // socket error
                int nErr = WSAGetLastError();
                printf("recv failed: %d\n", nErr);
                return false;
            }
        }
    }
}



bool GetMyExternalIP2(const CService& addrConnect, const char* pszGet, const char* pszKeyword, CNetAddr& ipRet)
{
    SOCKET hSocket;
    if (!ConnectSocket(addrConnect, hSocket))
        return error("GetMyExternalIP() : connection to %s failed", addrConnect.ToString().c_str());

    send(hSocket, pszGet, strlen(pszGet), MSG_NOSIGNAL);

    string strLine;
    while (RecvLine(hSocket, strLine))
    {
        if (strLine.empty()) // HTTP response is separated from headers by blank line
        {
            loop
            {
                if (!RecvLine(hSocket, strLine))
                {
                    closesocket(hSocket);
                    return false;
                }
                if (pszKeyword == NULL)
                    break;
                if (strLine.find(pszKeyword) != string::npos)
                {
                    strLine = strLine.substr(strLine.find(pszKeyword) + strlen(pszKeyword));
                    break;
                }
            }
            closesocket(hSocket);
            if (strLine.find("<") != string::npos)
                strLine = strLine.substr(0, strLine.find("<"));
            strLine = strLine.substr(strspn(strLine.c_str(), " \t\n\r"));
            while (strLine.size() > 0 && isspace(strLine[strLine.size()-1]))
                strLine.resize(strLine.size()-1);
            CService addr(strLine,0,true);
            printf("GetMyExternalIP() received [%s] %s\n", strLine.c_str(), addr.ToString().c_str());
            if (!addr.IsValid() || !addr.IsRoutable())
                return false;
            ipRet.SetIP(addr);
            return true;
        }
    }
    closesocket(hSocket);
    return error("GetMyExternalIP() : connection closed");
}

// We now get our external IP from the IRC server first and only use this as a backup
bool GetMyExternalIP(CNetAddr& ipRet)
{
    CService addrConnect;
    const char* pszGet;
    const char* pszKeyword;

    if (fNoListen||fUseProxy)
        return false;

    for (int nLookup = 0; nLookup <= 1; nLookup++)
    for (int nHost = 1; nHost <= 2; nHost++)
    {
        // We should be phasing out our use of sites like these.  If we need
        // replacements, we should ask for volunteers to put this simple
        // php file on their webserver that prints the client IP:
        //  <?php echo $_SERVER["REMOTE_ADDR"]; ?>
        if (nHost == 1)
        {
            addrConnect = CService("91.198.22.70",80); // checkip.dyndns.org

            if (nLookup == 1)
            {
                CService addrIP("checkip.dyndns.org", 80, true);
                if (addrIP.IsValid())
                    addrConnect = addrIP;
            }

            pszGet = "GET / HTTP/1.1\r\n"
                     "Host: checkip.dyndns.org\r\n"
                     "User-Agent: Mozilla/4.0 (compatible; MSIE 7.0; Windows NT 5.1)\r\n"
                     "Connection: close\r\n"
                     "\r\n";

            pszKeyword = "Address:";
        }
        else if (nHost == 2)
        {
            addrConnect = CService("74.208.43.192", 80); // www.showmyip.com

            if (nLookup == 1)
            {
                CService addrIP("www.showmyip.com", 80, true);
                if (addrIP.IsValid())
                    addrConnect = addrIP;
            }

            pszGet = "GET /simple/ HTTP/1.1\r\n"
                     "Host: www.showmyip.com\r\n"
                     "User-Agent: Mozilla/4.0 (compatible; MSIE 7.0; Windows NT 5.1)\r\n"
                     "Connection: close\r\n"
                     "\r\n";

            pszKeyword = NULL; // Returns just IP address
        }

        if (GetMyExternalIP2(addrConnect, pszGet, pszKeyword, ipRet))
            return true;
    }

    return false;
}

void ThreadGetMyExternalIP(void* parg)
{
    // Wait for IRC to get it first
    if (GetBoolArg("-irc", false))
    {
        for (int i = 0; i < 2 * 60; i++)
        {
            Sleep(1000);
            if (fGotExternalIP || fShutdown)
                return;
        }
    }

    // Fallback in case IRC fails to get it
    if (GetMyExternalIP(addrLocalHost))
    {
        printf("GetMyExternalIP() returned %s\n", addrLocalHost.ToStringIP().c_str());
        if (addrLocalHost.IsRoutable())
        {
            // If we already connected to a few before we had our IP, go back and addr them.
            // setAddrKnown automatically filters any duplicate sends.
            CAddress addr(addrLocalHost);
            addr.nTime = GetAdjustedTime();
            CRITICAL_BLOCK(cs_vNodes)
                BOOST_FOREACH(CNode* pnode, vNodes)
                    pnode->PushAddress(addr);
        }
    }
}





void AddressCurrentlyConnected(const CService& addr)
{
    addrman.Connected(addr);
}





void AbandonRequests(void (*fn)(void*, CDataStream&), void* param1)
{
    // If the dialog might get closed before the reply comes back,
    // call this in the destructor so it doesn't get called after it's deleted.
    CRITICAL_BLOCK(cs_vNodes)
    {
        BOOST_FOREACH(CNode* pnode, vNodes)
        {
            CRITICAL_BLOCK(pnode->cs_mapRequests)
            {
                for (map<uint256, CRequestTracker>::iterator mi = pnode->mapRequests.begin(); mi != pnode->mapRequests.end();)
                {
                    CRequestTracker& tracker = (*mi).second;
                    if (tracker.fn == fn && tracker.param1 == param1)
                        pnode->mapRequests.erase(mi++);
                    else
                        mi++;
                }
            }
        }
    }
}







//
// Subscription methods for the broadcast and subscription system.
// Channel numbers are message numbers, i.e. MSG_TABLE and MSG_PRODUCT.
//
// The subscription system uses a meet-in-the-middle strategy.
// With 100,000 nodes, if senders broadcast to 1000 random nodes and receivers
// subscribe to 1000 random nodes, 99.995% (1 - 0.99^1000) of messages will get through.
//

bool AnySubscribed(unsigned int nChannel)
{
    if (pnodeLocalHost->IsSubscribed(nChannel))
        return true;
    CRITICAL_BLOCK(cs_vNodes)
        BOOST_FOREACH(CNode* pnode, vNodes)
            if (pnode->IsSubscribed(nChannel))
                return true;
    return false;
}

bool CNode::IsSubscribed(unsigned int nChannel)
{
    if (nChannel >= vfSubscribe.size())
        return false;
    return vfSubscribe[nChannel];
}

void CNode::Subscribe(unsigned int nChannel, unsigned int nHops)
{
    if (nChannel >= vfSubscribe.size())
        return;

    if (!AnySubscribed(nChannel))
    {
        // Relay subscribe
        CRITICAL_BLOCK(cs_vNodes)
            BOOST_FOREACH(CNode* pnode, vNodes)
                if (pnode != this)
                    pnode->PushMessage("subscribe", nChannel, nHops);
    }

    vfSubscribe[nChannel] = true;
}

void CNode::CancelSubscribe(unsigned int nChannel)
{
    if (nChannel >= vfSubscribe.size())
        return;

    // Prevent from relaying cancel if wasn't subscribed
    if (!vfSubscribe[nChannel])
        return;
    vfSubscribe[nChannel] = false;

    if (!AnySubscribed(nChannel))
    {
        // Relay subscription cancel
        CRITICAL_BLOCK(cs_vNodes)
            BOOST_FOREACH(CNode* pnode, vNodes)
                if (pnode != this)
                    pnode->PushMessage("sub-cancel", nChannel);
    }
}









CNode* FindNode(const CNetAddr& ip)
{
    CRITICAL_BLOCK(cs_vNodes)
    {
        BOOST_FOREACH(CNode* pnode, vNodes)
            if ((CNetAddr)pnode->addr == ip)
                return (pnode);
    }
    return NULL;
}

CNode* FindNode(const CService& addr)
{
    CRITICAL_BLOCK(cs_vNodes)
    {
        BOOST_FOREACH(CNode* pnode, vNodes)
            if ((CService)pnode->addr == addr)
                return (pnode);
    }
    return NULL;
}

CNode* ConnectNode(CAddress addrConnect, int64 nTimeout)
{
    if ((CNetAddr)addrConnect == (CNetAddr)addrLocalHost)
        return NULL;

    // Look for an existing connection
    CNode* pnode = FindNode((CService)addrConnect);
    if (pnode)
    {
        if (nTimeout != 0)
            pnode->AddRef(nTimeout);
        else
            pnode->AddRef();
        return pnode;
    }

    /// debug print
    printf("trying connection %s lastseen=%.1fhrs\n",
        addrConnect.ToString().c_str(),
        (double)(addrConnect.nTime - GetAdjustedTime())/3600.0);

    addrman.Attempt(addrConnect);

    // Connect
    SOCKET hSocket;
    if (ConnectSocket(addrConnect, hSocket))
    {
        /// debug print
        printf("connected %s\n", addrConnect.ToString().c_str());

        // Set to nonblocking
#ifdef WIN32
        u_long nOne = 1;
        if (ioctlsocket(hSocket, FIONBIO, &nOne) == SOCKET_ERROR)
            printf("ConnectSocket() : ioctlsocket nonblocking setting failed, error %d\n", WSAGetLastError());
#else
        if (fcntl(hSocket, F_SETFL, O_NONBLOCK) == SOCKET_ERROR)
            printf("ConnectSocket() : fcntl nonblocking setting failed, error %d\n", errno);
#endif

        // Add node
        CNode* pnode = new CNode(hSocket, addrConnect, false);
        if (nTimeout != 0)
            pnode->AddRef(nTimeout);
        else
            pnode->AddRef();
        CRITICAL_BLOCK(cs_vNodes)
            vNodes.push_back(pnode);

        pnode->nTimeConnected = GetTime();
        return pnode;
    }
    else
    {
        return NULL;
    }
}

void CNode::CloseSocketDisconnect()
{
    fDisconnect = true;
    if (hSocket != INVALID_SOCKET)
    {
        if (fDebug)
            printf("%s ", DateTimeStrFormat("%x %H:%M:%S", GetTime()).c_str());
        printf("disconnecting node %s\n", addr.ToString().c_str());
        closesocket(hSocket);
        hSocket = INVALID_SOCKET;
        vRecv.clear();
    }
}

void CNode::Cleanup()
{
    // All of a nodes broadcasts and subscriptions are automatically torn down
    // when it goes down, so a node has to stay up to keep its broadcast going.

    // Cancel subscriptions
    for (unsigned int nChannel = 0; nChannel < vfSubscribe.size(); nChannel++)
        if (vfSubscribe[nChannel])
            CancelSubscribe(nChannel);
}


void CNode::PushVersion()
{
    /// when NTP implemented, change to just nTime = GetAdjustedTime()
    int64 nTime = (fInbound ? GetAdjustedTime() : GetTime());
    CAddress addrYou = (fUseProxy ? CAddress(CService("0.0.0.0",0)) : addr);
    CAddress addrMe = (fUseProxy || !addrLocalHost.IsRoutable() ? CAddress(CService("0.0.0.0",0)) : addrLocalHost);
    RAND_bytes((unsigned char*)&nLocalHostNonce, sizeof(nLocalHostNonce));
    PushMessage("version", PROTOCOL_VERSION, nLocalServices, nTime, addrYou, addrMe,
                nLocalHostNonce, FormatSubVersion(CLIENT_NAME, CLIENT_VERSION, std::vector<string>()), nBestHeight);
}





std::map<CNetAddr, int64> CNode::setBanned;
CCriticalSection CNode::cs_setBanned;

void CNode::ClearBanned()
{
    setBanned.clear();
}

bool CNode::IsBanned(CNetAddr ip)
{
    bool fResult = false;
    CRITICAL_BLOCK(cs_setBanned)
    {
        std::map<CNetAddr, int64>::iterator i = setBanned.find(ip);
        if (i != setBanned.end())
        {
            int64 t = (*i).second;
            if (GetTime() < t)
                fResult = true;
        }
    }
    return fResult;
}

bool CNode::Misbehaving(int howmuch)
{
    if (addr.IsLocal())
    {
        printf("Warning: local node %s misbehaving\n", addr.ToString().c_str());
        return false;
    }

    nMisbehavior += howmuch;
    if (nMisbehavior >= GetArg("-banscore", 100))
    {
        int64 banTime = GetTime()+GetArg("-bantime", 60*60*24);  // Default 24-hour ban
        CRITICAL_BLOCK(cs_setBanned)
            if (setBanned[addr] < banTime)
                setBanned[addr] = banTime;
        CloseSocketDisconnect();
        printf("Disconnected %s for misbehavior (score=%d)\n", addr.ToString().c_str(), nMisbehavior);
        return true;
    }
    return false;
}












void ThreadSocketHandler(void* parg)
{
    IMPLEMENT_RANDOMIZE_STACK(ThreadSocketHandler(parg));
    try
    {
        vnThreadsRunning[THREAD_SOCKETHANDLER]++;
        ThreadSocketHandler2(parg);
        vnThreadsRunning[THREAD_SOCKETHANDLER]--;
    }
    catch (std::exception& e) {
        vnThreadsRunning[THREAD_SOCKETHANDLER]--;
        PrintException(&e, "ThreadSocketHandler()");
    } catch (...) {
        vnThreadsRunning[THREAD_SOCKETHANDLER]--;
        throw; // support pthread_cancel()
    }
    printf("ThreadSocketHandler exiting\n");
}

void ThreadSocketHandler2(void* parg)
{
    printf("ThreadSocketHandler started\n");
    list<CNode*> vNodesDisconnected;
    int nPrevNodeCount = 0;

    loop
    {
        //
        // Disconnect nodes
        //
        CRITICAL_BLOCK(cs_vNodes)
        {
            // Disconnect unused nodes
            vector<CNode*> vNodesCopy = vNodes;
            BOOST_FOREACH(CNode* pnode, vNodesCopy)
            {
                if (pnode->fDisconnect ||
                    (pnode->GetRefCount() <= 0 && pnode->vRecv.empty() && pnode->vSend.empty()))
                {
                    // remove from vNodes
                    vNodes.erase(remove(vNodes.begin(), vNodes.end(), pnode), vNodes.end());

                    // close socket and cleanup
                    pnode->CloseSocketDisconnect();
                    pnode->Cleanup();

                    // hold in disconnected pool until all refs are released
                    pnode->nReleaseTime = max(pnode->nReleaseTime, GetTime() + 15 * 60);
                    if (pnode->fNetworkNode || pnode->fInbound)
                        pnode->Release();
                    vNodesDisconnected.push_back(pnode);
                }
            }

            // Delete disconnected nodes
            list<CNode*> vNodesDisconnectedCopy = vNodesDisconnected;
            BOOST_FOREACH(CNode* pnode, vNodesDisconnectedCopy)
            {
                // wait until threads are done using it
                if (pnode->GetRefCount() <= 0)
                {
                    bool fDelete = false;
                    TRY_CRITICAL_BLOCK(pnode->cs_vSend)
                     TRY_CRITICAL_BLOCK(pnode->cs_vRecv)
                      TRY_CRITICAL_BLOCK(pnode->cs_mapRequests)
                       TRY_CRITICAL_BLOCK(pnode->cs_inventory)
                        fDelete = true;
                    if (fDelete)
                    {
                        vNodesDisconnected.remove(pnode);
                        delete pnode;
                    }
                }
            }
        }
        if (vNodes.size() != nPrevNodeCount)
        {
            nPrevNodeCount = vNodes.size();
            MainFrameRepaint();
        }


        //
        // Find which sockets have data to receive
        //
        struct timeval timeout;
        timeout.tv_sec  = 0;
        timeout.tv_usec = 50000; // frequency to poll pnode->vSend

        fd_set fdsetRecv;
        fd_set fdsetSend;
        fd_set fdsetError;
        FD_ZERO(&fdsetRecv);
        FD_ZERO(&fdsetSend);
        FD_ZERO(&fdsetError);
        SOCKET hSocketMax = 0;

        if(hListenSocket != INVALID_SOCKET)
            FD_SET(hListenSocket, &fdsetRecv);
        hSocketMax = max(hSocketMax, hListenSocket);
        CRITICAL_BLOCK(cs_vNodes)
        {
            BOOST_FOREACH(CNode* pnode, vNodes)
            {
                if (pnode->hSocket == INVALID_SOCKET)
                    continue;
                FD_SET(pnode->hSocket, &fdsetRecv);
                FD_SET(pnode->hSocket, &fdsetError);
                hSocketMax = max(hSocketMax, pnode->hSocket);
                TRY_CRITICAL_BLOCK(pnode->cs_vSend)
                    if (!pnode->vSend.empty())
                        FD_SET(pnode->hSocket, &fdsetSend);
            }
        }

        vnThreadsRunning[THREAD_SOCKETHANDLER]--;
        int nSelect = select(hSocketMax + 1, &fdsetRecv, &fdsetSend, &fdsetError, &timeout);
        vnThreadsRunning[THREAD_SOCKETHANDLER]++;
        if (fShutdown)
            return;
        if (nSelect == SOCKET_ERROR)
        {
            int nErr = WSAGetLastError();
            if (hSocketMax != INVALID_SOCKET)
            {
                printf("socket select error %d\n", nErr);
                for (unsigned int i = 0; i <= hSocketMax; i++)
                    FD_SET(i, &fdsetRecv);
            }
            FD_ZERO(&fdsetSend);
            FD_ZERO(&fdsetError);
            Sleep(timeout.tv_usec/1000);
        }


        //
        // Accept new connections
        //
        if (hListenSocket != INVALID_SOCKET && FD_ISSET(hListenSocket, &fdsetRecv))
        {
            struct sockaddr_in sockaddr;
            socklen_t len = sizeof(sockaddr);
            SOCKET hSocket = accept(hListenSocket, (struct sockaddr*)&sockaddr, &len);
            CAddress addr;
            int nInbound = 0;

            if (hSocket != INVALID_SOCKET)
                addr = CAddress(sockaddr);

            CRITICAL_BLOCK(cs_vNodes)
                BOOST_FOREACH(CNode* pnode, vNodes)
                if (pnode->fInbound)
                    nInbound++;

            if (hSocket == INVALID_SOCKET)
            {
                if (WSAGetLastError() != WSAEWOULDBLOCK)
                    printf("socket error accept failed: %d\n", WSAGetLastError());
            }
            else if (nInbound >= GetArg("-maxconnections", 125) - MAX_OUTBOUND_CONNECTIONS)
            {
                CRITICAL_BLOCK(cs_setservAddNodeAddresses)
                    if (!setservAddNodeAddresses.count(addr))
                        closesocket(hSocket);
            }
            else if (CNode::IsBanned(addr))
            {
                printf("connection from %s dropped (banned)\n", addr.ToString().c_str());
                closesocket(hSocket);
            }
            else
            {
                printf("accepted connection %s\n", addr.ToString().c_str());
                CNode* pnode = new CNode(hSocket, addr, true);
                pnode->AddRef();
                CRITICAL_BLOCK(cs_vNodes)
                    vNodes.push_back(pnode);
            }
        }


        //
        // Service each socket
        //
        vector<CNode*> vNodesCopy;
        CRITICAL_BLOCK(cs_vNodes)
        {
            vNodesCopy = vNodes;
            BOOST_FOREACH(CNode* pnode, vNodesCopy)
                pnode->AddRef();
        }
        BOOST_FOREACH(CNode* pnode, vNodesCopy)
        {
            if (fShutdown)
                return;

            //
            // Receive
            //
            if (pnode->hSocket == INVALID_SOCKET)
                continue;
            if (FD_ISSET(pnode->hSocket, &fdsetRecv) || FD_ISSET(pnode->hSocket, &fdsetError))
            {
                TRY_CRITICAL_BLOCK(pnode->cs_vRecv)
                {
                    CDataStream& vRecv = pnode->vRecv;
                    unsigned int nPos = vRecv.size();

                    if (nPos > ReceiveBufferSize()) {
                        if (!pnode->fDisconnect)
                            printf("socket recv flood control disconnect (%d bytes)\n", vRecv.size());
                        pnode->CloseSocketDisconnect();
                    }
                    else {
                        // typical socket buffer is 8K-64K
                        char pchBuf[0x10000];
                        int nBytes = recv(pnode->hSocket, pchBuf, sizeof(pchBuf), MSG_DONTWAIT);
                        if (nBytes > 0)
                        {
                            vRecv.resize(nPos + nBytes);
                            memcpy(&vRecv[nPos], pchBuf, nBytes);
                            pnode->nLastRecv = GetTime();
                        }
                        else if (nBytes == 0)
                        {
                            // socket closed gracefully
                            if (!pnode->fDisconnect)
                                printf("socket closed\n");
                            pnode->CloseSocketDisconnect();
                        }
                        else if (nBytes < 0)
                        {
                            // error
                            int nErr = WSAGetLastError();
                            if (nErr != WSAEWOULDBLOCK && nErr != WSAEMSGSIZE && nErr != WSAEINTR && nErr != WSAEINPROGRESS)
                            {
                                if (!pnode->fDisconnect)
                                    printf("socket recv error %d\n", nErr);
                                pnode->CloseSocketDisconnect();
                            }
                        }
                    }
                }
            }

            //
            // Send
            //
            if (pnode->hSocket == INVALID_SOCKET)
                continue;
            if (FD_ISSET(pnode->hSocket, &fdsetSend))
            {
                TRY_CRITICAL_BLOCK(pnode->cs_vSend)
                {
                    CDataStream& vSend = pnode->vSend;
                    if (!vSend.empty())
                    {
                        int nBytes = send(pnode->hSocket, &vSend[0], vSend.size(), MSG_NOSIGNAL | MSG_DONTWAIT);
                        if (nBytes > 0)
                        {
                            vSend.erase(vSend.begin(), vSend.begin() + nBytes);
                            pnode->nLastSend = GetTime();
                        }
                        else if (nBytes < 0)
                        {
                            // error
                            int nErr = WSAGetLastError();
                            if (nErr != WSAEWOULDBLOCK && nErr != WSAEMSGSIZE && nErr != WSAEINTR && nErr != WSAEINPROGRESS)
                            {
                                printf("socket send error %d\n", nErr);
                                pnode->CloseSocketDisconnect();
                            }
                        }
                        if (vSend.size() > SendBufferSize()) {
                            if (!pnode->fDisconnect)
                                printf("socket send flood control disconnect (%d bytes)\n", vSend.size());
                            pnode->CloseSocketDisconnect();
                        }
                    }
                }
            }

            //
            // Inactivity checking
            //
            if (pnode->vSend.empty())
                pnode->nLastSendEmpty = GetTime();
            if (GetTime() - pnode->nTimeConnected > 60)
            {
                if (pnode->nLastRecv == 0 || pnode->nLastSend == 0)
                {
                    printf("socket no message in first 60 seconds, %d %d\n", pnode->nLastRecv != 0, pnode->nLastSend != 0);
                    pnode->fDisconnect = true;
                }
                else if (GetTime() - pnode->nLastSend > 90*60 && GetTime() - pnode->nLastSendEmpty > 90*60)
                {
                    printf("socket not sending\n");
                    pnode->fDisconnect = true;
                }
                else if (GetTime() - pnode->nLastRecv > 90*60)
                {
                    printf("socket inactivity timeout\n");
                    pnode->fDisconnect = true;
                }
            }
        }
        CRITICAL_BLOCK(cs_vNodes)
        {
            BOOST_FOREACH(CNode* pnode, vNodesCopy)
                pnode->Release();
        }

        Sleep(10);
    }
}









#ifdef USE_UPNP
void ThreadMapPort(void* parg)
{
    IMPLEMENT_RANDOMIZE_STACK(ThreadMapPort(parg));
    try
    {
        vnThreadsRunning[THREAD_UPNP]++;
        ThreadMapPort2(parg);
        vnThreadsRunning[THREAD_UPNP]--;
    }
    catch (std::exception& e) {
        vnThreadsRunning[THREAD_UPNP]--;
        PrintException(&e, "ThreadMapPort()");
    } catch (...) {
        vnThreadsRunning[THREAD_UPNP]--;
        PrintException(NULL, "ThreadMapPort()");
    }
    printf("ThreadMapPort exiting\n");
}

void ThreadMapPort2(void* parg)
{
    printf("ThreadMapPort started\n");

    char port[6];
    sprintf(port, "%d", GetListenPort());

    const char * multicastif = 0;
    const char * minissdpdpath = 0;
    struct UPNPDev * devlist = 0;
    char lanaddr[64];

#ifndef UPNPDISCOVER_SUCCESS
    /* miniupnpc 1.5 */
    devlist = upnpDiscover(2000, multicastif, minissdpdpath, 0);
#else
    /* miniupnpc 1.6 */
    int error = 0;
    devlist = upnpDiscover(2000, multicastif, minissdpdpath, 0, 0, &error);
#endif

    struct UPNPUrls urls;
    struct IGDdatas data;
    int r;

    r = UPNP_GetValidIGD(devlist, &urls, &data, lanaddr, sizeof(lanaddr));
    if (r == 1)
    {
        if (!addrLocalHost.IsRoutable())
        {
            char externalIPAddress[40];
            r = UPNP_GetExternalIPAddress(urls.controlURL, data.first.servicetype, externalIPAddress);
            if(r != UPNPCOMMAND_SUCCESS)
                printf("UPnP: GetExternalIPAddress() returned %d\n", r);
            else
            {
                if(externalIPAddress[0])
                {
                    printf("UPnP: ExternalIPAddress = %s\n", externalIPAddress);
                    CAddress addrExternalFromUPnP(CService(externalIPAddress, 0), nLocalServices);
                    if (addrExternalFromUPnP.IsRoutable())
                        addrLocalHost = addrExternalFromUPnP;
                }
                else
                    printf("UPnP: GetExternalIPAddress failed.\n");
            }
        }

        string strDesc = "Bitcoin " + FormatFullVersion();
#ifndef UPNPDISCOVER_SUCCESS
        /* miniupnpc 1.5 */
        r = UPNP_AddPortMapping(urls.controlURL, data.first.servicetype,
                            port, port, lanaddr, strDesc.c_str(), "TCP", 0);
#else
        /* miniupnpc 1.6 */
        r = UPNP_AddPortMapping(urls.controlURL, data.first.servicetype,
                            port, port, lanaddr, strDesc.c_str(), "TCP", 0, "0");
#endif

        if(r!=UPNPCOMMAND_SUCCESS)
            printf("AddPortMapping(%s, %s, %s) failed with code %d (%s)\n",
                port, port, lanaddr, r, strupnperror(r));
        else
            printf("UPnP Port Mapping successful.\n");
        int i = 1;
        loop {
            if (fShutdown || !fUseUPnP)
            {
                r = UPNP_DeletePortMapping(urls.controlURL, data.first.servicetype, port, "TCP", 0);
                printf("UPNP_DeletePortMapping() returned : %d\n", r);
                freeUPNPDevlist(devlist); devlist = 0;
                FreeUPNPUrls(&urls);
                return;
            }
            if (i % 600 == 0) // Refresh every 20 minutes
            {
#ifndef UPNPDISCOVER_SUCCESS
                /* miniupnpc 1.5 */
                r = UPNP_AddPortMapping(urls.controlURL, data.first.servicetype,
                                    port, port, lanaddr, strDesc.c_str(), "TCP", 0);
#else
                /* miniupnpc 1.6 */
                r = UPNP_AddPortMapping(urls.controlURL, data.first.servicetype,
                                    port, port, lanaddr, strDesc.c_str(), "TCP", 0, "0");
#endif

                if(r!=UPNPCOMMAND_SUCCESS)
                    printf("AddPortMapping(%s, %s, %s) failed with code %d (%s)\n",
                        port, port, lanaddr, r, strupnperror(r));
                else
                    printf("UPnP Port Mapping successful.\n");;
            }
            Sleep(2000);
            i++;
        }
    } else {
        printf("No valid UPnP IGDs found\n");
        freeUPNPDevlist(devlist); devlist = 0;
        if (r != 0)
            FreeUPNPUrls(&urls);
        loop {
            if (fShutdown || !fUseUPnP)
                return;
            Sleep(2000);
        }
    }
}

void MapPort(bool fMapPort)
{
    if (fUseUPnP != fMapPort)
    {
        fUseUPnP = fMapPort;
    }
    if (fUseUPnP && vnThreadsRunning[THREAD_UPNP] < 1)
    {
        if (!CreateThread(ThreadMapPort, NULL))
            printf("Error: ThreadMapPort(ThreadMapPort) failed\n");
    }
}
#else
void MapPort(bool /* unused fMapPort */)
{
    // Intentionally left blank.
}
#endif









// DNS seeds
// Each pair gives a source name and a seed name.
// The first name is used as information source for addrman.
// The second name should resolve to a list of seed addresses.
static const char *strDNSSeed[][2] = {
    {"xf2.org", "bitseed.xf2.org"},
    {"bluematt.me", "dnsseed.bluematt.me"},
    {"bitcoin.sipa.be", "seed.bitcoin.sipa.be"},
    {"dashjr.org", "dnsseed.bitcoin.dashjr.org"},
};

void ThreadDNSAddressSeed(void* parg)
{
    IMPLEMENT_RANDOMIZE_STACK(ThreadDNSAddressSeed(parg));
    try
    {
        vnThreadsRunning[THREAD_DNSSEED]++;
        ThreadDNSAddressSeed2(parg);
        vnThreadsRunning[THREAD_DNSSEED]--;
    }
    catch (std::exception& e) {
        vnThreadsRunning[THREAD_DNSSEED]--;
        PrintException(&e, "ThreadDNSAddressSeed()");
    } catch (...) {
        vnThreadsRunning[THREAD_DNSSEED]--;
        throw; // support pthread_cancel()
    }
    printf("ThreadDNSAddressSeed exiting\n");
}

void ThreadDNSAddressSeed2(void* parg)
{
    printf("ThreadDNSAddressSeed started\n");
    int found = 0;

    if (!fTestNet)
    {
        printf("Loading addresses from DNS seeds (could take a while)\n");

        for (unsigned int seed_idx = 0; seed_idx < ARRAYLEN(strDNSSeed); seed_idx++) {
            vector<CNetAddr> vaddr;
            vector<CAddress> vAdd;
            if (LookupHost(strDNSSeed[seed_idx][1], vaddr))
            {
                BOOST_FOREACH(CNetAddr& ip, vaddr)
                {
                    int nOneDay = 24*3600;
                    CAddress addr = CAddress(CService(ip, GetDefaultPort()));
                    addr.nTime = GetTime() - 3*nOneDay - GetRand(4*nOneDay); // use a random age between 3 and 7 days old
                    vAdd.push_back(addr);
                    found++;
                }
            }
            addrman.Add(vAdd, CNetAddr(strDNSSeed[seed_idx][0], true));
        }
    }

    printf("%d addresses found from DNS seeds\n", found);
}












unsigned int pnSeed[] =
{
    0x959bd347, 0xf8de42b2, 0x73bc0518, 0xea6edc50, 0x21b00a4d, 0xc725b43d, 0xd665464d, 0x1a2a770e,
    0x27c93946, 0x65b2fa46, 0xb80ae255, 0x66b3b446, 0xb1877a3e, 0x6ee89e3e, 0xc3175b40, 0x2a01a83c,
    0x95b1363a, 0xa079ad3d, 0xe6ca801f, 0x027f4f4a, 0x34f7f03a, 0xf790f04a, 0x16ca801f, 0x2f4d5e40,
    0x3a4d5e40, 0xc43a322e, 0xc8159753, 0x14d4724c, 0x7919a118, 0xe0bdb34e, 0x68a16b2e, 0xff64b44d,
    0x6099115b, 0x9b57b05b, 0x7bd1b4ad, 0xdf95944f, 0x29d2b73d, 0xafa8db79, 0xe247ba41, 0x24078348,
    0xf722f03c, 0x33567ebc, 0xace64ed4, 0x984d3932, 0xb5f34e55, 0x27b7024d, 0x94579247, 0x8894042e,
    0x9357d34c, 0x1063c24b, 0xcaa228b1, 0xa3c5a8b2, 0x5dc64857, 0xa2c23643, 0xa8369a54, 0x31203077,
    0x00707c5c, 0x09fc0b3a, 0x272e9e2e, 0xf80f043e, 0x9449ca3e, 0x5512c33e, 0xd106b555, 0xe8024157,
    0xe288ec29, 0xc79c5461, 0xafb63932, 0xdb02ab4b, 0x0e512777, 0x8a145a4c, 0xb201ff4f, 0x5e09314b,
    0xcd9bfbcd, 0x1c023765, 0x4394e75c, 0xa728bd4d, 0x65331552, 0xa98420b1, 0x89ecf559, 0x6e80801f,
    0xf404f118, 0xefd62b51, 0x05918346, 0x9b186d5f, 0xacabab46, 0xf912e255, 0xc188ea62, 0xcc55734e,
    0xc668064d, 0xd77a4558, 0x46201c55, 0xf17dfc80, 0xf7142f2e, 0x87bfb718, 0x8aa54fb2, 0xc451d518,
    0xc4ae8831, 0x8dd44d55, 0x5bbd206c, 0x64536b5d, 0x5c667e60, 0x3b064242, 0xfe963a42, 0xa28e6dc8,
    0xe8a9604a, 0xc989464e, 0xd124a659, 0x50065140, 0xa44dfe5e, 0x1079e655, 0x3fb986d5, 0x47895b18,
    0x7d3ce4ad, 0x4561ba50, 0x296eec62, 0x255b41ad, 0xaed35ec9, 0x55556f12, 0xc7d3154d, 0x3297b65d,
    0x8930121f, 0xabf42e4e, 0x4a29e044, 0x1212685d, 0x676c1e40, 0xce009744, 0x383a8948, 0xa2dbd0ad,
    0xecc2564d, 0x07dbc252, 0x887ee24b, 0x5171644c, 0x6bb798c1, 0x847f495d, 0x4cbb7145, 0x3bb81c32,
    0x45eb262e, 0xc8015a4e, 0x250a361b, 0xf694f946, 0xd64a183e, 0xd4f1dd59, 0x8f20ffd4, 0x51d9e55c,
    0x09521763, 0x5e02002e, 0x32c8074d, 0xe685762e, 0x8290b0bc, 0x762a922e, 0xfc5ee754, 0x83a24829,
    0x775b224d, 0x6295bb4d, 0x38ec0555, 0xbffbba50, 0xe5560260, 0x86b16a7c, 0xd372234e, 0x49a3c24b,
    0x2f6a171f, 0x4d75ed60, 0xae94115b, 0xcb543744, 0x63080c59, 0x3f9c724c, 0xc977ce18, 0x532efb18,
    0x69dc3b2e, 0x5f94d929, 0x1732bb4d, 0x9c814b4d, 0xe6b3762e, 0xc024f662, 0x8face35b, 0x6b5b044d,
    0x798c7b57, 0x79a6b44c, 0x067d3057, 0xf9e94e5f, 0x91cbe15b, 0x71405eb2, 0x2662234e, 0xcbcc4a6d,
    0xbf69d54b, 0xa79b4e55, 0xec6d3e51, 0x7c0b3c02, 0x60f83653, 0x24c1e15c, 0x1110b62e, 0x10350f59,
    0xa56f1d55, 0x3509e7a9, 0xeb128354, 0x14268e2e, 0x934e28bc, 0x8e32692e, 0x8331a21f, 0x3e633932,
    0xc812b12e, 0xc684bf2e, 0x80112d2e, 0xe0ddc96c, 0xc630ca4a, 0x5c09b3b2, 0x0b580518, 0xc8e9d54b,
    0xd169aa43, 0x17d0d655, 0x1d029963, 0x7ff87559, 0xcb701f1f, 0x6fa3e85d, 0xe45e9a54, 0xf05d1802,
    0x44d03b2e, 0x837b692e, 0xccd4354e, 0x3d6da13c, 0x3423084d, 0xf707c34a, 0x55f6db3a, 0xad26e442,
    0x6233a21f, 0x09e80e59, 0x8caeb54d, 0xbe870941, 0xb407d20e, 0x20b51018, 0x56fb152e, 0x460d2a4e,
    0xbb9a2946, 0x560eb12e, 0xed83dd29, 0xd6724f53, 0xa50aafb8, 0x451346d9, 0x88348e2e, 0x7312fead,
    0x8ecaf96f, 0x1bda4e5f, 0xf1671e40, 0x3c8c3e3b, 0x4716324d, 0xdde24ede, 0xf98cd17d, 0xa91d4644,
    0x28124eb2, 0x147d5129, 0xd022042e, 0x61733d3b, 0xad0d5e02, 0x8ce2932e, 0xe5c18502, 0x549c1e32,
    0x9685801f, 0x86e217ad, 0xd948214b, 0x4110f462, 0x3a2e894e, 0xbd35492e, 0x87e0d558, 0x64b8ef7d,
    0x7c3eb962, 0x72a84b3e, 0x7cd667c9, 0x28370a2e, 0x4bc60e7b, 0x6fc1ec60, 0x14a6983f, 0x86739a4b,
    0x46954e5f, 0x32e2e15c, 0x2e9326cf, 0xe5801c5e, 0x379607b2, 0x32151145, 0xf0e39744, 0xacb54c55,
    0xa37dfb60, 0x83b55cc9, 0x388f7ca5, 0x15034f5f, 0x3e94965b, 0x68e0ffad, 0x35280f59, 0x8fe190cf,
    0x7c6ba5b2, 0xa5e9db43, 0x4ee1fc60, 0xd9d94e5f, 0x04040677, 0x0ea9b35e, 0x5961f14f, 0x67fda063,
    0xa48a5a31, 0xc6524e55, 0x283d325e, 0x3f37515f, 0x96b94b3e, 0xacce620e, 0x6481cc5b, 0xa4a06d4b,
    0x9e95d2d9, 0xe40c03d5, 0xc2f4514b, 0xb79aad44, 0xf64be843, 0xb2064070, 0xfca00455, 0x429dfa4e,
    0x2323f173, 0xeda4185e, 0xabd5227d, 0x9efd4d58, 0xb1104758, 0x4811e955, 0xbd9ab355, 0xe921f44b,
    0x9f166dce, 0x09e279b2, 0xe0c9ac7b, 0x7901a5ad, 0xa145d4b0, 0x79104671, 0xec31e35a, 0x4fe0b555,
    0xc7d9cbad, 0xad057f55, 0xe94cc759, 0x7fe0b043, 0xe4529f2e, 0x0d4dd4b2, 0x9f11a54d, 0x031e2e4e,
    0xe6014f5f, 0x11d1ca6c, 0x26bd7f61, 0xeb86854f, 0x4d347b57, 0x116bbe2e, 0xdba7234e, 0x7bcbfd2e,
    0x174dd4b2, 0x6686762e, 0xb089ba50, 0xc6258246, 0x087e767b, 0xc4a8cb4a, 0x595dba50, 0x7f0ae502,
    0x7b1dbd5a, 0xa0603492, 0x57d1af4b, 0x9e21ffd4, 0x6393064d, 0x7407376e, 0xe484762e, 0x122a4e53,
    0x4a37aa43, 0x3888a6be, 0xee77864e, 0x039c8dd5, 0x688d89af, 0x0e988f62, 0x08218246, 0xfc2f8246,
    0xd1d97040, 0xd64cd4b2, 0x5ae4a6b8, 0x7d0de9bc, 0x8d304d61, 0x06c5c672, 0xa4c8bd4d, 0xe0fd373b,
    0x575ebe4d, 0x72d26277, 0x55570f55, 0x77b154d9, 0xe214293a, 0xfc740f4b, 0xfe3f6a57, 0xa9c55f02,
    0xae4054db, 0x2394d918, 0xb511b24a, 0xb8741ab2, 0x0758e65e, 0xc7b5795b, 0xb0a30a4c, 0xaf7f170c,
    0xf3b4762e, 0x8179576d, 0x738a1581, 0x4b95b64c, 0x9829b618, 0x1bea932e, 0x7bdeaa4b, 0xcb5e0281,
    0x65618f54, 0x0658474b, 0x27066acf, 0x40556d65, 0x7d204d53, 0xf28bc244, 0xdce23455, 0xadc0ff54,
    0x3863c948, 0xcee34e5f, 0xdeb85e02, 0x2ed17a61, 0x6a7b094d, 0x7f0cfc40, 0x59603f54, 0x3220afbc,
    0xb5dfd962, 0x125d21c0, 0x13f8d243, 0xacfefb4e, 0x86c2c147, 0x3d8bbd59, 0xbd02a21f, 0x2593042e,
    0xc6a17a7c, 0x28925861, 0xb487ed44, 0xb5f4fd6d, 0x90c28a45, 0x5a14f74d, 0x43d71b4c, 0x728ebb5d,
    0x885bf950, 0x08134dd0, 0x38ec046e, 0xc575684b, 0x50082d2e, 0xa2f47757, 0x270f86ae, 0xf3ff6462,
    0x10ed3f4e, 0x4b58d462, 0xe01ce23e, 0x8c5b092e, 0x63e52f4e, 0x22c1e85d, 0xa908f54e, 0x8591624f,
    0x2c0fb94e, 0xa280ba3c, 0xb6f41b4c, 0x24f9aa47, 0x27201647, 0x3a3ea6dc, 0xa14fc3be, 0x3c34bdd5,
    0x5b8d4f5b, 0xaadeaf4b, 0xc71cab50, 0x15697a4c, 0x9a1a734c, 0x2a037d81, 0x2590bd59, 0x48ec2741,
    0x53489c5b, 0x7f00314b, 0x2170d362, 0xf2e92542, 0x42c10b44, 0x98f0f118, 0x883a3456, 0x099a932e,
    0xea38f7bc, 0x644e9247, 0xbb61b62e, 0x30e0863d, 0x5f51be54, 0x207215c7, 0x5f306c45, 0xaa7f3932,
    0x98da7d45, 0x4e339b59, 0x2e411581, 0xa808f618, 0xad2c0c59, 0x54476741, 0x09e99fd1, 0x5db8f752,
    0xc16df8bd, 0x1dd4b44f, 0x106edf2e, 0x9e15c180, 0x2ad6b56f, 0x633a5332, 0xff33787c, 0x077cb545,
    0x6610be6d, 0x75aad2c4, 0x72fb4d5b, 0xe81e0f59, 0x576f6332, 0x47333373, 0x351ed783, 0x2d90fb50,
    0x8d5e0f6c, 0x5b27a552, 0xdb293ebb, 0xe55ef950, 0x4b133ad8, 0x75df975a, 0x7b6a8740, 0xa899464b,
    0xfab15161, 0x10f8b64d, 0xd055ea4d, 0xee8e146b, 0x4b14afb8, 0x4bc1c44a, 0x9b961dcc, 0xd111ff43,
    0xfca0b745, 0xc800e412, 0x0afad9d1, 0xf751c350, 0xf9f0cccf, 0xa290a545, 0x8ef13763, 0x7ec70d59,
    0x2b066acf, 0x65496c45, 0xade02c1b, 0xae6eb077, 0x92c1e65b, 0xc064e6a9, 0xc649e56d, 0x5287a243,
    0x36de4f5b, 0x5b1df6ad, 0x65c39a59, 0xdba805b2, 0x20067aa8, 0x6457e56d, 0x3cee26cf, 0xfd3ff26d,
    0x04f86d4a, 0x06b8e048, 0xa93bcd5c, 0x91135852, 0xbe90a643, 0x8fa0094d, 0x06d8215f, 0x2677094d,
    0xd735685c, 0x164a00c9, 0x5209ac5f, 0xa9564c5c, 0x3b504f5f, 0xcc826bd0, 0x4615042e, 0x5fe13b4a,
    0x8c81b86d, 0x879ab68c, 0x1de564b8, 0x434487d8, 0x2dcb1b63, 0x82ab524a, 0xb0676abb, 0xa13d9c62,
    0xdbb5b86d, 0x5b7f4b59, 0xaddfb44d, 0xad773532, 0x3997054c, 0x72cebd89, 0xb194544c, 0xc5b8046e,
    0x6e1adeb2, 0xaa5abb51, 0xefb54b44, 0x15efc54f, 0xe9f1bc4d, 0x5f401b6c, 0x97f018ad, 0xc82f9252,
    0x2cdc762e, 0x8e52e56d, 0x1827175e, 0x9b7d7d80, 0xb2ad6845, 0x51065140, 0x71180a18, 0x5b27006c,
    0x0621e255, 0x721cbe58, 0x670c0cb8, 0xf8bd715d, 0xe0bdc5d9, 0xed843501, 0x4b84554d, 0x7f1a18bc,
    0x53bcaf47, 0x5729d35f, 0xf0dda246, 0x22382bd0, 0x4d641fb0, 0x316afcde, 0x50a22f1f, 0x73608046,
    0xc461d84a, 0xb2dbe247,
};

void DumpAddresses()
{
    CAddrDB adb;
    adb.WriteAddrman(addrman);
}

void ThreadDumpAddress2(void* parg)
{
    vnThreadsRunning[THREAD_DUMPADDRESS]++;
    while (!fShutdown)
    {
        DumpAddresses();
        vnThreadsRunning[THREAD_DUMPADDRESS]--;
        Sleep(100000);
        vnThreadsRunning[THREAD_DUMPADDRESS]++;
    }
    vnThreadsRunning[THREAD_DUMPADDRESS]--;
}

void ThreadDumpAddress(void* parg)
{
    IMPLEMENT_RANDOMIZE_STACK(ThreadDumpAddress(parg));
    try
    {
        ThreadDumpAddress2(parg);
    }
    catch (std::exception& e) {
        PrintException(&e, "ThreadDumpAddress()");
    }
    printf("ThreadDumpAddress exiting\n");
}

void ThreadOpenConnections(void* parg)
{
    IMPLEMENT_RANDOMIZE_STACK(ThreadOpenConnections(parg));
    try
    {
        vnThreadsRunning[THREAD_OPENCONNECTIONS]++;
        ThreadOpenConnections2(parg);
        vnThreadsRunning[THREAD_OPENCONNECTIONS]--;
    }
    catch (std::exception& e) {
        vnThreadsRunning[THREAD_OPENCONNECTIONS]--;
        PrintException(&e, "ThreadOpenConnections()");
    } catch (...) {
        vnThreadsRunning[THREAD_OPENCONNECTIONS]--;
        PrintException(NULL, "ThreadOpenConnections()");
    }
    printf("ThreadOpenConnections exiting\n");
}

void ThreadOpenConnections2(void* parg)
{
    printf("ThreadOpenConnections started\n");

    // Connect to specific addresses
    if (mapArgs.count("-connect"))
    {
        for (int64 nLoop = 0;; nLoop++)
        {
            BOOST_FOREACH(string strAddr, mapMultiArgs["-connect"])
            {
                CAddress addr(CService(strAddr, GetDefaultPort(), fAllowDNS));
                if (addr.IsValid())
                    OpenNetworkConnection(addr);
                for (int i = 0; i < 10 && i < nLoop; i++)
                {
                    Sleep(500);
                    if (fShutdown)
                        return;
                }
            }
        }
    }

    // Initiate network connections
    int64 nStart = GetTime();
    loop
    {
        int nOutbound = 0;

        vnThreadsRunning[THREAD_OPENCONNECTIONS]--;
        Sleep(500);
        vnThreadsRunning[THREAD_OPENCONNECTIONS]++;
        if (fShutdown)
            return;

        // Limit outbound connections
        loop
        {
            nOutbound = 0;
            CRITICAL_BLOCK(cs_vNodes)
                BOOST_FOREACH(CNode* pnode, vNodes)
                    if (!pnode->fInbound)
                        nOutbound++;
            int nMaxOutboundConnections = MAX_OUTBOUND_CONNECTIONS;
            nMaxOutboundConnections = min(nMaxOutboundConnections, (int)GetArg("-maxconnections", 125));
            if (nOutbound < nMaxOutboundConnections)
                break;
            vnThreadsRunning[THREAD_OPENCONNECTIONS]--;
            Sleep(2000);
            vnThreadsRunning[THREAD_OPENCONNECTIONS]++;
            if (fShutdown)
                return;
        }

        // Add seed nodes if IRC isn't working
        bool fTOR = (fUseProxy && addrProxy.GetPort() == 9050);
        if (addrman.size()==0 && (GetTime() - nStart > 60 || fTOR) && !fTestNet)
        {
            std::vector<CAddress> vAdd;
            for (unsigned int i = 0; i < ARRAYLEN(pnSeed); i++)
            {
                // It'll only connect to one or two seed nodes because once it connects,
                // it'll get a pile of addresses with newer timestamps.
                // Seed nodes are given a random 'last seen time' of between one and two
                // weeks ago.
                const int64 nOneWeek = 7*24*60*60;
                struct in_addr ip;
                memcpy(&ip, &pnSeed[i], sizeof(ip));
                CAddress addr(CService(ip, GetDefaultPort()));
                addr.nTime = GetTime()-GetRand(nOneWeek)-nOneWeek;
                vAdd.push_back(addr);
            }
            addrman.Add(vAdd, CNetAddr("127.0.0.1"));
        }

        //
        // Choose an address to connect to based on most recently seen
        //
        CAddress addrConnect;

        // Only connect to one address per a.b.?.? range.
        // Do this here so we don't have to critsect vNodes inside mapAddresses critsect.
        set<vector<unsigned char> > setConnected;
        CRITICAL_BLOCK(cs_vNodes)
            BOOST_FOREACH(CNode* pnode, vNodes)
                setConnected.insert(pnode->addr.GetGroup());

        int64 nANow = GetAdjustedTime();

        int nTries = 0;
        loop
        {
            // use an nUnkBias between 10 (no outgoing connections) and 90 (8 outgoing connections)
            CAddress addr = addrman.Select(10 + min(nOutbound,8)*10);

            // if we selected an invalid address, restart
            if (!addr.IsIPv4() || !addr.IsValid() || setConnected.count(addr.GetGroup()) || addr == addrLocalHost)
                break;

            nTries++;

            // only consider very recently tried nodes after 30 failed attempts
            if (nANow - addr.nLastTry < 600 && nTries < 30)
                continue;

            // do not allow non-default ports, unless after 50 invalid addresses selected already
            if (addr.GetPort() != GetDefaultPort() && nTries < 50)
                continue;

            addrConnect = addr;
            break;
        }

        if (addrConnect.IsValid())
            OpenNetworkConnection(addrConnect);
    }
}

void ThreadOpenAddedConnections(void* parg)
{
    IMPLEMENT_RANDOMIZE_STACK(ThreadOpenAddedConnections(parg));
    try
    {
        vnThreadsRunning[THREAD_ADDEDCONNECTIONS]++;
        ThreadOpenAddedConnections2(parg);
        vnThreadsRunning[THREAD_ADDEDCONNECTIONS]--;
    }
    catch (std::exception& e) {
        vnThreadsRunning[THREAD_ADDEDCONNECTIONS]--;
        PrintException(&e, "ThreadOpenAddedConnections()");
    } catch (...) {
        vnThreadsRunning[THREAD_ADDEDCONNECTIONS]--;
        PrintException(NULL, "ThreadOpenAddedConnections()");
    }
    printf("ThreadOpenAddedConnections exiting\n");
}

void ThreadOpenAddedConnections2(void* parg)
{
    printf("ThreadOpenAddedConnections started\n");

    if (mapArgs.count("-addnode") == 0)
        return;

    vector<vector<CService> > vservAddressesToAdd(0);
    BOOST_FOREACH(string& strAddNode, mapMultiArgs["-addnode"])
    {
        vector<CService> vservNode(0);
        if(Lookup(strAddNode.c_str(), vservNode, GetDefaultPort(), fAllowDNS, 0))
        {
            vservAddressesToAdd.push_back(vservNode);
            CRITICAL_BLOCK(cs_setservAddNodeAddresses)
                BOOST_FOREACH(CService& serv, vservNode)
                    setservAddNodeAddresses.insert(serv);
        }
    }
    loop
    {
        vector<vector<CService> > vservConnectAddresses = vservAddressesToAdd;
        // Attempt to connect to each IP for each addnode entry until at least one is successful per addnode entry
        // (keeping in mind that addnode entries can have many IPs if fAllowDNS)
        CRITICAL_BLOCK(cs_vNodes)
            BOOST_FOREACH(CNode* pnode, vNodes)
                for (vector<vector<CService> >::iterator it = vservConnectAddresses.begin(); it != vservConnectAddresses.end(); it++)
                    BOOST_FOREACH(CService& addrNode, *(it))
                        if (pnode->addr == addrNode)
                        {
                            it = vservConnectAddresses.erase(it);
                            it--;
                            break;
                        }
        BOOST_FOREACH(vector<CService>& vserv, vservConnectAddresses)
        {
            OpenNetworkConnection(CAddress(*(vserv.begin())));
            Sleep(500);
            if (fShutdown)
                return;
        }
        if (fShutdown)
            return;
        vnThreadsRunning[THREAD_ADDEDCONNECTIONS]--;
        Sleep(120000); // Retry every 2 minutes
        vnThreadsRunning[THREAD_ADDEDCONNECTIONS]++;
        if (fShutdown)
            return;
    }
}

bool OpenNetworkConnection(const CAddress& addrConnect)
{
    //
    // Initiate outbound network connection
    //
    if (fShutdown)
        return false;
    if ((CNetAddr)addrConnect == (CNetAddr)addrLocalHost || !addrConnect.IsIPv4() ||
        FindNode((CNetAddr)addrConnect) || CNode::IsBanned(addrConnect))
        return false;

    vnThreadsRunning[THREAD_OPENCONNECTIONS]--;
    CNode* pnode = ConnectNode(addrConnect);
    vnThreadsRunning[THREAD_OPENCONNECTIONS]++;
    if (fShutdown)
        return false;
    if (!pnode)
        return false;
    pnode->fNetworkNode = true;

    return true;
}








void ThreadMessageHandler(void* parg)
{
    IMPLEMENT_RANDOMIZE_STACK(ThreadMessageHandler(parg));
    try
    {
        vnThreadsRunning[THREAD_MESSAGEHANDLER]++;
        ThreadMessageHandler2(parg);
        vnThreadsRunning[THREAD_MESSAGEHANDLER]--;
    }
    catch (std::exception& e) {
        vnThreadsRunning[THREAD_MESSAGEHANDLER]--;
        PrintException(&e, "ThreadMessageHandler()");
    } catch (...) {
        vnThreadsRunning[THREAD_MESSAGEHANDLER]--;
        PrintException(NULL, "ThreadMessageHandler()");
    }
    printf("ThreadMessageHandler exiting\n");
}

void ThreadMessageHandler2(void* parg)
{
    printf("ThreadMessageHandler started\n");
    SetThreadPriority(THREAD_PRIORITY_BELOW_NORMAL);
    while (!fShutdown)
    {
        vector<CNode*> vNodesCopy;
        CRITICAL_BLOCK(cs_vNodes)
        {
            vNodesCopy = vNodes;
            BOOST_FOREACH(CNode* pnode, vNodesCopy)
                pnode->AddRef();
        }

        // Poll the connected nodes for messages
        CNode* pnodeTrickle = NULL;
        if (!vNodesCopy.empty())
            pnodeTrickle = vNodesCopy[GetRand(vNodesCopy.size())];
        BOOST_FOREACH(CNode* pnode, vNodesCopy)
        {
            // Receive messages
            TRY_CRITICAL_BLOCK(pnode->cs_vRecv)
                ProcessMessages(pnode);
            if (fShutdown)
                return;

            // Send messages
            TRY_CRITICAL_BLOCK(pnode->cs_vSend)
                SendMessages(pnode, pnode == pnodeTrickle);
            if (fShutdown)
                return;
        }

        CRITICAL_BLOCK(cs_vNodes)
        {
            BOOST_FOREACH(CNode* pnode, vNodesCopy)
                pnode->Release();
        }

        // Wait and allow messages to bunch up.
        // Reduce vnThreadsRunning so StopNode has permission to exit while
        // we're sleeping, but we must always check fShutdown after doing this.
        vnThreadsRunning[THREAD_MESSAGEHANDLER]--;
        Sleep(100);
        if (fRequestShutdown)
<<<<<<< HEAD
            Shutdown(NULL);
        vnThreadsRunning[THREAD_MESSAGEHANDLER]++;
=======
            StartShutdown();
        vnThreadsRunning[2]++;
>>>>>>> 3703150d
        if (fShutdown)
            return;
    }
}






bool BindListenPort(string& strError)
{
    strError = "";
    int nOne = 1;
    addrLocalHost.SetPort(GetListenPort());

#ifdef WIN32
    // Initialize Windows Sockets
    WSADATA wsadata;
    int ret = WSAStartup(MAKEWORD(2,2), &wsadata);
    if (ret != NO_ERROR)
    {
        strError = strprintf("Error: TCP/IP socket library failed to start (WSAStartup returned error %d)", ret);
        printf("%s\n", strError.c_str());
        return false;
    }
#endif

    // Create socket for listening for incoming connections
    hListenSocket = socket(AF_INET, SOCK_STREAM, IPPROTO_TCP);
    if (hListenSocket == INVALID_SOCKET)
    {
        strError = strprintf("Error: Couldn't open socket for incoming connections (socket returned error %d)", WSAGetLastError());
        printf("%s\n", strError.c_str());
        return false;
    }

#ifdef SO_NOSIGPIPE
    // Different way of disabling SIGPIPE on BSD
    setsockopt(hListenSocket, SOL_SOCKET, SO_NOSIGPIPE, (void*)&nOne, sizeof(int));
#endif

#ifndef WIN32
    // Allow binding if the port is still in TIME_WAIT state after
    // the program was closed and restarted.  Not an issue on windows.
    setsockopt(hListenSocket, SOL_SOCKET, SO_REUSEADDR, (void*)&nOne, sizeof(int));
#endif

#ifdef WIN32
    // Set to nonblocking, incoming connections will also inherit this
    if (ioctlsocket(hListenSocket, FIONBIO, (u_long*)&nOne) == SOCKET_ERROR)
#else
    if (fcntl(hListenSocket, F_SETFL, O_NONBLOCK) == SOCKET_ERROR)
#endif
    {
        strError = strprintf("Error: Couldn't set properties on socket for incoming connections (error %d)", WSAGetLastError());
        printf("%s\n", strError.c_str());
        return false;
    }

    // The sockaddr_in structure specifies the address family,
    // IP address, and port for the socket that is being bound
    struct sockaddr_in sockaddr;
    memset(&sockaddr, 0, sizeof(sockaddr));
    sockaddr.sin_family = AF_INET;
    sockaddr.sin_addr.s_addr = INADDR_ANY; // bind to all IPs on this computer
    sockaddr.sin_port = htons(GetListenPort());
    if (::bind(hListenSocket, (struct sockaddr*)&sockaddr, sizeof(sockaddr)) == SOCKET_ERROR)
    {
        int nErr = WSAGetLastError();
        if (nErr == WSAEADDRINUSE)
            strError = strprintf(_("Unable to bind to port %d on this computer.  Bitcoin is probably already running."), ntohs(sockaddr.sin_port));
        else
            strError = strprintf("Error: Unable to bind to port %d on this computer (bind returned error %d)", ntohs(sockaddr.sin_port), nErr);
        printf("%s\n", strError.c_str());
        return false;
    }
    printf("Bound to port %d\n", ntohs(sockaddr.sin_port));

    // Listen for incoming connections
    if (listen(hListenSocket, SOMAXCONN) == SOCKET_ERROR)
    {
        strError = strprintf("Error: Listening for incoming connections failed (listen returned error %d)", WSAGetLastError());
        printf("%s\n", strError.c_str());
        return false;
    }

    return true;
}

void StartNode(void* parg)
{
#ifdef USE_UPNP
#if USE_UPNP
    fUseUPnP = GetBoolArg("-upnp", true);
#else
    fUseUPnP = GetBoolArg("-upnp", false);
#endif
#endif

    if (pnodeLocalHost == NULL)
        pnodeLocalHost = new CNode(INVALID_SOCKET, CAddress(CService("127.0.0.1", 0), nLocalServices));

#ifdef WIN32
    // Get local host ip
    char pszHostName[1000] = "";
    if (gethostname(pszHostName, sizeof(pszHostName)) != SOCKET_ERROR)
    {
        vector<CNetAddr> vaddr;
        if (LookupHost(pszHostName, vaddr))
            BOOST_FOREACH (const CNetAddr &addr, vaddr)
                if (!addr.IsLocal())
                {
                    addrLocalHost.SetIP(addr);
                    break;
                }
    }
#else
    // Get local host ip
    struct ifaddrs* myaddrs;
    if (getifaddrs(&myaddrs) == 0)
    {
        for (struct ifaddrs* ifa = myaddrs; ifa != NULL; ifa = ifa->ifa_next)
        {
            if (ifa->ifa_addr == NULL) continue;
            if ((ifa->ifa_flags & IFF_UP) == 0) continue;
            if (strcmp(ifa->ifa_name, "lo") == 0) continue;
            if (strcmp(ifa->ifa_name, "lo0") == 0) continue;
            char pszIP[100];
            if (ifa->ifa_addr->sa_family == AF_INET)
            {
                struct sockaddr_in* s4 = (struct sockaddr_in*)(ifa->ifa_addr);
                if (inet_ntop(ifa->ifa_addr->sa_family, (void*)&(s4->sin_addr), pszIP, sizeof(pszIP)) != NULL)
                    printf("ipv4 %s: %s\n", ifa->ifa_name, pszIP);

                // Take the first IP that isn't loopback 127.x.x.x
                CAddress addr(CService(s4->sin_addr, GetListenPort()), nLocalServices);
                if (addr.IsValid() && !addr.IsLocal())
                {
                    addrLocalHost = addr;
                    break;
                }
            }
            else if (ifa->ifa_addr->sa_family == AF_INET6)
            {
                struct sockaddr_in6* s6 = (struct sockaddr_in6*)(ifa->ifa_addr);
                if (inet_ntop(ifa->ifa_addr->sa_family, (void*)&(s6->sin6_addr), pszIP, sizeof(pszIP)) != NULL)
                    printf("ipv6 %s: %s\n", ifa->ifa_name, pszIP);
            }
        }
        freeifaddrs(myaddrs);
    }
#endif
    printf("addrLocalHost = %s\n", addrLocalHost.ToString().c_str());

    if (fUseProxy || mapArgs.count("-connect") || fNoListen)
    {
        // Proxies can't take incoming connections
        addrLocalHost.SetIP(CNetAddr("0.0.0.0"));
        printf("addrLocalHost = %s\n", addrLocalHost.ToString().c_str());
    }
    else
    {
        CreateThread(ThreadGetMyExternalIP, NULL);
    }

    //
    // Start threads
    //

    if (!GetBoolArg("-dnsseed", true))
        printf("DNS seeding disabled\n");
    else
        if (!CreateThread(ThreadDNSAddressSeed, NULL))
            printf("Error: CreateThread(ThreadDNSAddressSeed) failed\n");

    // Map ports with UPnP
    if (fHaveUPnP)
        MapPort(fUseUPnP);

    // Get addresses from IRC and advertise ours
    if (!CreateThread(ThreadIRCSeed, NULL))
        printf("Error: CreateThread(ThreadIRCSeed) failed\n");

    // Send and receive from sockets, accept connections
    if (!CreateThread(ThreadSocketHandler, NULL))
        printf("Error: CreateThread(ThreadSocketHandler) failed\n");

    // Initiate outbound connections from -addnode
    if (!CreateThread(ThreadOpenAddedConnections, NULL))
        printf("Error: CreateThread(ThreadOpenAddedConnections) failed\n");

    // Initiate outbound connections
    if (!CreateThread(ThreadOpenConnections, NULL))
        printf("Error: CreateThread(ThreadOpenConnections) failed\n");

    // Process messages
    if (!CreateThread(ThreadMessageHandler, NULL))
        printf("Error: CreateThread(ThreadMessageHandler) failed\n");

    // Dump network addresses
    if (!CreateThread(ThreadDumpAddress, NULL))
        printf("Error; CreateThread(ThreadDumpAddress) failed\n");

    // Generate coins in the background
    GenerateBitcoins(GetBoolArg("-gen", false), pwalletMain);
}

bool StopNode()
{
    printf("StopNode()\n");
    fShutdown = true;
    nTransactionsUpdated++;
    int64 nStart = GetTime();
    do
    {
        int nThreadsRunning = 0;
        for (int n = 0; n < THREAD_MAX; n++)
            nThreadsRunning += vnThreadsRunning[n];
        if (nThreadsRunning == 0)
            break;
        if (GetTime() - nStart > 20)
            break;
        Sleep(20);
    } while(true);
    if (vnThreadsRunning[THREAD_SOCKETHANDLER] > 0) printf("ThreadSocketHandler still running\n");
    if (vnThreadsRunning[THREAD_OPENCONNECTIONS] > 0) printf("ThreadOpenConnections still running\n");
    if (vnThreadsRunning[THREAD_MESSAGEHANDLER] > 0) printf("ThreadMessageHandler still running\n");
    if (vnThreadsRunning[THREAD_MINER] > 0) printf("ThreadBitcoinMiner still running\n");
    if (vnThreadsRunning[THREAD_RPCSERVER] > 0) printf("ThreadRPCServer still running\n");
    if (fHaveUPnP && vnThreadsRunning[THREAD_UPNP] > 0) printf("ThreadMapPort still running\n");
    if (vnThreadsRunning[THREAD_DNSSEED] > 0) printf("ThreadDNSAddressSeed still running\n");
    if (vnThreadsRunning[THREAD_ADDEDCONNECTIONS] > 0) printf("ThreadOpenAddedConnections still running\n");
    if (vnThreadsRunning[THREAD_DUMPADDRESS] > 0) printf("ThreadDumpAddresses still running\n");
    while (vnThreadsRunning[THREAD_MESSAGEHANDLER] > 0 || vnThreadsRunning[THREAD_RPCSERVER] > 0)
        Sleep(20);
    Sleep(50);
    DumpAddresses();
    return true;
}

class CNetCleanup
{
public:
    CNetCleanup()
    {
    }
    ~CNetCleanup()
    {
        // Close sockets
        BOOST_FOREACH(CNode* pnode, vNodes)
            if (pnode->hSocket != INVALID_SOCKET)
                closesocket(pnode->hSocket);
        if (hListenSocket != INVALID_SOCKET)
            if (closesocket(hListenSocket) == SOCKET_ERROR)
                printf("closesocket(hListenSocket) failed with error %d\n", WSAGetLastError());

#ifdef WIN32
        // Shutdown Windows Sockets
        WSACleanup();
#endif
    }
}
instance_of_cnetcleanup;<|MERGE_RESOLUTION|>--- conflicted
+++ resolved
@@ -1535,13 +1535,8 @@
         vnThreadsRunning[THREAD_MESSAGEHANDLER]--;
         Sleep(100);
         if (fRequestShutdown)
-<<<<<<< HEAD
-            Shutdown(NULL);
+            StartShutdown();
         vnThreadsRunning[THREAD_MESSAGEHANDLER]++;
-=======
-            StartShutdown();
-        vnThreadsRunning[2]++;
->>>>>>> 3703150d
         if (fShutdown)
             return;
     }
