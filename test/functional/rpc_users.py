#!/usr/bin/env python3
# Copyright (c) 2015-2022 The Bitcoin Core developers
# Distributed under the MIT software license, see the accompanying
# file COPYING or http://www.opensource.org/licenses/mit-license.php.
"""Test multiple RPC users."""

from test_framework.test_framework import BitcoinTestFramework
from test_framework.util import (
    assert_equal,
    str_to_b64str,
)

import http.client
<<<<<<< HEAD
=======
import os
>>>>>>> 9a14fc1c
from pathlib import Path
import urllib.parse
import subprocess
from random import SystemRandom
import string
import configparser
import sys
from typing import Optional


def call_with_auth(node, user, password):
    url = urllib.parse.urlparse(node.url)
    headers = {"Authorization": "Basic " + str_to_b64str('{}:{}'.format(user, password))}

    conn = http.client.HTTPConnection(url.hostname, url.port)
    conn.connect()
    conn.request('POST', '/', '{"method": "getbestblockhash"}', headers)
    resp = conn.getresponse()
    conn.close()
    return resp


class HTTPBasicsTest(BitcoinTestFramework):
    def set_test_params(self):
        self.num_nodes = 2
        self.supports_cli = False

    def conf_setup(self):
        self.authinfo = []

        #Append rpcauth to bitcoin.conf before initialization
        self.rtpassword = "cA773lm788buwYe4g4WT+05pKyNruVKjQ25x3n0DQcM="
        rpcauth = "rpcauth=rt:93648e835a54c573682c2eb19f882535$7681e9c5b74bdd85e78166031d2058e1069b3ed7ed967c93fc63abba06f31144"

        self.rpcuser = "rpcuser💻"
        self.rpcpassword = "rpcpassword🔑"

        config = configparser.ConfigParser()
        config.read_file(open(self.options.configfile))
        gen_rpcauth = config['environment']['RPCAUTH']

        # Generate RPCAUTH with specified password
        self.rt2password = "8/F3uMDw4KSEbw96U3CA1C4X05dkHDN2BPFjTgZW4KI="
        p = subprocess.Popen([sys.executable, gen_rpcauth, 'rt2', self.rt2password], stdout=subprocess.PIPE, text=True)
        lines = p.stdout.read().splitlines()
        rpcauth2 = lines[1]

        # Generate RPCAUTH without specifying password
        self.user = ''.join(SystemRandom().choice(string.ascii_letters + string.digits) for _ in range(10))
        p = subprocess.Popen([sys.executable, gen_rpcauth, self.user], stdout=subprocess.PIPE, text=True)
        lines = p.stdout.read().splitlines()
        rpcauth3 = lines[1]
        self.password = lines[3]

        # Generate rpcauthfile with one entry
        username = 'rpcauth_single_' + ''.join(SystemRandom().choice(string.ascii_letters + string.digits) for _ in range(10))
        p = subprocess.Popen([sys.executable, gen_rpcauth, "--output", Path(self.options.tmpdir) / 'rpcauth_single', username], stdout=subprocess.PIPE, universal_newlines=True)
        lines = p.stdout.read().splitlines()
        self.authinfo.append( (username, lines[1]) )

        # Generate rpcauthfile with two entries
        username = 'rpcauth_multi1_' + ''.join(SystemRandom().choice(string.ascii_letters + string.digits) for _ in range(10))
        p = subprocess.Popen([sys.executable, gen_rpcauth, "--output", Path(self.options.tmpdir) / 'rpcauth_multi', username], stdout=subprocess.PIPE, universal_newlines=True)
        lines = p.stdout.read().splitlines()
        self.authinfo.append( (username, lines[1]) )
        # Blank lines in between should get ignored
        with open(Path(self.options.tmpdir) / 'rpcauth_multi', "a", encoding='utf8') as f:
            f.write("\n\n")
        username = 'rpcauth_multi2_' + ''.join(SystemRandom().choice(string.ascii_letters + string.digits) for _ in range(10))
        p = subprocess.Popen([sys.executable, gen_rpcauth, "--output", Path(self.options.tmpdir) / 'rpcauth_multi', username], stdout=subprocess.PIPE, universal_newlines=True)
        lines = p.stdout.read().splitlines()
        self.authinfo.append( (username, lines[1]) )

        # Hand-generated rpcauthfile with one entry and no newline
        username = 'rpcauth_nonewline_' + ''.join(SystemRandom().choice(string.ascii_letters + string.digits) for _ in range(10))
        p = subprocess.Popen([sys.executable, gen_rpcauth, username], stdout=subprocess.PIPE, universal_newlines=True)
        lines = p.stdout.read().splitlines()
        assert "\n" not in lines[1]
        assert lines[1][:8] == 'rpcauth='
        with open(Path(self.options.tmpdir) / 'rpcauth_nonewline', "a", encoding='utf8') as f:
            f.write(lines[1][8:])
        self.authinfo.append( (username, lines[3]) )

        with open(self.nodes[0].datadir_path / "bitcoin.conf", "a", encoding="utf8") as f:
            f.write(rpcauth + "\n")
            f.write(rpcauth2 + "\n")
            f.write(rpcauth3 + "\n")
            f.write("rpcauthfile=rpcauth_single\n")
            f.write("rpcauthfile=rpcauth_multi\n")
            f.write("rpcauthfile=rpcauth_nonewline\n")
        with open(self.nodes[1].datadir_path / "bitcoin.conf", "a", encoding="utf8") as f:
            f.write("rpcuser={}\n".format(self.rpcuser))
            f.write("rpcpassword={}\n".format(self.rpcpassword))
        self.restart_node(0)
        self.restart_node(1)

    def test_auth(self, node, user, password):
        self.log.info('Correct...')
        assert_equal(200, call_with_auth(node, user, password).status)

        self.log.info('Wrong...')
        assert_equal(401, call_with_auth(node, user, password + 'wrong').status)

        self.log.info('Wrong...')
        assert_equal(401, call_with_auth(node, user + 'wrong', password).status)

        self.log.info('Wrong...')
        assert_equal(401, call_with_auth(node, user + 'wrong', password + 'wrong').status)

    def test_rpccookieperms(self):
        p = {
            "owner": 0o600,
            "group": 0o640,
            "all": 0o644,
            "440": 0o440,
            "0640": 0o640,
            "444": 0o444,
            "1660": 0o1660,
        }

        if os.name == 'nt':
            self.log.info(f"Skip cookie file permissions checks as OS detected as: {os.name=}")
            return

        self.log.info('Check cookie file permissions can be set using -rpccookieperms')

        cookie_file_path = self.nodes[1].chain_path / '.cookie'
        PERM_BITS_UMASK = 0o7777

        def test_perm(perm: Optional[str]):
            if not perm:
                perm = 'owner'
                self.restart_node(1)
            else:
                self.restart_node(1, extra_args=[f"-rpccookieperms={perm}"])

            file_stat = os.stat(cookie_file_path)
            actual_perms = file_stat.st_mode & PERM_BITS_UMASK
            expected_perms = p[perm]
            assert_equal(expected_perms, actual_perms)
            return actual_perms

        # Remove any leftover rpc{user|password} config options from previous tests
        conf = self.nodes[1].bitcoinconf
        with conf.open('r') as file:
            lines = file.readlines()
        filtered_lines = [line for line in lines if not line.startswith('rpcuser') and not line.startswith('rpcpassword')]
        with conf.open('w') as file:
            file.writelines(filtered_lines)

        self.log.info('Check default cookie permission')
        default_perms = test_perm(None)

        self.log.info('Check custom cookie permissions')
        for perm in p.keys():
            test_perm(perm)

        self.log.info('Check leaving cookie permissions alone')
        unassigned_perms = os.stat(self.nodes[1].chain_path / 'debug.log').st_mode & PERM_BITS_UMASK
        self.restart_node(1, extra_args=["-rpccookieperms=0"])
        actual_perms = os.stat(cookie_file_path).st_mode & PERM_BITS_UMASK
        assert_equal(unassigned_perms, actual_perms)
        self.restart_node(1, extra_args=["-norpccookieperms"])
        actual_perms = os.stat(cookie_file_path).st_mode & PERM_BITS_UMASK
        assert_equal(unassigned_perms, actual_perms)

        self.log.info('Check -norpccookieperms -rpccookieperms')
        self.restart_node(1, extra_args=["-rpccookieperms=0", "-rpccookieperms=1"])
        actual_perms = os.stat(cookie_file_path).st_mode & PERM_BITS_UMASK
        assert_equal(default_perms, actual_perms)
        self.restart_node(1, extra_args=["-norpccookieperms", "-rpccookieperms"])
        actual_perms = os.stat(cookie_file_path).st_mode & PERM_BITS_UMASK
        assert_equal(default_perms, actual_perms)
        self.restart_node(1, extra_args=["-rpccookieperms=1660", "-norpccookieperms", "-rpccookieperms"])
        actual_perms = os.stat(cookie_file_path).st_mode & PERM_BITS_UMASK
        assert_equal(default_perms, actual_perms)

    def run_test(self):
        self.conf_setup()
        self.log.info('Check correctness of the rpcauth config option')
        url = urllib.parse.urlparse(self.nodes[0].url)

        self.test_auth(self.nodes[0], url.username, url.password)
        self.test_auth(self.nodes[0], 'rt', self.rtpassword)
        self.test_auth(self.nodes[0], 'rt2', self.rt2password)
        self.test_auth(self.nodes[0], self.user, self.password)
        for info in self.authinfo:
            self.test_auth(self.nodes[0], *info)

        self.log.info('Check correctness of the rpcuser/rpcpassword config options')
        url = urllib.parse.urlparse(self.nodes[1].url)

        self.test_auth(self.nodes[1], self.rpcuser, self.rpcpassword)

        init_error = 'Error: Unable to start HTTP server. See debug log for details.'

        self.log.info('Check blank -rpcauth is ignored')
        rpcauth_abc = '-rpcauth=abc:$2e32c2f20c67e29c328dd64a4214180f18da9e667d67c458070fd856f1e9e5e7'
        rpcauth_def = '-rpcauth=def:$fd7adb152c05ef80dccf50a1fa4c05d5a3ec6da95575fc312ae7c5d091836351'
        self.restart_node(0, extra_args=['-rpcauth'])
        self.restart_node(0, extra_args=['-rpcauth=', rpcauth_abc])
        self.restart_node(0, extra_args=[rpcauth_def, '-rpcauth='])
        # ...without disrupting usage of other -rpcauth tokens
        assert_equal(200, call_with_auth(self.nodes[0], 'def', 'abc').status)
        assert_equal(200, call_with_auth(self.nodes[0], 'rt', self.rtpassword).status)
        for info in self.authinfo:
            assert_equal(200, call_with_auth(self.nodes[0], *info).status)

        self.log.info('Check -norpcauth disables all previous -rpcauth* params')
        self.restart_node(0, extra_args=[rpcauth_def, '-norpcauth'])
        assert_equal(401, call_with_auth(self.nodes[0], 'def', 'abc').status)
        assert_equal(401, call_with_auth(self.nodes[0], 'rt', self.rtpassword).status)
        for info in self.authinfo:
            assert_equal(401, call_with_auth(self.nodes[0], *info).status)

        self.log.info('Check -norpcauth can be reversed with -rpcauth')
        self.restart_node(0, extra_args=[rpcauth_def, '-norpcauth', '-rpcauth'])
        # FIXME: assert_equal(200, call_with_auth(self.nodes[0], 'def', 'abc').status)
        assert_equal(200, call_with_auth(self.nodes[0], 'rt', self.rtpassword).status)
        for info in self.authinfo:
            assert_equal(200, call_with_auth(self.nodes[0], *info).status)

        self.log.info('Check -norpcauth followed by a specific -rpcauth=* restores config file -rpcauth=* values too')
        self.restart_node(0, extra_args=[rpcauth_def, '-norpcauth', rpcauth_abc])
        assert_equal(401, call_with_auth(self.nodes[0], 'def', 'abc').status)
        assert_equal(200, call_with_auth(self.nodes[0], 'rt', self.rtpassword).status)
        for info in self.authinfo:
            assert_equal(200, call_with_auth(self.nodes[0], *info).status)
        self.restart_node(0, extra_args=[rpcauth_def, '-norpcauth', '-rpcauth='])
        assert_equal(401, call_with_auth(self.nodes[0], 'def', 'abc').status)
        assert_equal(200, call_with_auth(self.nodes[0], 'rt', self.rtpassword).status)
        for info in self.authinfo:
            assert_equal(200, call_with_auth(self.nodes[0], *info).status)

        self.log.info('Check -rpcauth are validated')
        self.stop_node(0)
        self.nodes[0].assert_start_raises_init_error(expected_msg=init_error, extra_args=['-rpcauth=foo'])
        self.nodes[0].assert_start_raises_init_error(expected_msg=init_error, extra_args=['-rpcauth=foo:bar'])
        self.nodes[0].assert_start_raises_init_error(expected_msg=init_error, extra_args=['-rpcauth=foo:bar:baz'])
        self.nodes[0].assert_start_raises_init_error(expected_msg=init_error, extra_args=['-rpcauth=foo$bar:baz'])
        self.nodes[0].assert_start_raises_init_error(expected_msg=init_error, extra_args=['-rpcauth=foo$bar$baz'])

        self.log.info('Check that failure to write cookie file will abort the node gracefully')
        (self.nodes[0].chain_path / ".cookie.tmp").mkdir()
        (self.nodes[0].chain_path / ".cookie.tmp/subdir").mkdir()
        self.nodes[0].assert_start_raises_init_error(expected_msg=init_error)
        (self.nodes[0].chain_path / ".cookie.tmp/subdir").rmdir()
        (self.nodes[0].chain_path / ".cookie.tmp").rmdir()

        (self.nodes[0].chain_path / ".cookie").mkdir()
        (self.nodes[0].chain_path / ".cookie/subdir").mkdir()
        self.nodes[0].assert_start_raises_init_error(expected_msg=init_error)
        (self.nodes[0].chain_path / ".cookie/subdir").rmdir()
        (self.nodes[0].chain_path / ".cookie").rmdir()

        self.log.info('Check that a non-writable cookie file will get replaced gracefully')
        (self.nodes[0].chain_path / ".cookie").mkdir(mode=1)
        self.restart_node(0)

        self.test_rpccookieperms()


if __name__ == '__main__':
    HTTPBasicsTest().main()<|MERGE_RESOLUTION|>--- conflicted
+++ resolved
@@ -11,10 +11,7 @@
 )
 
 import http.client
-<<<<<<< HEAD
-=======
 import os
->>>>>>> 9a14fc1c
 from pathlib import Path
 import urllib.parse
 import subprocess
