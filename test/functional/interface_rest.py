#!/usr/bin/env python3
# Copyright (c) 2014-2022 The Bitcoin Core developers
# Distributed under the MIT software license, see the accompanying
# file COPYING or http://www.opensource.org/licenses/mit-license.php.
"""Test the REST API."""

from decimal import Decimal
from enum import Enum
import http.client
import json
import typing
import urllib.parse


from test_framework.messages import (
    BLOCK_HEADER_SIZE,
    COIN,
)
from test_framework.test_framework import BitcoinTestFramework
from test_framework.util import (
    assert_equal,
    assert_greater_than,
    assert_greater_than_or_equal,
)
from test_framework.wallet import (
    MiniWallet,
    getnewdestination,
)
from typing import Optional


INVALID_PARAM = "abc"
UNKNOWN_PARAM = "0000000000000000000000000000000000000000000000000000000000000000"


class ReqType(Enum):
    JSON = 1
    BIN = 2
    HEX = 3

class RetType(Enum):
    OBJ = 1
    BYTES = 2
    JSON = 3

def filter_output_indices_by_value(vouts, value):
    for vout in vouts:
        if vout['value'] == value:
            yield vout['n']

class RESTTest (BitcoinTestFramework):
    def set_test_params(self):
        self.num_nodes = 2
        self.extra_args = [["-rest", "-blockfilterindex=1"], []]
        # whitelist peers to speed up tx relay / mempool sync
        for args in self.extra_args:
            args.append("-whitelist=noban@127.0.0.1")
        self.supports_cli = False

    def test_rest_request(
            self,
            uri: str,
            http_method: str = 'GET',
            req_type: ReqType = ReqType.JSON,
            body: str = '',
            status: int = 200,
            ret_type: RetType = RetType.JSON,
            query_params: Optional[dict[str, typing.Any]] = None,
            ) -> typing.Union[http.client.HTTPResponse, bytes, str, None]:
        rest_uri = '/rest' + uri
        if req_type in ReqType:
            rest_uri += f'.{req_type.name.lower()}'
        if query_params:
            rest_uri += f'?{urllib.parse.urlencode(query_params)}'

        conn = http.client.HTTPConnection(self.url.hostname, self.url.port)
        self.log.debug(f'{http_method} {rest_uri} {body}')
        if http_method == 'GET':
            conn.request('GET', rest_uri)
        elif http_method == 'POST':
            conn.request('POST', rest_uri, body)
        resp = conn.getresponse()

        assert_equal(resp.status, status)

        if ret_type == RetType.OBJ:
            return resp
        elif ret_type == RetType.BYTES:
            return resp.read()
        elif ret_type == RetType.JSON:
            return json.loads(resp.read().decode('utf-8'), parse_float=Decimal)

        return None

    def run_test(self):
        self.url = urllib.parse.urlparse(self.nodes[0].url)
        self.wallet = MiniWallet(self.nodes[0])

        self.log.info("Broadcast test transaction and sync nodes")
        txid = self.wallet.send_to(from_node=self.nodes[0], scriptPubKey=getnewdestination()[1], amount=int(0.1 * COIN))["txid"]
        self.sync_all()

        self.log.info("Test the /tx URI")

        json_obj = self.test_rest_request(f"/tx/{txid}")
        assert_equal(json_obj['txid'], txid)

        # Check hex format response
        hex_response = self.test_rest_request(f"/tx/{txid}", req_type=ReqType.HEX, ret_type=RetType.OBJ)
        assert_greater_than_or_equal(int(hex_response.getheader('content-length')),
                                     json_obj['size']*2)

        spent = (json_obj['vin'][0]['txid'], json_obj['vin'][0]['vout'])  # get the vin to later check for utxo (should be spent by then)
        # get n of 0.1 outpoint
        n, = filter_output_indices_by_value(json_obj['vout'], Decimal('0.1'))
        spending = (txid, n)

        # Test /tx with an invalid and an unknown txid
        resp = self.test_rest_request(uri=f"/tx/{INVALID_PARAM}", ret_type=RetType.OBJ, status=400)
        assert_equal(resp.read().decode('utf-8').rstrip(), f"Invalid hash: {INVALID_PARAM}")
        resp = self.test_rest_request(uri=f"/tx/{UNKNOWN_PARAM}", ret_type=RetType.OBJ, status=404)
        assert_equal(resp.read().decode('utf-8').rstrip(), f"{UNKNOWN_PARAM} not found")

        self.log.info("Query an unspent TXO using the /getutxos URI")

        self.generate(self.wallet, 1)
        bb_hash = self.nodes[0].getbestblockhash()

        # Check chainTip response
        json_obj = self.test_rest_request(f"/getutxos/{spending[0]}-{spending[1]}")
        assert_equal(json_obj['chaintipHash'], bb_hash)

        # Make sure there is one utxo
        assert_equal(len(json_obj['utxos']), 1)
        assert_equal(json_obj['utxos'][0]['value'], Decimal('0.1'))

        self.log.info("Query a spent TXO using the /getutxos URI")

        json_obj = self.test_rest_request(f"/getutxos/{spent[0]}-{spent[1]}")

        # Check chainTip response
        assert_equal(json_obj['chaintipHash'], bb_hash)

        # Make sure there is no utxo in the response because this outpoint has been spent
        assert_equal(len(json_obj['utxos']), 0)

        # Check bitmap
        assert_equal(json_obj['bitmap'], "0")

        self.log.info("Query two TXOs using the /getutxos URI")

        json_obj = self.test_rest_request(f"/getutxos/{spending[0]}-{spending[1]}/{spent[0]}-{spent[1]}")

        assert_equal(len(json_obj['utxos']), 1)
        assert_equal(json_obj['bitmap'], "10")

        self.log.info("Query the TXOs using the /getutxos URI with a binary response")

        bin_request = b'\x01\x02'
        for txid, n in [spending, spent]:
            bin_request += bytes.fromhex(txid)
            bin_request += n.to_bytes(4, 'little')

        bin_response = self.test_rest_request("/getutxos", http_method='POST', req_type=ReqType.BIN, body=bin_request, ret_type=RetType.BYTES)
        chain_height = int.from_bytes(bin_response[0:4], 'little')
        response_hash = bin_response[4:36][::-1].hex()

        assert_equal(bb_hash, response_hash)  # check if getutxo's chaintip during calculation was fine
        assert_equal(chain_height, 201)  # chain height must be 201 (pre-mined chain [200] + generated block [1])

        self.log.info("Test the /getutxos URI with and without /checkmempool")
        # Create a transaction, check that it's found with /checkmempool, but
        # not found without. Then confirm the transaction and check that it's
        # found with or without /checkmempool.

        # do a tx and don't sync
        txid = self.wallet.send_to(from_node=self.nodes[0], scriptPubKey=getnewdestination()[1], amount=int(0.1 * COIN))["txid"]
        json_obj = self.test_rest_request(f"/tx/{txid}")
        # get the spent output to later check for utxo (should be spent by then)
        spent = (json_obj['vin'][0]['txid'], json_obj['vin'][0]['vout'])
        # get n of 0.1 outpoint
        n, = filter_output_indices_by_value(json_obj['vout'], Decimal('0.1'))
        spending = (txid, n)

        json_obj = self.test_rest_request(f"/getutxos/{spending[0]}-{spending[1]}")
        assert_equal(len(json_obj['utxos']), 0)

        json_obj = self.test_rest_request(f"/getutxos/checkmempool/{spending[0]}-{spending[1]}")
        assert_equal(len(json_obj['utxos']), 1)

        json_obj = self.test_rest_request(f"/getutxos/{spent[0]}-{spent[1]}")
        assert_equal(len(json_obj['utxos']), 1)

        json_obj = self.test_rest_request(f"/getutxos/checkmempool/{spent[0]}-{spent[1]}")
        assert_equal(len(json_obj['utxos']), 0)

        self.generate(self.nodes[0], 1)

        json_obj = self.test_rest_request(f"/getutxos/{spending[0]}-{spending[1]}")
        assert_equal(len(json_obj['utxos']), 1)

        json_obj = self.test_rest_request(f"/getutxos/checkmempool/{spending[0]}-{spending[1]}")
        assert_equal(len(json_obj['utxos']), 1)

        self.log.info("Check some invalid requests")
        self.test_rest_request("/getutxos", http_method='POST', req_type=ReqType.JSON, body='{"checkmempool', status=400, ret_type=RetType.OBJ)
        self.test_rest_request("/getutxos", http_method='POST', req_type=ReqType.BIN, body='{"checkmempool', status=400, ret_type=RetType.OBJ)
        self.test_rest_request("/getutxos/checkmempool", http_method='POST', req_type=ReqType.JSON, status=400, ret_type=RetType.OBJ)
        self.test_rest_request(f"/getutxos/{spending[0]}_+1", ret_type=RetType.OBJ, status=400)
        self.test_rest_request(f"/getutxos/{spending[0]}-+1", ret_type=RetType.OBJ, status=400)
        self.test_rest_request(f"/getutxos/{spending[0]}--1", ret_type=RetType.OBJ, status=400)
<<<<<<< HEAD
=======
        self.test_rest_request(f"/getutxos/{spending[0]}aa-1234", ret_type=RetType.OBJ, status=400)
        self.test_rest_request(f"/getutxos/aa-1234", ret_type=RetType.OBJ, status=400)
>>>>>>> 8b6e48b8

        # Test limits
        long_uri = '/'.join([f"{txid}-{n_}" for n_ in range(20)])
        self.test_rest_request(f"/getutxos/checkmempool/{long_uri}", http_method='POST', status=400, ret_type=RetType.OBJ)

        long_uri = '/'.join([f'{txid}-{n_}' for n_ in range(15)])
        self.test_rest_request(f"/getutxos/checkmempool/{long_uri}", http_method='POST', status=200)

        self.generate(self.nodes[0], 1)  # generate block to not affect upcoming tests

        self.log.info("Test the /block, /blockhashbyheight, /headers, and /blockfilterheaders URIs")
        bb_hash = self.nodes[0].getbestblockhash()

        # Check result if block does not exists
        assert_equal(self.test_rest_request(f"/headers/{UNKNOWN_PARAM}", query_params={"count": 1}), [])
        self.test_rest_request(f"/block/{UNKNOWN_PARAM}", status=404, ret_type=RetType.OBJ)

        # Check result if block is not in the active chain
        self.nodes[0].invalidateblock(bb_hash)
        assert_equal(self.test_rest_request(f'/headers/{bb_hash}', query_params={'count': 1}), [])
        self.test_rest_request(f'/block/{bb_hash}')
        self.nodes[0].reconsiderblock(bb_hash)

        # Check binary format
        response = self.test_rest_request(f"/block/{bb_hash}", req_type=ReqType.BIN, ret_type=RetType.OBJ)
        assert_greater_than(int(response.getheader('content-length')), BLOCK_HEADER_SIZE)
        response_bytes = response.read()

        # Compare with block header
        response_header = self.test_rest_request(f"/headers/{bb_hash}", req_type=ReqType.BIN, ret_type=RetType.OBJ, query_params={"count": 1})
        assert_equal(int(response_header.getheader('content-length')), BLOCK_HEADER_SIZE)
        response_header_bytes = response_header.read()
        assert_equal(response_bytes[:BLOCK_HEADER_SIZE], response_header_bytes)

        # Check block hex format
        response_hex = self.test_rest_request(f"/block/{bb_hash}", req_type=ReqType.HEX, ret_type=RetType.OBJ)
        assert_greater_than(int(response_hex.getheader('content-length')), BLOCK_HEADER_SIZE*2)
        response_hex_bytes = response_hex.read().strip(b'\n')
        assert_equal(response_bytes.hex().encode(), response_hex_bytes)

        # Compare with hex block header
        response_header_hex = self.test_rest_request(f"/headers/{bb_hash}", req_type=ReqType.HEX, ret_type=RetType.OBJ, query_params={"count": 1})
        assert_greater_than(int(response_header_hex.getheader('content-length')), BLOCK_HEADER_SIZE*2)
        response_header_hex_bytes = response_header_hex.read(BLOCK_HEADER_SIZE*2)
        assert_equal(response_bytes[:BLOCK_HEADER_SIZE].hex().encode(), response_header_hex_bytes)

        # Check json format
        block_json_obj = self.test_rest_request(f"/block/{bb_hash}")
        assert_equal(block_json_obj['hash'], bb_hash)
        assert_equal(self.test_rest_request(f"/blockhashbyheight/{block_json_obj['height']}")['blockhash'], bb_hash)

        # Check hex/bin format
        resp_hex = self.test_rest_request(f"/blockhashbyheight/{block_json_obj['height']}", req_type=ReqType.HEX, ret_type=RetType.OBJ)
        assert_equal(resp_hex.read().decode('utf-8').rstrip(), bb_hash)
        resp_bytes = self.test_rest_request(f"/blockhashbyheight/{block_json_obj['height']}", req_type=ReqType.BIN, ret_type=RetType.BYTES)
        blockhash = resp_bytes[::-1].hex()
        assert_equal(blockhash, bb_hash)

        # Check invalid blockhashbyheight requests
        resp = self.test_rest_request(f"/blockhashbyheight/{INVALID_PARAM}", ret_type=RetType.OBJ, status=400)
        assert_equal(resp.read().decode('utf-8').rstrip(), f"Invalid height: {INVALID_PARAM}")
        resp = self.test_rest_request("/blockhashbyheight/1000000", ret_type=RetType.OBJ, status=404)
        assert_equal(resp.read().decode('utf-8').rstrip(), "Block height out of range")
        resp = self.test_rest_request("/blockhashbyheight/-1", ret_type=RetType.OBJ, status=400)
        assert_equal(resp.read().decode('utf-8').rstrip(), "Invalid height: -1")
        self.test_rest_request("/blockhashbyheight/", ret_type=RetType.OBJ, status=400)

        # Compare with json block header
        json_obj = self.test_rest_request(f"/headers/{bb_hash}", query_params={"count": 1})
        assert_equal(len(json_obj), 1)  # ensure that there is one header in the json response
        assert_equal(json_obj[0]['hash'], bb_hash)  # request/response hash should be the same

        # Check invalid uri (% symbol at the end of the request)
        for invalid_uri in [f"/headers/{bb_hash}%", f"/blockfilterheaders/basic/{bb_hash}%", "/mempool/contents.json?%"]:
            resp = self.test_rest_request(invalid_uri, ret_type=RetType.OBJ, status=400)
            assert_equal(resp.read().decode('utf-8').rstrip(), "URI parsing failed, it likely contained RFC 3986 invalid characters")

        # Compare with normal RPC block response
        rpc_block_json = self.nodes[0].getblock(bb_hash)
        for key in ['hash', 'confirmations', 'height', 'version', 'merkleroot', 'time', 'nonce', 'bits', 'difficulty', 'chainwork', 'previousblockhash']:
            assert_equal(json_obj[0][key], rpc_block_json[key])

        # See if we can get 5 headers in one response
        self.generate(self.nodes[1], 5)
        expected_filter = {
            'basic block filter index': {'synced': True, 'best_block_height': 208},
        }
        self.wait_until(lambda: self.nodes[0].getindexinfo() == expected_filter)
        json_obj = self.test_rest_request(f"/headers/{bb_hash}", query_params={"count": 5})
        assert_equal(len(json_obj), 5)  # now we should have 5 header objects
        json_obj = self.test_rest_request(f"/blockfilterheaders/basic/{bb_hash}", query_params={"count": 5})
        first_filter_header = json_obj[0]
        assert_equal(len(json_obj), 5)  # now we should have 5 filter header objects
        json_obj = self.test_rest_request(f"/blockfilter/basic/{bb_hash}")

        # Compare with normal RPC blockfilter response
        rpc_blockfilter = self.nodes[0].getblockfilter(bb_hash)
        assert_equal(first_filter_header, rpc_blockfilter['header'])
        assert_equal(json_obj['filter'], rpc_blockfilter['filter'])

        # Test blockfilterheaders with an invalid hash and filtertype
        resp = self.test_rest_request(f"/blockfilterheaders/{INVALID_PARAM}/{bb_hash}", ret_type=RetType.OBJ, status=400)
        assert_equal(resp.read().decode('utf-8').rstrip(), f"Unknown filtertype {INVALID_PARAM}")
        resp = self.test_rest_request(f"/blockfilterheaders/basic/{INVALID_PARAM}", ret_type=RetType.OBJ, status=400)
        assert_equal(resp.read().decode('utf-8').rstrip(), f"Invalid hash: {INVALID_PARAM}")

        # Test number parsing
        for num in ['5a', '-5', '0', '2001', '99999999999999999999999999999999999']:
            assert_equal(
                bytes(f'Header count is invalid or out of acceptable range (1-2000): {num}\r\n', 'ascii'),
                self.test_rest_request(f"/headers/{bb_hash}", ret_type=RetType.BYTES, status=400, query_params={"count": num}),
            )

        self.log.info("Test tx inclusion in the /mempool and /block URIs")

        # Make 3 chained txs and mine them on node 1
        txs = []
        input_txid = txid
        for _ in range(3):
            utxo_to_spend = self.wallet.get_utxo(txid=input_txid)
            txs.append(self.wallet.send_self_transfer(from_node=self.nodes[0], utxo_to_spend=utxo_to_spend)['txid'])
            input_txid = txs[-1]
        self.sync_all()

        # Check that there are exactly 3 transactions in the TX memory pool before generating the block
        json_obj = self.test_rest_request("/mempool/info")
        assert_equal(json_obj['size'], 3)
        # the size of the memory pool should be greater than 3x ~100 bytes
        assert_greater_than(json_obj['bytes'], 300)

        mempool_info = self.nodes[0].getmempoolinfo()
        # pop unstable unbroadcastcount before check
        for obj in [json_obj, mempool_info]:
            obj.pop("unbroadcastcount")
        assert_equal(json_obj, mempool_info)

        # Check that there are our submitted transactions in the TX memory pool
        json_obj = self.test_rest_request("/mempool/contents")
        raw_mempool_verbose = self.nodes[0].getrawmempool(verbose=True)

        assert_equal(json_obj, raw_mempool_verbose)

        for i, tx in enumerate(txs):
            assert tx in json_obj
            assert_equal(json_obj[tx]['spentby'], txs[i + 1:i + 2])
            assert_equal(json_obj[tx]['depends'], txs[i - 1:i])

        # Check the mempool response for explicit parameters
        json_obj = self.test_rest_request("/mempool/contents", query_params={"verbose": "true", "mempool_sequence": "false"})
        assert_equal(json_obj, raw_mempool_verbose)

        # Check the mempool response for not verbose
        json_obj = self.test_rest_request("/mempool/contents", query_params={"verbose": "false"})
        raw_mempool = self.nodes[0].getrawmempool(verbose=False)

        assert_equal(json_obj, raw_mempool)

        # Check the mempool response for sequence
        json_obj = self.test_rest_request("/mempool/contents", query_params={"verbose": "false", "mempool_sequence": "true"})
        raw_mempool = self.nodes[0].getrawmempool(verbose=False, mempool_sequence=True)

        assert_equal(json_obj, raw_mempool)

        # Check for error response if verbose=true and mempool_sequence=true
        resp = self.test_rest_request("/mempool/contents", ret_type=RetType.OBJ, status=400, query_params={"verbose": "true", "mempool_sequence": "true"})
        assert_equal(resp.read().decode('utf-8').strip(), 'Verbose results cannot contain mempool sequence values. (hint: set "verbose=false")')

        # Check for error response if verbose is not "true" or "false"
        resp = self.test_rest_request("/mempool/contents", ret_type=RetType.OBJ, status=400, query_params={"verbose": "TRUE"})
        assert_equal(resp.read().decode('utf-8').strip(), 'The "verbose" query parameter must be either "true" or "false".')

        # Check for error response if mempool_sequence is not "true" or "false"
        resp = self.test_rest_request("/mempool/contents", ret_type=RetType.OBJ, status=400, query_params={"verbose": "false", "mempool_sequence": "TRUE"})
        assert_equal(resp.read().decode('utf-8').strip(), 'The "mempool_sequence" query parameter must be either "true" or "false".')

        # Now mine the transactions
        newblockhash = self.generate(self.nodes[1], 1)

        # Check if the 3 tx show up in the new block
        json_obj = self.test_rest_request(f"/block/{newblockhash[0]}")
        non_coinbase_txs = {tx['txid'] for tx in json_obj['tx']
                            if 'coinbase' not in tx['vin'][0]}
        assert_equal(non_coinbase_txs, set(txs))

        # Verify that the non-coinbase tx has "prevout" key set
        for tx_obj in json_obj["tx"]:
            for vin in tx_obj["vin"]:
                if "coinbase" not in vin:
                    assert "prevout" in vin
                    assert_equal(vin["prevout"]["generated"], False)
                else:
                    assert "prevout" not in vin

        # Check the same but without tx details
        json_obj = self.test_rest_request(f"/block/notxdetails/{newblockhash[0]}")
        for tx in txs:
            assert tx in json_obj['tx']

        self.log.info("Test the /chaininfo URI")

        bb_hash = self.nodes[0].getbestblockhash()

        json_obj = self.test_rest_request("/chaininfo")
        assert_equal(json_obj['bestblockhash'], bb_hash)

        # Compare with normal RPC getblockchaininfo response
        blockchain_info = self.nodes[0].getblockchaininfo()
        assert_equal(blockchain_info, json_obj)

        # Test compatibility of deprecated and newer endpoints
        self.log.info("Test compatibility of deprecated and newer endpoints")
        assert_equal(self.test_rest_request(f"/headers/{bb_hash}", query_params={"count": 1}), self.test_rest_request(f"/headers/1/{bb_hash}"))
        assert_equal(self.test_rest_request(f"/blockfilterheaders/basic/{bb_hash}", query_params={"count": 1}), self.test_rest_request(f"/blockfilterheaders/basic/5/{bb_hash}"))

        self.log.info("Test the /deploymentinfo URI")

        deployment_info = self.nodes[0].getdeploymentinfo()
        assert_equal(deployment_info, self.test_rest_request('/deploymentinfo'))

        previous_bb_hash = self.nodes[0].getblockhash(self.nodes[0].getblockcount() - 1)
        deployment_info = self.nodes[0].getdeploymentinfo(previous_bb_hash)
        assert_equal(deployment_info, self.test_rest_request(f"/deploymentinfo/{previous_bb_hash}"))

        non_existing_blockhash = '42759cde25462784395a337460bde75f58e73d3f08bd31fdc3507cbac856a2c4'
        resp = self.test_rest_request(f'/deploymentinfo/{non_existing_blockhash}', ret_type=RetType.OBJ, status=400)
        assert_equal(resp.read().decode('utf-8').rstrip(), "Block not found")

        resp = self.test_rest_request(f"/deploymentinfo/{INVALID_PARAM}", ret_type=RetType.OBJ, status=400)
        assert_equal(resp.read().decode('utf-8').rstrip(), f"Invalid hash: {INVALID_PARAM}")

if __name__ == '__main__':
    RESTTest().main()<|MERGE_RESOLUTION|>--- conflicted
+++ resolved
@@ -209,11 +209,8 @@
         self.test_rest_request(f"/getutxos/{spending[0]}_+1", ret_type=RetType.OBJ, status=400)
         self.test_rest_request(f"/getutxos/{spending[0]}-+1", ret_type=RetType.OBJ, status=400)
         self.test_rest_request(f"/getutxos/{spending[0]}--1", ret_type=RetType.OBJ, status=400)
-<<<<<<< HEAD
-=======
         self.test_rest_request(f"/getutxos/{spending[0]}aa-1234", ret_type=RetType.OBJ, status=400)
         self.test_rest_request(f"/getutxos/aa-1234", ret_type=RetType.OBJ, status=400)
->>>>>>> 8b6e48b8
 
         # Test limits
         long_uri = '/'.join([f"{txid}-{n_}" for n_ in range(20)])
